import { IGLTFLoaderExtension } from "../glTFLoaderExtension";
import { GLTFLoader, ArrayItem } from "../glTFLoader";
import { ITexture } from "../glTFLoaderInterfaces";
import { BaseTexture } from "babylonjs/Materials/Textures/baseTexture";
import { Nullable } from "babylonjs/types";
import { IKHRTextureBasisU } from 'babylonjs-gltf2interface';

const NAME = "KHR_texture_basisu";

/**
 * [Proposed Specification](https://github.com/KhronosGroup/glTF/pull/1751)
 * !!! Experimental Extension Subject to Changes !!!
 */
export class KHR_texture_basisu implements IGLTFLoaderExtension {
    /** The name of this extension. */
    public readonly name = NAME;

    /** Defines whether this extension is enabled. */
    public enabled: boolean;

    private _loader: GLTFLoader;

    /** @hidden */
    constructor(loader: GLTFLoader) {
        this._loader = loader;
        this.enabled = loader.isExtensionUsed(NAME);
    }

    /** @hidden */
    public dispose() {
        (this._loader as any) = null;
    }

    /** @hidden */
    public _loadTextureAsync(context: string, texture: ITexture, assign: (babylonTexture: BaseTexture) => void, isColorData = true): Nullable<Promise<BaseTexture>> {
        return GLTFLoader.LoadExtensionAsync<IKHRTextureBasisU, BaseTexture>(context, texture, this.name, (extensionContext, extension) => {
            const sampler = (texture.sampler == undefined ? GLTFLoader.DefaultSampler : ArrayItem.Get(`${context}/sampler`, this._loader.gltf.samplers, texture.sampler));
            const image = ArrayItem.Get(`${extensionContext}/source`, this._loader.gltf.images, extension.source);
            return this._loader._createTextureAsync(context, sampler, image, (babylonTexture) => {
                assign(babylonTexture);
<<<<<<< HEAD
            }, isColorData ? undefined : { useRGBAIfASTCBC7NotAvailableWhenUASTC: true });
=======
            }, texture._textureInfo.nonColorData ? { useRGBAIfASTCBC7NotAvailableWhenUASTC: true } : undefined);
>>>>>>> 6a975328
        });
    }
}

GLTFLoader.RegisterExtension(NAME, (loader) => new KHR_texture_basisu(loader));<|MERGE_RESOLUTION|>--- conflicted
+++ resolved
@@ -1,50 +1,46 @@
-import { IGLTFLoaderExtension } from "../glTFLoaderExtension";
-import { GLTFLoader, ArrayItem } from "../glTFLoader";
-import { ITexture } from "../glTFLoaderInterfaces";
-import { BaseTexture } from "babylonjs/Materials/Textures/baseTexture";
-import { Nullable } from "babylonjs/types";
-import { IKHRTextureBasisU } from 'babylonjs-gltf2interface';
-
-const NAME = "KHR_texture_basisu";
-
-/**
- * [Proposed Specification](https://github.com/KhronosGroup/glTF/pull/1751)
- * !!! Experimental Extension Subject to Changes !!!
- */
-export class KHR_texture_basisu implements IGLTFLoaderExtension {
-    /** The name of this extension. */
-    public readonly name = NAME;
-
-    /** Defines whether this extension is enabled. */
-    public enabled: boolean;
-
-    private _loader: GLTFLoader;
-
-    /** @hidden */
-    constructor(loader: GLTFLoader) {
-        this._loader = loader;
-        this.enabled = loader.isExtensionUsed(NAME);
-    }
-
-    /** @hidden */
-    public dispose() {
-        (this._loader as any) = null;
-    }
-
-    /** @hidden */
-    public _loadTextureAsync(context: string, texture: ITexture, assign: (babylonTexture: BaseTexture) => void, isColorData = true): Nullable<Promise<BaseTexture>> {
-        return GLTFLoader.LoadExtensionAsync<IKHRTextureBasisU, BaseTexture>(context, texture, this.name, (extensionContext, extension) => {
-            const sampler = (texture.sampler == undefined ? GLTFLoader.DefaultSampler : ArrayItem.Get(`${context}/sampler`, this._loader.gltf.samplers, texture.sampler));
-            const image = ArrayItem.Get(`${extensionContext}/source`, this._loader.gltf.images, extension.source);
-            return this._loader._createTextureAsync(context, sampler, image, (babylonTexture) => {
-                assign(babylonTexture);
-<<<<<<< HEAD
-            }, isColorData ? undefined : { useRGBAIfASTCBC7NotAvailableWhenUASTC: true });
-=======
-            }, texture._textureInfo.nonColorData ? { useRGBAIfASTCBC7NotAvailableWhenUASTC: true } : undefined);
->>>>>>> 6a975328
-        });
-    }
-}
-
+import { IGLTFLoaderExtension } from "../glTFLoaderExtension";
+import { GLTFLoader, ArrayItem } from "../glTFLoader";
+import { ITexture } from "../glTFLoaderInterfaces";
+import { BaseTexture } from "babylonjs/Materials/Textures/baseTexture";
+import { Nullable } from "babylonjs/types";
+import { IKHRTextureBasisU } from 'babylonjs-gltf2interface';
+
+const NAME = "KHR_texture_basisu";
+
+/**
+ * [Proposed Specification](https://github.com/KhronosGroup/glTF/pull/1751)
+ * !!! Experimental Extension Subject to Changes !!!
+ */
+export class KHR_texture_basisu implements IGLTFLoaderExtension {
+    /** The name of this extension. */
+    public readonly name = NAME;
+
+    /** Defines whether this extension is enabled. */
+    public enabled: boolean;
+
+    private _loader: GLTFLoader;
+
+    /** @hidden */
+    constructor(loader: GLTFLoader) {
+        this._loader = loader;
+        this.enabled = loader.isExtensionUsed(NAME);
+    }
+
+    /** @hidden */
+    public dispose() {
+        (this._loader as any) = null;
+    }
+
+    /** @hidden */
+    public _loadTextureAsync(context: string, texture: ITexture, assign: (babylonTexture: BaseTexture) => void): Nullable<Promise<BaseTexture>> {
+        return GLTFLoader.LoadExtensionAsync<IKHRTextureBasisU, BaseTexture>(context, texture, this.name, (extensionContext, extension) => {
+            const sampler = (texture.sampler == undefined ? GLTFLoader.DefaultSampler : ArrayItem.Get(`${context}/sampler`, this._loader.gltf.samplers, texture.sampler));
+            const image = ArrayItem.Get(`${extensionContext}/source`, this._loader.gltf.images, extension.source);
+            return this._loader._createTextureAsync(context, sampler, image, (babylonTexture) => {
+                assign(babylonTexture);
+            }, texture._textureInfo.nonColorData ? { useRGBAIfASTCBC7NotAvailableWhenUASTC: true } : undefined);
+        });
+    }
+}
+
 GLTFLoader.RegisterExtension(NAME, (loader) => new KHR_texture_basisu(loader));