--- conflicted
+++ resolved
@@ -285,12 +285,9 @@
     }
 
     render() {
-<<<<<<< HEAD
         const currentTool : ITool | undefined = this.state.tools[this.state.activeToolIndex];
-        return <div id="texture-editor">
-=======
+        
         return <div id="texture-editor" onPointerDown={this.onPointerDown}>
->>>>>>> 6c7ee310
             <PropertiesBar
                 texture={this.props.texture}
                 saveTexture={this.saveTexture}
