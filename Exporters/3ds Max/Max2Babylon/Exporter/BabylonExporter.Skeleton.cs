﻿using System;
using System.Collections.Generic;
using Autodesk.Max;
using BabylonExport.Entities;
using SharpDX;

namespace Max2Babylon
{
    internal class BonePoseInfo
    {
        public IGMatrix AbsoluteTransform { get; set; }
        public IGMatrix LocalTransform { get; set; }
    }
    partial class BabylonExporter
    {
        readonly List<IIGameSkin> skins = new List<IIGameSkin>();
        readonly List<IIGameNode> skinnedNodes = new List<IIGameNode>();

        IGMatrix WithNoScale(IGMatrix mat)
        {
            var mat3 = mat.ExtractMatrix3();
            mat3.NoScale();
            return Loader.Global.GMatrix.Create(mat3);
        }
        private void ExportSkin( IIGameSkin skin, BabylonScene babylonScene)
        {
            var babylonSkeleton = new BabylonSkeleton { id = skins.IndexOf(skin) };
            babylonSkeleton.name = "skeleton #" + babylonSkeleton.id;

            RaiseMessage(babylonSkeleton.name, 1);
<<<<<<< HEAD
            IGMatrix skinInitMatrix = Loader.Global.GMatrix.Create(Loader.Global.Matrix3.Create(true));
            skin.GetInitSkinTM(skinInitMatrix);
=======

>>>>>>> 71e260e5
            var skinIndex = skins.IndexOf(skin);
            var meshNode = skinnedNodes[skinIndex];
            var meshInitMatrix = meshNode.GetObjectTM(0);
            var boneIds = skinSortedBones[skin];

            var bones = new BabylonBone[boneIds.Count];
            var gameBones = new IIGameNode[boneIds.Count];
            var bindPoseInfos = new BonePoseInfo[boneIds.Count];
            for (var unsortedIndex = 0; unsortedIndex < skin.TotalSkinBoneCount; unsortedIndex++)
            {
                var gameBone = skin.GetIGameBone(unsortedIndex, false);
                int index = gameBone == null ? boneIds.IndexOf(-2) : boneIds.IndexOf(gameBone.NodeID);
                if (gameBone == null)
                {

                    gameBones[index]=null;
                    bones[index] = new BabylonBone { index = index, name = "null-bone" };

<<<<<<< HEAD
                    bindPoseInfos[index] = new BonePoseInfo {  };
                }
                else
                {
                    gameBones[index] = gameBone;
                    bones[index] = new BabylonBone { index = index, name = gameBone.Name };
                    //IGMatrix boneInitMatrix = Loader.Global.GMatrix.Create(Loader.Global.Matrix3.Create(true));

                    //skin.GetInitBoneTM(gameBone, boneInitMatrix);
                    var boneInitMatrix = gameBone.GetObjectTM(0);
                    bindPoseInfos[index] = new BonePoseInfo { AbsoluteTransform = boneInitMatrix };
                }
=======
                gameBones.Add(gameBone);
                boneIds.Add(gameBone.NodeID);
                bones.Add(new BabylonBone { index = index, name = gameBone.Name });

                var boneInitMatrix = gameBone.GetObjectTM(0);
                bindPoseInfos.Add(new BonePoseInfo { AbsoluteTransform = boneInitMatrix });
>>>>>>> 71e260e5
            }

            // fix hierarchy an generate animation keys
            for (var index = 0; index < skin.TotalSkinBoneCount; index++)
            {
                var gameBone = gameBones[index];
                if (gameBone == null)
                {

                    var babBone = bones[index];
                    bindPoseInfos[index].LocalTransform = Loader.Global.GMatrix.Create(Loader.Global.Matrix3.Create(true));
                    babBone.matrix = bindPoseInfos[index].LocalTransform.ToArray();
                }
                else
                {
                    var parent = gameBone.NodeParent;
                    var babBone = bones[index];
                    if (parent != null)
                    {
                        babBone.parentBoneIndex = boneIds.IndexOf(parent.NodeID);
                    }
                    if (babBone.parentBoneIndex == -1)
                    {
                        bindPoseInfos[index].LocalTransform = bindPoseInfos[index].AbsoluteTransform.Multiply(meshInitMatrix.Inverse);
                    }
                    else
                    {
                        var parentBindPoseInfos = bindPoseInfos[babBone.parentBoneIndex];
                        bindPoseInfos[index].LocalTransform = bindPoseInfos[index].AbsoluteTransform.Multiply(parentBindPoseInfos.AbsoluteTransform.Inverse);
                    }
                    babBone.matrix = bindPoseInfos[index].LocalTransform.ToArray();

                    var babylonAnimation = new BabylonAnimation
                    {
                        name = gameBone.Name + "Animation",
                        property = "_matrix",
                        dataType = BabylonAnimation.DataType.Matrix,
                        loopBehavior = BabylonAnimation.LoopBehavior.Cycle,
                        framePerSecond = Loader.Global.FrameRate
                    };

                    var start = Loader.Core.AnimRange.Start;
                    var end = Loader.Core.AnimRange.End;

                    float[] previous = null;
                    var keys = new List<BabylonAnimationKey>();
                    for (var key = start; key <= end; key += Ticks)
                    {
                        var objectTM = gameBone.GetObjectTM(key);
                        var parentNode = gameBone.NodeParent;
                        IGMatrix mat;
                        if (parentNode == null || babBone.parentBoneIndex == -1)
                        {
                            mat = objectTM.Multiply(meshNode.GetObjectTM(key).Inverse);
                        }
                        else
                        {
                            mat = objectTM.Multiply(parentNode.GetObjectTM(key).Inverse);
                        }

                        var current = mat.ToArray();
                        if (key == start || key == end || !(previous.IsEqualTo(current)))
                        {
                            keys.Add(new BabylonAnimationKey
                            {
                                frame = key / Ticks,
                                values = current
                            });
                        }

                        previous = current;
                    }

                    babylonAnimation.keys = keys.ToArray();
                    babBone.animation = babylonAnimation;
                }

<<<<<<< HEAD
            }

            //FixupHierarchy(Loader.Core.RootNode, skin.GetBone(0), bones);

            babylonSkeleton.bones = bones;
=======
                babylonAnimation.keys = keys.ToArray();
                babBone.animation = babylonAnimation;
            }

            babylonSkeleton.bones = bones.ToArray();
>>>>>>> 71e260e5

            babylonScene.SkeletonsList.Add(babylonSkeleton);
        }
    }
}<|MERGE_RESOLUTION|>--- conflicted
+++ resolved
@@ -28,12 +28,8 @@
             babylonSkeleton.name = "skeleton #" + babylonSkeleton.id;
 
             RaiseMessage(babylonSkeleton.name, 1);
-<<<<<<< HEAD
             IGMatrix skinInitMatrix = Loader.Global.GMatrix.Create(Loader.Global.Matrix3.Create(true));
             skin.GetInitSkinTM(skinInitMatrix);
-=======
-
->>>>>>> 71e260e5
             var skinIndex = skins.IndexOf(skin);
             var meshNode = skinnedNodes[skinIndex];
             var meshInitMatrix = meshNode.GetObjectTM(0);
@@ -52,7 +48,6 @@
                     gameBones[index]=null;
                     bones[index] = new BabylonBone { index = index, name = "null-bone" };
 
-<<<<<<< HEAD
                     bindPoseInfos[index] = new BonePoseInfo {  };
                 }
                 else
@@ -61,18 +56,9 @@
                     bones[index] = new BabylonBone { index = index, name = gameBone.Name };
                     //IGMatrix boneInitMatrix = Loader.Global.GMatrix.Create(Loader.Global.Matrix3.Create(true));
 
-                    //skin.GetInitBoneTM(gameBone, boneInitMatrix);
-                    var boneInitMatrix = gameBone.GetObjectTM(0);
+                var boneInitMatrix = gameBone.GetObjectTM(0);
                     bindPoseInfos[index] = new BonePoseInfo { AbsoluteTransform = boneInitMatrix };
                 }
-=======
-                gameBones.Add(gameBone);
-                boneIds.Add(gameBone.NodeID);
-                bones.Add(new BabylonBone { index = index, name = gameBone.Name });
-
-                var boneInitMatrix = gameBone.GetObjectTM(0);
-                bindPoseInfos.Add(new BonePoseInfo { AbsoluteTransform = boneInitMatrix });
->>>>>>> 71e260e5
             }
 
             // fix hierarchy an generate animation keys
@@ -88,81 +74,72 @@
                 }
                 else
                 {
-                    var parent = gameBone.NodeParent;
-                    var babBone = bones[index];
-                    if (parent != null)
+                var parent = gameBone.NodeParent;
+                var babBone = bones[index];
+                if (parent != null)
+                {
+                    babBone.parentBoneIndex = boneIds.IndexOf(parent.NodeID);
+                }
+                if (babBone.parentBoneIndex == -1)
+                {
+                        bindPoseInfos[index].LocalTransform = bindPoseInfos[index].AbsoluteTransform.Multiply(meshInitMatrix.Inverse);
+                }
+                else
+                {
+                    var parentBindPoseInfos = bindPoseInfos[babBone.parentBoneIndex];
+                    bindPoseInfos[index].LocalTransform = bindPoseInfos[index].AbsoluteTransform.Multiply(parentBindPoseInfos.AbsoluteTransform.Inverse);
+                }
+                babBone.matrix = bindPoseInfos[index].LocalTransform.ToArray();
+
+                var babylonAnimation = new BabylonAnimation
+                {
+                    name = gameBone.Name + "Animation",
+                    property = "_matrix",
+                    dataType = BabylonAnimation.DataType.Matrix,
+                    loopBehavior = BabylonAnimation.LoopBehavior.Cycle,
+                    framePerSecond = Loader.Global.FrameRate
+                };
+
+                var start = Loader.Core.AnimRange.Start;
+                var end = Loader.Core.AnimRange.End;
+
+                float[] previous = null;
+                var keys = new List<BabylonAnimationKey>();
+                for (var key = start; key <= end; key += Ticks)
+                {
+                    var objectTM = gameBone.GetObjectTM(key);
+                    var parentNode = gameBone.NodeParent;
+                    IGMatrix mat;
+                    if (parentNode == null || babBone.parentBoneIndex == -1)
                     {
-                        babBone.parentBoneIndex = boneIds.IndexOf(parent.NodeID);
-                    }
-                    if (babBone.parentBoneIndex == -1)
-                    {
-                        bindPoseInfos[index].LocalTransform = bindPoseInfos[index].AbsoluteTransform.Multiply(meshInitMatrix.Inverse);
+                        mat = objectTM.Multiply(meshNode.GetObjectTM(key).Inverse);
                     }
                     else
                     {
-                        var parentBindPoseInfos = bindPoseInfos[babBone.parentBoneIndex];
-                        bindPoseInfos[index].LocalTransform = bindPoseInfos[index].AbsoluteTransform.Multiply(parentBindPoseInfos.AbsoluteTransform.Inverse);
-                    }
-                    babBone.matrix = bindPoseInfos[index].LocalTransform.ToArray();
-
-                    var babylonAnimation = new BabylonAnimation
-                    {
-                        name = gameBone.Name + "Animation",
-                        property = "_matrix",
-                        dataType = BabylonAnimation.DataType.Matrix,
-                        loopBehavior = BabylonAnimation.LoopBehavior.Cycle,
-                        framePerSecond = Loader.Global.FrameRate
-                    };
-
-                    var start = Loader.Core.AnimRange.Start;
-                    var end = Loader.Core.AnimRange.End;
-
-                    float[] previous = null;
-                    var keys = new List<BabylonAnimationKey>();
-                    for (var key = start; key <= end; key += Ticks)
-                    {
-                        var objectTM = gameBone.GetObjectTM(key);
-                        var parentNode = gameBone.NodeParent;
-                        IGMatrix mat;
-                        if (parentNode == null || babBone.parentBoneIndex == -1)
-                        {
-                            mat = objectTM.Multiply(meshNode.GetObjectTM(key).Inverse);
-                        }
-                        else
-                        {
-                            mat = objectTM.Multiply(parentNode.GetObjectTM(key).Inverse);
-                        }
-
-                        var current = mat.ToArray();
-                        if (key == start || key == end || !(previous.IsEqualTo(current)))
-                        {
-                            keys.Add(new BabylonAnimationKey
-                            {
-                                frame = key / Ticks,
-                                values = current
-                            });
-                        }
-
-                        previous = current;
+                        mat = objectTM.Multiply(parentNode.GetObjectTM(key).Inverse);
                     }
 
-                    babylonAnimation.keys = keys.ToArray();
-                    babBone.animation = babylonAnimation;
+                    var current = mat.ToArray();
+                    if (key == start || key == end || !(previous.IsEqualTo(current)))
+                    {
+                        keys.Add(new BabylonAnimationKey
+                        {
+                            frame = key / Ticks,
+                            values = current
+                        });
+                    }
+
+                    previous = current;
                 }
 
-<<<<<<< HEAD
+                babylonAnimation.keys = keys.ToArray();
+                babBone.animation = babylonAnimation;
+                }
+
             }
 
-            //FixupHierarchy(Loader.Core.RootNode, skin.GetBone(0), bones);
 
             babylonSkeleton.bones = bones;
-=======
-                babylonAnimation.keys = keys.ToArray();
-                babBone.animation = babylonAnimation;
-            }
-
-            babylonSkeleton.bones = bones.ToArray();
->>>>>>> 71e260e5
 
             babylonScene.SkeletonsList.Add(babylonSkeleton);
         }
