<<<<<<< HEAD
export * from "./fluent";
export * from "./fluentButton";
export * from "./fluentBackplate";
export * from "./handle";
export * from "./mrdl";
=======
export * from "./fluent/index";
export * from "./fluentButton/index";
export * from "./fluentBackplate/index";
export * from "./handle/index";
>>>>>>> 7d18d21f
<|MERGE_RESOLUTION|>--- conflicted
+++ resolved
@@ -1,12 +1,5 @@
-<<<<<<< HEAD
-export * from "./fluent";
-export * from "./fluentButton";
-export * from "./fluentBackplate";
-export * from "./handle";
-export * from "./mrdl";
-=======
 export * from "./fluent/index";
 export * from "./fluentButton/index";
 export * from "./fluentBackplate/index";
 export * from "./handle/index";
->>>>>>> 7d18d21f
+export * from "./mrdl/index";