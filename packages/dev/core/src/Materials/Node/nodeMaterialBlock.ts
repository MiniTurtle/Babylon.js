--- conflicted
+++ resolved
@@ -1,988 +1,987 @@
-import { NodeMaterialBlockConnectionPointTypes } from "./Enums/nodeMaterialBlockConnectionPointTypes";
-import type { NodeMaterialBuildState } from "./nodeMaterialBuildState";
-import type { Nullable } from "../../types";
-import { NodeMaterialConnectionPoint, NodeMaterialConnectionPointDirection } from "./nodeMaterialBlockConnectionPoint";
-import { NodeMaterialBlockTargets } from "./Enums/nodeMaterialBlockTargets";
-import type { Effect } from "../effect";
-import type { AbstractMesh } from "../../Meshes/abstractMesh";
-import type { Mesh } from "../../Meshes/mesh";
-import type { SubMesh } from "../../Meshes/subMesh";
-import type { NodeMaterial, NodeMaterialDefines } from "./nodeMaterial";
-import { InputBlock } from "./Blocks/Input/inputBlock";
-import { UniqueIdGenerator } from "../../Misc/uniqueIdGenerator";
-import type { Scene } from "../../scene";
-import { GetClass } from "../../Misc/typeStore";
-import { TmpColors } from "../../Maths/math.color";
-import type { EffectFallbacks } from "../effectFallbacks";
-
-/**
- * Defines a block that can be used inside a node based material
- */
-export class NodeMaterialBlock {
-    private _buildId: number;
-    private _buildTarget: NodeMaterialBlockTargets;
-    protected _target: NodeMaterialBlockTargets;
-    private _isFinalMerger = false;
-    private _isInput = false;
-    private _isTeleportOut = false;
-    private _isTeleportIn = false;
-    private _name = "";
-    protected _isUnique = false;
-
-    /** Gets or sets a boolean indicating that only one input can be connected at a time */
-    public inputsAreExclusive = false;
-
-    /** @internal */
-    public _codeVariableName = "";
-
-    /** @internal */
-    public _inputs = new Array<NodeMaterialConnectionPoint>();
-    /** @internal */
-    public _outputs = new Array<NodeMaterialConnectionPoint>();
-
-    /** @internal */
-    public _preparationId: number;
-
-    /** @internal */
-    public readonly _originalTargetIsNeutral: boolean;
-
-    /**
-     * Gets the name of the block
-     */
-    public get name(): string {
-        return this._name;
-    }
-
-    /**
-     * Sets the name of the block. Will check if the name is valid.
-     */
-    public set name(newName: string) {
-        if (!this.validateBlockName(newName)) {
-            return;
-        }
-
-        this._name = newName;
-    }
-
-    /**
-     * Gets or sets the unique id of the node
-     */
-    public uniqueId: number;
-
-    /**
-     * Gets or sets the comments associated with this block
-     */
-    public comments: string = "";
-
-    /**
-     * Gets a boolean indicating that this block can only be used once per NodeMaterial
-     */
-    public get isUnique() {
-        return this._isUnique;
-    }
-
-    /**
-     * Gets a boolean indicating that this block is an end block (e.g. it is generating a system value)
-     */
-    public get isFinalMerger(): boolean {
-        return this._isFinalMerger;
-    }
-
-    /**
-     * Gets a boolean indicating that this block is an input (e.g. it sends data to the shader)
-     */
-    public get isInput(): boolean {
-        return this._isInput;
-    }
-
-    /**
-     * Gets a boolean indicating if this block is a teleport out
-     */
-    public get isTeleportOut(): boolean {
-        return this._isTeleportOut;
-    }
-
-    /**
-     * Gets a boolean indicating if this block is a teleport in
-     */
-    public get isTeleportIn(): boolean {
-        return this._isTeleportIn;
-    }
-
-    /**
-     * Gets or sets the build Id
-     */
-    public get buildId(): number {
-        return this._buildId;
-    }
-
-    public set buildId(value: number) {
-        this._buildId = value;
-    }
-
-    /**
-     * Gets or sets the target of the block
-     */
-    public get target() {
-        return this._target;
-    }
-
-    public set target(value: NodeMaterialBlockTargets) {
-        if ((this._target & value) !== 0) {
-            return;
-        }
-        this._target = value;
-    }
-
-    /**
-     * Gets the list of input points
-     */
-    public get inputs(): NodeMaterialConnectionPoint[] {
-        return this._inputs;
-    }
-
-    /** Gets the list of output points */
-    public get outputs(): NodeMaterialConnectionPoint[] {
-        return this._outputs;
-    }
-
-    /**
-     * Find an input by its name
-     * @param name defines the name of the input to look for
-     * @returns the input or null if not found
-     */
-    public getInputByName(name: string) {
-        const filter = this._inputs.filter((e) => e.name === name);
-
-        if (filter.length) {
-            return filter[0];
-        }
-
-        return null;
-    }
-
-    /**
-     * Find an output by its name
-     * @param name defines the name of the output to look for
-     * @returns the output or null if not found
-     */
-    public getOutputByName(name: string) {
-        const filter = this._outputs.filter((e) => e.name === name);
-
-        if (filter.length) {
-            return filter[0];
-        }
-
-        return null;
-    }
-
-    /** Gets or sets a boolean indicating that this input can be edited in the Inspector (false by default) */
-    public visibleInInspector = false;
-
-    /** Gets or sets a boolean indicating that this input can be edited from a collapsed frame */
-    public visibleOnFrame = false;
-
-    /**
-     * Creates a new NodeMaterialBlock
-     * @param name defines the block name
-     * @param target defines the target of that block (Vertex by default)
-     * @param isFinalMerger defines a boolean indicating that this block is an end block (e.g. it is generating a system value). Default is false
-     */
-    public constructor(name: string, target = NodeMaterialBlockTargets.Vertex, isFinalMerger = false) {
-        this._target = target;
-        this._originalTargetIsNeutral = target === NodeMaterialBlockTargets.Neutral;
-        this._isFinalMerger = isFinalMerger;
-        this._isInput = this.getClassName() === "InputBlock";
-        this._isTeleportOut = this.getClassName() === "NodeMaterialTeleportOutBlock";
-        this._isTeleportIn = this.getClassName() === "NodeMaterialTeleportInBlock";
-        this._name = name;
-        this.uniqueId = UniqueIdGenerator.UniqueId;
-    }
-
-    /** @internal */
-    public _setInitialTarget(target: NodeMaterialBlockTargets): void {
-        this._target = target;
-        (this._originalTargetIsNeutral as boolean) = target === NodeMaterialBlockTargets.Neutral;
-    }
-
-    /**
-     * Initialize the block and prepare the context for build
-     * @param state defines the state that will be used for the build
-     */
-    // eslint-disable-next-line @typescript-eslint/no-unused-vars
-    public initialize(state: NodeMaterialBuildState) {
-        // Do nothing
-    }
-
-    /**
-     * Bind data to effect. Will only be called for blocks with isBindable === true
-     * @param effect defines the effect to bind data to
-     * @param nodeMaterial defines the hosting NodeMaterial
-     * @param mesh defines the mesh that will be rendered
-     * @param subMesh defines the submesh that will be rendered
-     */
-    // eslint-disable-next-line @typescript-eslint/no-unused-vars
-    public bind(effect: Effect, nodeMaterial: NodeMaterial, mesh?: Mesh, subMesh?: SubMesh) {
-        // Do nothing
-    }
-
-    protected _declareOutput(output: NodeMaterialConnectionPoint, state: NodeMaterialBuildState): string {
-        return `${state._getGLType(output.type)} ${output.associatedVariableName}`;
-    }
-
-    protected _writeVariable(currentPoint: NodeMaterialConnectionPoint): string {
-        const connectionPoint = currentPoint.connectedPoint;
-
-        if (connectionPoint) {
-            return `${currentPoint.associatedVariableName}`;
-        }
-
-        return `0.`;
-    }
-
-    protected _writeFloat(value: number) {
-        let stringVersion = value.toString();
-
-        if (stringVersion.indexOf(".") === -1) {
-            stringVersion += ".0";
-        }
-        return `${stringVersion}`;
-    }
-
-    /**
-     * Gets the current class name e.g. "NodeMaterialBlock"
-     * @returns the class name
-     */
-    public getClassName() {
-        return "NodeMaterialBlock";
-    }
-
-    /** Gets a boolean indicating that this connection will be used in the fragment shader */
-    public isConnectedInFragmentShader() {
-        return this.outputs.some((o) => o.isConnectedInFragmentShader);
-    }
-
-    /**
-     * Register a new input. Must be called inside a block constructor
-     * @param name defines the connection point name
-     * @param type defines the connection point type
-     * @param isOptional defines a boolean indicating that this input can be omitted
-     * @param target defines the target to use to limit the connection point (will be VertexAndFragment by default)
-     * @param point an already created connection point. If not provided, create a new one
-     * @returns the current block
-     */
-    public registerInput(
-        name: string,
-        type: NodeMaterialBlockConnectionPointTypes,
-        isOptional: boolean = false,
-        target?: NodeMaterialBlockTargets,
-        point?: NodeMaterialConnectionPoint,
-        hasDefaultValue?:boolean
-    ) {
-        point = point ?? new NodeMaterialConnectionPoint(name, this, NodeMaterialConnectionPointDirection.Input);
-        point.type = type;
-        point.isOptional = isOptional;
-        point.hasDefaultValue = hasDefaultValue || false;
-        if (target) {
-            point.target = target;
-        }
-
-        this._inputs.push(point);
-
-        return this;
-    }
-
-    /**
-     * Register a new output. Must be called inside a block constructor
-     * @param name defines the connection point name
-     * @param type defines the connection point type
-     * @param target defines the target to use to limit the connection point (will be VertexAndFragment by default)
-     * @param point an already created connection point. If not provided, create a new one
-     * @returns the current block
-     */
-    public registerOutput(name: string, type: NodeMaterialBlockConnectionPointTypes, target?: NodeMaterialBlockTargets, point?: NodeMaterialConnectionPoint) {
-        point = point ?? new NodeMaterialConnectionPoint(name, this, NodeMaterialConnectionPointDirection.Output);
-        point.type = type;
-        if (target) {
-            point.target = target;
-        }
-
-        this._outputs.push(point);
-
-        return this;
-    }
-
-    /**
-     * Will return the first available input e.g. the first one which is not an uniform or an attribute
-     * @param forOutput defines an optional connection point to check compatibility with
-     * @returns the first available input or null
-     */
-    public getFirstAvailableInput(forOutput: Nullable<NodeMaterialConnectionPoint> = null) {
-        for (const input of this._inputs) {
-            if (!input.connectedPoint) {
-                if (!forOutput || forOutput.type === input.type || input.type === NodeMaterialBlockConnectionPointTypes.AutoDetect) {
-                    return input;
-                }
-            }
-        }
-
-        return null;
-    }
-
-    /**
-     * Will return the first available output e.g. the first one which is not yet connected and not a varying
-     * @param forBlock defines an optional block to check compatibility with
-     * @returns the first available input or null
-     */
-    public getFirstAvailableOutput(forBlock: Nullable<NodeMaterialBlock> = null) {
-        for (const output of this._outputs) {
-            if (!forBlock || !forBlock.target || forBlock.target === NodeMaterialBlockTargets.Neutral || (forBlock.target & output.target) !== 0) {
-                return output;
-            }
-        }
-
-        return null;
-    }
-
-    /**
-     * Gets the sibling of the given output
-     * @param current defines the current output
-     * @returns the next output in the list or null
-     */
-    public getSiblingOutput(current: NodeMaterialConnectionPoint) {
-        const index = this._outputs.indexOf(current);
-
-        if (index === -1 || index >= this._outputs.length) {
-            return null;
-        }
-
-        return this._outputs[index + 1];
-    }
-
-    /**
-     * Checks if the current block is an ancestor of a given block
-     * @param block defines the potential descendant block to check
-     * @returns true if block is a descendant
-     */
-    public isAnAncestorOf(block: NodeMaterialBlock): boolean {
-        for (const output of this._outputs) {
-            if (!output.hasEndpoints) {
-                continue;
-            }
-
-            for (const endpoint of output.endpoints) {
-                if (endpoint.ownerBlock === block) {
-                    return true;
-                }
-                if (endpoint.ownerBlock.isAnAncestorOf(block)) {
-                    return true;
-                }
-            }
-        }
-
-        return false;
-    }
-
-    /**
-     * Connect current block with another block
-     * @param other defines the block to connect with
-     * @param options define the various options to help pick the right connections
-     * @param options.input
-     * @param options.output
-     * @param options.outputSwizzle
-     * @returns the current block
-     */
-    public connectTo(
-        other: NodeMaterialBlock,
-        options?: {
-            input?: string;
-            output?: string;
-            outputSwizzle?: string;
-        }
-    ) {
-        if (this._outputs.length === 0) {
-            return;
-        }
-
-        let output = options && options.output ? this.getOutputByName(options.output) : this.getFirstAvailableOutput(other);
-
-        let notFound = true;
-        while (notFound) {
-            const input = options && options.input ? other.getInputByName(options.input) : other.getFirstAvailableInput(output);
-
-            if (output && input && output.canConnectTo(input)) {
-                output.connectTo(input);
-                notFound = false;
-            } else if (!output) {
-                throw "Unable to find a compatible match";
-            } else {
-                output = this.getSiblingOutput(output);
-            }
-        }
-
-        return this;
-    }
-
-    // eslint-disable-next-line @typescript-eslint/no-unused-vars
-    protected _buildBlock(state: NodeMaterialBuildState) {
-        // Empty. Must be defined by child nodes
-    }
-
-    /**
-     * Add uniforms, samplers and uniform buffers at compilation time
-     * @param state defines the state to update
-     * @param nodeMaterial defines the node material requesting the update
-     * @param defines defines the material defines to update
-     * @param uniformBuffers defines the list of uniform buffer names
-     */
-    // eslint-disable-next-line @typescript-eslint/no-unused-vars
-    public updateUniformsAndSamples(state: NodeMaterialBuildState, nodeMaterial: NodeMaterial, defines: NodeMaterialDefines, uniformBuffers: string[]) {
-        // Do nothing
-    }
-
-    /**
-     * Add potential fallbacks if shader compilation fails
-     * @param mesh defines the mesh to be rendered
-     * @param fallbacks defines the current prioritized list of fallbacks
-     */
-    // eslint-disable-next-line @typescript-eslint/no-unused-vars
-    public provideFallbacks(mesh: AbstractMesh, fallbacks: EffectFallbacks) {
-        // Do nothing
-    }
-
-    /**
-     * Initialize defines for shader compilation
-     * @param mesh defines the mesh to be rendered
-     * @param nodeMaterial defines the node material requesting the update
-     * @param defines defines the material defines to update
-     * @param useInstances specifies that instances should be used
-     */
-    // eslint-disable-next-line @typescript-eslint/no-unused-vars
-    public initializeDefines(mesh: AbstractMesh, nodeMaterial: NodeMaterial, defines: NodeMaterialDefines, useInstances: boolean = false) {}
-
-    /**
-     * Update defines for shader compilation
-     * @param mesh defines the mesh to be rendered
-     * @param nodeMaterial defines the node material requesting the update
-     * @param defines defines the material defines to update
-     * @param useInstances specifies that instances should be used
-     * @param subMesh defines which submesh to render
-     */
-    // eslint-disable-next-line @typescript-eslint/no-unused-vars
-    public prepareDefines(mesh: AbstractMesh, nodeMaterial: NodeMaterial, defines: NodeMaterialDefines, useInstances: boolean = false, subMesh?: SubMesh) {
-        // Do nothing
-    }
-
-    /**
-     * Lets the block try to connect some inputs automatically
-     * @param material defines the hosting NodeMaterial
-     */
-    // eslint-disable-next-line @typescript-eslint/no-unused-vars
-    public autoConfigure(material: NodeMaterial) {
-        // Do nothing
-    }
-
-    /**
-     * Function called when a block is declared as repeatable content generator
-     * @param vertexShaderState defines the current compilation state for the vertex shader
-     * @param fragmentShaderState defines the current compilation state for the fragment shader
-     * @param mesh defines the mesh to be rendered
-     * @param defines defines the material defines to update
-     */
-    // eslint-disable-next-line @typescript-eslint/no-unused-vars
-    public replaceRepeatableContent(vertexShaderState: NodeMaterialBuildState, fragmentShaderState: NodeMaterialBuildState, mesh: AbstractMesh, defines: NodeMaterialDefines) {
-        // Do nothing
-    }
-
-    /** Gets a boolean indicating that the code of this block will be promoted to vertex shader even if connected to fragment output */
-    public get willBeGeneratedIntoVertexShaderFromFragmentShader(): boolean {
-        if (this.isInput || this.isFinalMerger) {
-            return false;
-        }
-
-        if (this._outputs.some((o) => o.isDirectlyConnectedToVertexOutput)) {
-            return false;
-        }
-
-        if (this.target === NodeMaterialBlockTargets.Vertex) {
-            return false;
-        }
-
-        if (this.target === NodeMaterialBlockTargets.VertexAndFragment || this.target === NodeMaterialBlockTargets.Neutral) {
-            if (this._outputs.some((o) => o.isConnectedInVertexShader)) {
-                return true;
-            }
-        }
-
-        return false;
-    }
-
-    /**
-     * Checks if the block is ready
-     * @param mesh defines the mesh to be rendered
-     * @param nodeMaterial defines the node material requesting the update
-     * @param defines defines the material defines to update
-     * @param useInstances specifies that instances should be used
-     * @returns true if the block is ready
-     */
-    // eslint-disable-next-line @typescript-eslint/no-unused-vars
-    public isReady(mesh: AbstractMesh, nodeMaterial: NodeMaterial, defines: NodeMaterialDefines, useInstances: boolean = false) {
-        return true;
-    }
-
-    protected _linkConnectionTypes(inputIndex0: number, inputIndex1: number, looseCoupling = false) {
-        if (looseCoupling) {
-            this._inputs[inputIndex1]._acceptedConnectionPointType = this._inputs[inputIndex0];
-        } else {
-            this._inputs[inputIndex0]._linkedConnectionSource = this._inputs[inputIndex1];
-        }
-        this._inputs[inputIndex1]._linkedConnectionSource = this._inputs[inputIndex0];
-    }
-    
-    protected _linkConnectionTypesArray(inputIndexFrom: number, inputIndices: number[],) {
-        for (const index of inputIndices)
-            this._inputs[index]._linkedConnectionSource = this._inputs[inputIndexFrom];
-    }
-
-    private _emitDefaultConstant(type : NodeMaterialBlockConnectionPointTypes, state: NodeMaterialBuildState) {
-        switch (type) {
-            case NodeMaterialBlockConnectionPointTypes.Float:
-                return `${state._emitFloat(0)}`;
-            case NodeMaterialBlockConnectionPointTypes.Vector2:
-                return `vec2(0.0, 0.0)`;
-            case NodeMaterialBlockConnectionPointTypes.Vector3:
-                return `vec3(0.0, 0.0, 0.0)`;
-            case NodeMaterialBlockConnectionPointTypes.Vector4:
-                return `vec4(0.0, 0.0, 0.0, 0.0)`;
-            case NodeMaterialBlockConnectionPointTypes.Color3:
-                TmpColors.Color3[0].set(1, 1, 1);
-                TmpColors.Color3[0].toLinearSpaceToRef(TmpColors.Color3[0]);
-                // if (this.convertToGammaSpace) {
-                //     TmpColors.Color3[0].toGammaSpaceToRef(TmpColors.Color3[0]);
-                // }
-                // if (this.convertToLinearSpace) {
-                //     TmpColors.Color3[0].toLinearSpaceToRef(TmpColors.Color3[0]);
-                // }
-                return `vec3(${TmpColors.Color3[0].r}, ${TmpColors.Color3[0].g}, ${TmpColors.Color3[0].b})`;
-            case NodeMaterialBlockConnectionPointTypes.Color4:
-                TmpColors.Color4[0].set(1,1,1,1);
-                TmpColors.Color4[0].toLinearSpaceToRef(TmpColors.Color4[0]);
-                // if (this.convertToGammaSpace) {
-                //     TmpColors.Color4[0].toGammaSpaceToRef(TmpColors.Color4[0]);
-                // }
-                // if (this.convertToLinearSpace) {
-                //     TmpColors.Color4[0].toLinearSpaceToRef(TmpColors.Color4[0]);
-                // }
-                return `vec4(${TmpColors.Color4[0].r}, ${TmpColors.Color4[0].g}, ${TmpColors.Color4[0].b}, ${TmpColors.Color4[0].a})`;
-        }
-
-        return "";
-    }
-
-    private _processBuild(block: NodeMaterialBlock | undefined, state: NodeMaterialBuildState, input: NodeMaterialConnectionPoint, activeBlocks: NodeMaterialBlock[]) {
-        if (!block) {
-            //
-            // If no block then use default values
-            // console.log("default", state, input, activeBlocks);
-            const associatedVariableName = state._getFreeVariableName("u_" + input.name);
-            state.constants.push(associatedVariableName);
-            input.associatedVariableName = associatedVariableName;
-            input._enforceAssociatedVariableName = true;
-            state._constantDeclaration += this._declareOutput(input, state) + ` = ${this._emitDefaultConstant(input.type, state)};\r\n`;
-            return;
-        }
-
-        block.build(state, activeBlocks);
-
-        const localBlockIsFragment = state._vertexState != null;
-        const otherBlockWasGeneratedInVertexShader = block._buildTarget === NodeMaterialBlockTargets.Vertex && block.target !== NodeMaterialBlockTargets.VertexAndFragment;
-
-        if (
-            localBlockIsFragment &&
-            ((block.target & block._buildTarget) === 0 ||
-                (block.target & input.target) === 0 ||
-                (this.target !== NodeMaterialBlockTargets.VertexAndFragment && otherBlockWasGeneratedInVertexShader))
-        ) {
-            // context switch! We need a varying
-            if (
-                (!block.isInput && state.target !== block._buildTarget) || // block was already emitted by vertex shader
-                (block.isInput && (block as InputBlock).isAttribute && !(block as InputBlock)._noContextSwitch) // block is an attribute
-            ) {
-                const connectedPoint = input.connectedPoint!;
-                if (state._vertexState._emitVaryingFromString("v_" + connectedPoint.associatedVariableName, state._getGLType(connectedPoint.type))) {
-                    state._vertexState.compilationString += `${"v_" + connectedPoint.associatedVariableName} = ${connectedPoint.associatedVariableName};\n`;
-                }
-                input.associatedVariableName = "v_" + connectedPoint.associatedVariableName;
-                input._enforceAssociatedVariableName = true;
-            }
-        }
-    }
-
-    /**
-     * Validates the new name for the block node.
-     * @param newName the new name to be given to the node.
-     * @returns false if the name is a reserve word, else true.
-     */
-    public validateBlockName(newName: string) {
-        const reservedNames: Array<string> = [
-            "position",
-            "normal",
-            "tangent",
-            "particle_positionw",
-            "uv",
-            "uv2",
-            "uv3",
-            "uv4",
-            "uv5",
-            "uv6",
-            "position2d",
-            "particle_uv",
-            "matricesIndices",
-            "matricesWeights",
-            "world0",
-            "world1",
-            "world2",
-            "world3",
-            "particle_color",
-            "particle_texturemask",
-        ];
-        for (const reservedName of reservedNames) {
-            if (newName === reservedName) {
-                return false;
-            }
-        }
-        return true;
-    }
-
-<<<<<<< HEAD
-    makeDefaultBlock() : NodeMaterialBlock {
-        throw "Not implemented";
-=======
-    // eslint-disable-next-line @typescript-eslint/no-unused-vars
-    protected _customBuildStep(state: NodeMaterialBuildState, activeBlocks: NodeMaterialBlock[]): void {
-        // Must be implemented by children
->>>>>>> 193f5354
-    }
-
-    /**
-     * Compile the current node and generate the shader code
-     * @param state defines the current compilation state (uniforms, samplers, current string)
-     * @param activeBlocks defines the list of active blocks (i.e. blocks to compile)
-     * @returns true if already built
-     */
-    public build(state: NodeMaterialBuildState, activeBlocks: NodeMaterialBlock[]): boolean {
-        if (this._buildId === state.sharedData.buildId) {
-            return true;
-        }
-
-        if (!this.isInput) {
-            /** Prepare outputs */
-            for (const output of this._outputs) {
-                if (!output.associatedVariableName) {
-                    output.associatedVariableName = state._getFreeVariableName(output.name);
-                }
-            }
-        }
-
-        // Check if "parent" blocks are compiled
-        for (const input of this._inputs) {
-            let block : NodeMaterialBlock | undefined;
-
-            if (!input.connectedPoint) {
-                if (!input.isOptional) {
-                    // Emit a warning
-                    state.sharedData.checks.notConnectedNonOptionalInputs.push(input);
-                    continue;
-                }
-
-                if (!input.hasDefaultValue)
-                    continue;
-
-                if (input.type == NodeMaterialBlockConnectionPointTypes.All || input.type == NodeMaterialBlockConnectionPointTypes.AutoDetect) {
-                    if (!input._linkedConnectionSource) {
-                        console.error("if auto detect or all, default values requires linkedconnectionsource");
-                        continue;
-                    }
-
-                    console.error("linked type not connected");
-                    continue;
-                }
-
-                // console.log("type", input.type, input);
-                // block = input.makeDefaultInputBlock("optional_input_" + input.name);
-                // console.log("block", block);
-                // block = NewInputBlock("optional_input_" + input.name, this.target, input.type);
-                // input._connectedPoint = new NodeMaterialConnectionPoint("optional_point_" + input.name, block, NodeMaterialConnectionPointDirection.Input);
-            }
-
-            if (this.target !== NodeMaterialBlockTargets.Neutral) {
-                if ((input.target & this.target!) === 0) {
-                    continue;
-                }
-
-                if ((input.target & state.target!) === 0) {
-                    continue;
-                }
-            }
-
-            if (!block)
-                block = input.connectedPoint?.ownerBlock;
-            // const block = input.connectedPoint!.ownerBlock;
-            if (block !== this) {
-                this._processBuild(block, state, input, activeBlocks);
-            }
-        }
-
-        this._customBuildStep(state, activeBlocks);
-
-        if (this._buildId === state.sharedData.buildId) {
-            return true; // Need to check again as inputs can be connected multiple time to this endpoint
-        }
-
-        // Logs
-        if (state.sharedData.verbose) {
-            console.log(`${state.target === NodeMaterialBlockTargets.Vertex ? "Vertex shader" : "Fragment shader"}: Building ${this.name} [${this.getClassName()}]`);
-        }
-
-        // Checks final outputs
-        if (this.isFinalMerger) {
-            switch (state.target) {
-                case NodeMaterialBlockTargets.Vertex:
-                    state.sharedData.checks.emitVertex = true;
-                    break;
-                case NodeMaterialBlockTargets.Fragment:
-                    state.sharedData.checks.emitFragment = true;
-                    break;
-            }
-        }
-
-        if (!this.isInput && state.sharedData.emitComments) {
-            state.compilationString += `\n//${this.name}\n`;
-        }
-
-        this._buildBlock(state);
-
-        this._buildId = state.sharedData.buildId;
-        this._buildTarget = state.target;
-
-        // Compile connected blocks
-        for (const output of this._outputs) {
-            if ((output.target & state.target) === 0) {
-                continue;
-            }
-
-            for (const endpoint of output.endpoints) {
-                const block = endpoint.ownerBlock;
-
-                if (block && (block.target & state.target) !== 0 && activeBlocks.indexOf(block) !== -1) {
-                    this._processBuild(block, state, endpoint, activeBlocks);
-                }
-            }
-        }
-        return false;
-    }
-
-    protected _inputRename(name: string) {
-        return name;
-    }
-
-    protected _outputRename(name: string) {
-        return name;
-    }
-
-    protected _dumpPropertiesCode() {
-        const variableName = this._codeVariableName;
-        return `${variableName}.visibleInInspector = ${this.visibleInInspector};\n${variableName}.visibleOnFrame = ${this.visibleOnFrame};\n${variableName}.target = ${this.target};\n`;
-    }
-
-    /**
-     * @internal
-     */
-    public _dumpCode(uniqueNames: string[], alreadyDumped: NodeMaterialBlock[]) {
-        alreadyDumped.push(this);
-
-        // Get unique name
-        const nameAsVariableName = this.name.replace(/[^A-Za-z_]+/g, "");
-        this._codeVariableName = nameAsVariableName || `${this.getClassName()}_${this.uniqueId}`;
-
-        if (uniqueNames.indexOf(this._codeVariableName) !== -1) {
-            let index = 0;
-            do {
-                index++;
-                this._codeVariableName = nameAsVariableName + index;
-            } while (uniqueNames.indexOf(this._codeVariableName) !== -1);
-        }
-
-        uniqueNames.push(this._codeVariableName);
-
-        // Declaration
-        let codeString = `\n// ${this.getClassName()}\n`;
-        if (this.comments) {
-            codeString += `// ${this.comments}\n`;
-        }
-        codeString += `var ${this._codeVariableName} = new BABYLON.${this.getClassName()}("${this.name}");\n`;
-
-        // Properties
-        codeString += this._dumpPropertiesCode();
-
-        // Inputs
-        for (const input of this.inputs) {
-            if (!input.isConnected) {
-                continue;
-            }
-
-            const connectedOutput = input.connectedPoint!;
-            const connectedBlock = connectedOutput.ownerBlock;
-
-            if (alreadyDumped.indexOf(connectedBlock) === -1) {
-                codeString += connectedBlock._dumpCode(uniqueNames, alreadyDumped);
-            }
-        }
-
-        // Outputs
-        for (const output of this.outputs) {
-            if (!output.hasEndpoints) {
-                continue;
-            }
-
-            for (const endpoint of output.endpoints) {
-                const connectedBlock = endpoint.ownerBlock;
-                if (connectedBlock && alreadyDumped.indexOf(connectedBlock) === -1) {
-                    codeString += connectedBlock._dumpCode(uniqueNames, alreadyDumped);
-                }
-            }
-        }
-
-        return codeString;
-    }
-
-    /**
-     * @internal
-     */
-    public _dumpCodeForOutputConnections(alreadyDumped: NodeMaterialBlock[]) {
-        let codeString = "";
-
-        if (alreadyDumped.indexOf(this) !== -1) {
-            return codeString;
-        }
-
-        alreadyDumped.push(this);
-
-        for (const input of this.inputs) {
-            if (!input.isConnected) {
-                continue;
-            }
-
-            const connectedOutput = input.connectedPoint!;
-            const connectedBlock = connectedOutput.ownerBlock;
-
-            codeString += connectedBlock._dumpCodeForOutputConnections(alreadyDumped);
-            codeString += `${connectedBlock._codeVariableName}.${connectedBlock._outputRename(connectedOutput.name)}.connectTo(${this._codeVariableName}.${this._inputRename(
-                input.name
-            )});\n`;
-        }
-
-        return codeString;
-    }
-
-    /**
-     * Clone the current block to a new identical block
-     * @param scene defines the hosting scene
-     * @param rootUrl defines the root URL to use to load textures and relative dependencies
-     * @returns a copy of the current block
-     */
-    public clone(scene: Scene, rootUrl: string = "") {
-        const serializationObject = this.serialize();
-
-        const blockType = GetClass(serializationObject.customType);
-        if (blockType) {
-            const block: NodeMaterialBlock = new blockType();
-            block._deserialize(serializationObject, scene, rootUrl);
-
-            return block;
-        }
-
-        return null;
-    }
-
-    /**
-     * Serializes this block in a JSON representation
-     * @returns the serialized block object
-     */
-    public serialize(): any {
-        const serializationObject: any = {};
-        serializationObject.customType = "BABYLON." + this.getClassName();
-        serializationObject.id = this.uniqueId;
-        serializationObject.name = this.name;
-        serializationObject.comments = this.comments;
-        serializationObject.visibleInInspector = this.visibleInInspector;
-        serializationObject.visibleOnFrame = this.visibleOnFrame;
-        serializationObject.target = this.target;
-
-        serializationObject.inputs = [];
-        serializationObject.outputs = [];
-
-        for (const input of this.inputs) {
-            serializationObject.inputs.push(input.serialize());
-        }
-
-        for (const output of this.outputs) {
-            serializationObject.outputs.push(output.serialize(false));
-        }
-
-        return serializationObject;
-    }
-
-    /**
-     * @internal
-     */
-    // eslint-disable-next-line @typescript-eslint/no-unused-vars
-    public _deserialize(serializationObject: any, scene: Scene, rootUrl: string) {
-        this.name = serializationObject.name;
-        this.comments = serializationObject.comments;
-        this.visibleInInspector = !!serializationObject.visibleInInspector;
-        this.visibleOnFrame = !!serializationObject.visibleOnFrame;
-        this._target = serializationObject.target ?? this.target;
-        this._deserializePortDisplayNamesAndExposedOnFrame(serializationObject);
-    }
-
-    private _deserializePortDisplayNamesAndExposedOnFrame(serializationObject: any) {
-        const serializedInputs = serializationObject.inputs;
-        const serializedOutputs = serializationObject.outputs;
-        if (serializedInputs) {
-            serializedInputs.forEach((port: any, i: number) => {
-                if (port.displayName) {
-                    this.inputs[i].displayName = port.displayName;
-                }
-                if (port.isExposedOnFrame) {
-                    this.inputs[i].isExposedOnFrame = port.isExposedOnFrame;
-                    this.inputs[i].exposedPortPosition = port.exposedPortPosition;
-                }
-            });
-        }
-        if (serializedOutputs) {
-            serializedOutputs.forEach((port: any, i: number) => {
-                if (port.displayName) {
-                    this.outputs[i].displayName = port.displayName;
-                }
-                if (port.isExposedOnFrame) {
-                    this.outputs[i].isExposedOnFrame = port.isExposedOnFrame;
-                    this.outputs[i].exposedPortPosition = port.exposedPortPosition;
-                }
-            });
-        }
-    }
-
-    /**
-     * Release resources
-     */
-    public dispose() {
-        for (const input of this.inputs) {
-            input.dispose();
-        }
-
-        for (const output of this.outputs) {
-            output.dispose();
-        }
-    }
+import { NodeMaterialBlockConnectionPointTypes } from "./Enums/nodeMaterialBlockConnectionPointTypes";
+import type { NodeMaterialBuildState } from "./nodeMaterialBuildState";
+import type { Nullable } from "../../types";
+import { NodeMaterialConnectionPoint, NodeMaterialConnectionPointDirection } from "./nodeMaterialBlockConnectionPoint";
+import { NodeMaterialBlockTargets } from "./Enums/nodeMaterialBlockTargets";
+import type { Effect } from "../effect";
+import type { AbstractMesh } from "../../Meshes/abstractMesh";
+import type { Mesh } from "../../Meshes/mesh";
+import type { SubMesh } from "../../Meshes/subMesh";
+import type { NodeMaterial, NodeMaterialDefines } from "./nodeMaterial";
+import { InputBlock } from "./Blocks/Input/inputBlock";
+import { UniqueIdGenerator } from "../../Misc/uniqueIdGenerator";
+import type { Scene } from "../../scene";
+import { GetClass } from "../../Misc/typeStore";
+import { TmpColors } from "../../Maths/math.color";
+import type { EffectFallbacks } from "../effectFallbacks";
+
+/**
+ * Defines a block that can be used inside a node based material
+ */
+export class NodeMaterialBlock {
+    private _buildId: number;
+    private _buildTarget: NodeMaterialBlockTargets;
+    protected _target: NodeMaterialBlockTargets;
+    private _isFinalMerger = false;
+    private _isInput = false;
+    private _isTeleportOut = false;
+    private _isTeleportIn = false;
+    private _name = "";
+    protected _isUnique = false;
+
+    /** Gets or sets a boolean indicating that only one input can be connected at a time */
+    public inputsAreExclusive = false;
+
+    /** @internal */
+    public _codeVariableName = "";
+
+    /** @internal */
+    public _inputs = new Array<NodeMaterialConnectionPoint>();
+    /** @internal */
+    public _outputs = new Array<NodeMaterialConnectionPoint>();
+
+    /** @internal */
+    public _preparationId: number;
+
+    /** @internal */
+    public readonly _originalTargetIsNeutral: boolean;
+
+    /**
+     * Gets the name of the block
+     */
+    public get name(): string {
+        return this._name;
+    }
+
+    /**
+     * Sets the name of the block. Will check if the name is valid.
+     */
+    public set name(newName: string) {
+        if (!this.validateBlockName(newName)) {
+            return;
+        }
+
+        this._name = newName;
+    }
+
+    /**
+     * Gets or sets the unique id of the node
+     */
+    public uniqueId: number;
+
+    /**
+     * Gets or sets the comments associated with this block
+     */
+    public comments: string = "";
+
+    /**
+     * Gets a boolean indicating that this block can only be used once per NodeMaterial
+     */
+    public get isUnique() {
+        return this._isUnique;
+    }
+
+    /**
+     * Gets a boolean indicating that this block is an end block (e.g. it is generating a system value)
+     */
+    public get isFinalMerger(): boolean {
+        return this._isFinalMerger;
+    }
+
+    /**
+     * Gets a boolean indicating that this block is an input (e.g. it sends data to the shader)
+     */
+    public get isInput(): boolean {
+        return this._isInput;
+    }
+
+    /**
+     * Gets a boolean indicating if this block is a teleport out
+     */
+    public get isTeleportOut(): boolean {
+        return this._isTeleportOut;
+    }
+
+    /**
+     * Gets a boolean indicating if this block is a teleport in
+     */
+    public get isTeleportIn(): boolean {
+        return this._isTeleportIn;
+    }
+
+    /**
+     * Gets or sets the build Id
+     */
+    public get buildId(): number {
+        return this._buildId;
+    }
+
+    public set buildId(value: number) {
+        this._buildId = value;
+    }
+
+    /**
+     * Gets or sets the target of the block
+     */
+    public get target() {
+        return this._target;
+    }
+
+    public set target(value: NodeMaterialBlockTargets) {
+        if ((this._target & value) !== 0) {
+            return;
+        }
+        this._target = value;
+    }
+
+    /**
+     * Gets the list of input points
+     */
+    public get inputs(): NodeMaterialConnectionPoint[] {
+        return this._inputs;
+    }
+
+    /** Gets the list of output points */
+    public get outputs(): NodeMaterialConnectionPoint[] {
+        return this._outputs;
+    }
+
+    /**
+     * Find an input by its name
+     * @param name defines the name of the input to look for
+     * @returns the input or null if not found
+     */
+    public getInputByName(name: string) {
+        const filter = this._inputs.filter((e) => e.name === name);
+
+        if (filter.length) {
+            return filter[0];
+        }
+
+        return null;
+    }
+
+    /**
+     * Find an output by its name
+     * @param name defines the name of the output to look for
+     * @returns the output or null if not found
+     */
+    public getOutputByName(name: string) {
+        const filter = this._outputs.filter((e) => e.name === name);
+
+        if (filter.length) {
+            return filter[0];
+        }
+
+        return null;
+    }
+
+    /** Gets or sets a boolean indicating that this input can be edited in the Inspector (false by default) */
+    public visibleInInspector = false;
+
+    /** Gets or sets a boolean indicating that this input can be edited from a collapsed frame */
+    public visibleOnFrame = false;
+
+    /**
+     * Creates a new NodeMaterialBlock
+     * @param name defines the block name
+     * @param target defines the target of that block (Vertex by default)
+     * @param isFinalMerger defines a boolean indicating that this block is an end block (e.g. it is generating a system value). Default is false
+     */
+    public constructor(name: string, target = NodeMaterialBlockTargets.Vertex, isFinalMerger = false) {
+        this._target = target;
+        this._originalTargetIsNeutral = target === NodeMaterialBlockTargets.Neutral;
+        this._isFinalMerger = isFinalMerger;
+        this._isInput = this.getClassName() === "InputBlock";
+        this._isTeleportOut = this.getClassName() === "NodeMaterialTeleportOutBlock";
+        this._isTeleportIn = this.getClassName() === "NodeMaterialTeleportInBlock";
+        this._name = name;
+        this.uniqueId = UniqueIdGenerator.UniqueId;
+    }
+
+    /** @internal */
+    public _setInitialTarget(target: NodeMaterialBlockTargets): void {
+        this._target = target;
+        (this._originalTargetIsNeutral as boolean) = target === NodeMaterialBlockTargets.Neutral;
+    }
+
+    /**
+     * Initialize the block and prepare the context for build
+     * @param state defines the state that will be used for the build
+     */
+    // eslint-disable-next-line @typescript-eslint/no-unused-vars
+    public initialize(state: NodeMaterialBuildState) {
+        // Do nothing
+    }
+
+    /**
+     * Bind data to effect. Will only be called for blocks with isBindable === true
+     * @param effect defines the effect to bind data to
+     * @param nodeMaterial defines the hosting NodeMaterial
+     * @param mesh defines the mesh that will be rendered
+     * @param subMesh defines the submesh that will be rendered
+     */
+    // eslint-disable-next-line @typescript-eslint/no-unused-vars
+    public bind(effect: Effect, nodeMaterial: NodeMaterial, mesh?: Mesh, subMesh?: SubMesh) {
+        // Do nothing
+    }
+
+    protected _declareOutput(output: NodeMaterialConnectionPoint, state: NodeMaterialBuildState): string {
+        return `${state._getGLType(output.type)} ${output.associatedVariableName}`;
+    }
+
+    protected _writeVariable(currentPoint: NodeMaterialConnectionPoint): string {
+        const connectionPoint = currentPoint.connectedPoint;
+
+        if (connectionPoint) {
+            return `${currentPoint.associatedVariableName}`;
+        }
+
+        return `0.`;
+    }
+
+    protected _writeFloat(value: number) {
+        let stringVersion = value.toString();
+
+        if (stringVersion.indexOf(".") === -1) {
+            stringVersion += ".0";
+        }
+        return `${stringVersion}`;
+    }
+
+    /**
+     * Gets the current class name e.g. "NodeMaterialBlock"
+     * @returns the class name
+     */
+    public getClassName() {
+        return "NodeMaterialBlock";
+    }
+
+    /** Gets a boolean indicating that this connection will be used in the fragment shader */
+    public isConnectedInFragmentShader() {
+        return this.outputs.some((o) => o.isConnectedInFragmentShader);
+    }
+
+    /**
+     * Register a new input. Must be called inside a block constructor
+     * @param name defines the connection point name
+     * @param type defines the connection point type
+     * @param isOptional defines a boolean indicating that this input can be omitted
+     * @param target defines the target to use to limit the connection point (will be VertexAndFragment by default)
+     * @param point an already created connection point. If not provided, create a new one
+     * @returns the current block
+     */
+    public registerInput(
+        name: string,
+        type: NodeMaterialBlockConnectionPointTypes,
+        isOptional: boolean = false,
+        target?: NodeMaterialBlockTargets,
+        point?: NodeMaterialConnectionPoint,
+        hasDefaultValue?:boolean
+    ) {
+        point = point ?? new NodeMaterialConnectionPoint(name, this, NodeMaterialConnectionPointDirection.Input);
+        point.type = type;
+        point.isOptional = isOptional;
+        point.hasDefaultValue = hasDefaultValue || false;
+        if (target) {
+            point.target = target;
+        }
+
+        this._inputs.push(point);
+
+        return this;
+    }
+
+    /**
+     * Register a new output. Must be called inside a block constructor
+     * @param name defines the connection point name
+     * @param type defines the connection point type
+     * @param target defines the target to use to limit the connection point (will be VertexAndFragment by default)
+     * @param point an already created connection point. If not provided, create a new one
+     * @returns the current block
+     */
+    public registerOutput(name: string, type: NodeMaterialBlockConnectionPointTypes, target?: NodeMaterialBlockTargets, point?: NodeMaterialConnectionPoint) {
+        point = point ?? new NodeMaterialConnectionPoint(name, this, NodeMaterialConnectionPointDirection.Output);
+        point.type = type;
+        if (target) {
+            point.target = target;
+        }
+
+        this._outputs.push(point);
+
+        return this;
+    }
+
+    /**
+     * Will return the first available input e.g. the first one which is not an uniform or an attribute
+     * @param forOutput defines an optional connection point to check compatibility with
+     * @returns the first available input or null
+     */
+    public getFirstAvailableInput(forOutput: Nullable<NodeMaterialConnectionPoint> = null) {
+        for (const input of this._inputs) {
+            if (!input.connectedPoint) {
+                if (!forOutput || forOutput.type === input.type || input.type === NodeMaterialBlockConnectionPointTypes.AutoDetect) {
+                    return input;
+                }
+            }
+        }
+
+        return null;
+    }
+
+    /**
+     * Will return the first available output e.g. the first one which is not yet connected and not a varying
+     * @param forBlock defines an optional block to check compatibility with
+     * @returns the first available input or null
+     */
+    public getFirstAvailableOutput(forBlock: Nullable<NodeMaterialBlock> = null) {
+        for (const output of this._outputs) {
+            if (!forBlock || !forBlock.target || forBlock.target === NodeMaterialBlockTargets.Neutral || (forBlock.target & output.target) !== 0) {
+                return output;
+            }
+        }
+
+        return null;
+    }
+
+    /**
+     * Gets the sibling of the given output
+     * @param current defines the current output
+     * @returns the next output in the list or null
+     */
+    public getSiblingOutput(current: NodeMaterialConnectionPoint) {
+        const index = this._outputs.indexOf(current);
+
+        if (index === -1 || index >= this._outputs.length) {
+            return null;
+        }
+
+        return this._outputs[index + 1];
+    }
+
+    /**
+     * Checks if the current block is an ancestor of a given block
+     * @param block defines the potential descendant block to check
+     * @returns true if block is a descendant
+     */
+    public isAnAncestorOf(block: NodeMaterialBlock): boolean {
+        for (const output of this._outputs) {
+            if (!output.hasEndpoints) {
+                continue;
+            }
+
+            for (const endpoint of output.endpoints) {
+                if (endpoint.ownerBlock === block) {
+                    return true;
+                }
+                if (endpoint.ownerBlock.isAnAncestorOf(block)) {
+                    return true;
+                }
+            }
+        }
+
+        return false;
+    }
+
+    /**
+     * Connect current block with another block
+     * @param other defines the block to connect with
+     * @param options define the various options to help pick the right connections
+     * @param options.input
+     * @param options.output
+     * @param options.outputSwizzle
+     * @returns the current block
+     */
+    public connectTo(
+        other: NodeMaterialBlock,
+        options?: {
+            input?: string;
+            output?: string;
+            outputSwizzle?: string;
+        }
+    ) {
+        if (this._outputs.length === 0) {
+            return;
+        }
+
+        let output = options && options.output ? this.getOutputByName(options.output) : this.getFirstAvailableOutput(other);
+
+        let notFound = true;
+        while (notFound) {
+            const input = options && options.input ? other.getInputByName(options.input) : other.getFirstAvailableInput(output);
+
+            if (output && input && output.canConnectTo(input)) {
+                output.connectTo(input);
+                notFound = false;
+            } else if (!output) {
+                throw "Unable to find a compatible match";
+            } else {
+                output = this.getSiblingOutput(output);
+            }
+        }
+
+        return this;
+    }
+
+    // eslint-disable-next-line @typescript-eslint/no-unused-vars
+    protected _buildBlock(state: NodeMaterialBuildState) {
+        // Empty. Must be defined by child nodes
+    }
+
+    /**
+     * Add uniforms, samplers and uniform buffers at compilation time
+     * @param state defines the state to update
+     * @param nodeMaterial defines the node material requesting the update
+     * @param defines defines the material defines to update
+     * @param uniformBuffers defines the list of uniform buffer names
+     */
+    // eslint-disable-next-line @typescript-eslint/no-unused-vars
+    public updateUniformsAndSamples(state: NodeMaterialBuildState, nodeMaterial: NodeMaterial, defines: NodeMaterialDefines, uniformBuffers: string[]) {
+        // Do nothing
+    }
+
+    /**
+     * Add potential fallbacks if shader compilation fails
+     * @param mesh defines the mesh to be rendered
+     * @param fallbacks defines the current prioritized list of fallbacks
+     */
+    // eslint-disable-next-line @typescript-eslint/no-unused-vars
+    public provideFallbacks(mesh: AbstractMesh, fallbacks: EffectFallbacks) {
+        // Do nothing
+    }
+
+    /**
+     * Initialize defines for shader compilation
+     * @param mesh defines the mesh to be rendered
+     * @param nodeMaterial defines the node material requesting the update
+     * @param defines defines the material defines to update
+     * @param useInstances specifies that instances should be used
+     */
+    // eslint-disable-next-line @typescript-eslint/no-unused-vars
+    public initializeDefines(mesh: AbstractMesh, nodeMaterial: NodeMaterial, defines: NodeMaterialDefines, useInstances: boolean = false) {}
+
+    /**
+     * Update defines for shader compilation
+     * @param mesh defines the mesh to be rendered
+     * @param nodeMaterial defines the node material requesting the update
+     * @param defines defines the material defines to update
+     * @param useInstances specifies that instances should be used
+     * @param subMesh defines which submesh to render
+     */
+    // eslint-disable-next-line @typescript-eslint/no-unused-vars
+    public prepareDefines(mesh: AbstractMesh, nodeMaterial: NodeMaterial, defines: NodeMaterialDefines, useInstances: boolean = false, subMesh?: SubMesh) {
+        // Do nothing
+    }
+
+    /**
+     * Lets the block try to connect some inputs automatically
+     * @param material defines the hosting NodeMaterial
+     */
+    // eslint-disable-next-line @typescript-eslint/no-unused-vars
+    public autoConfigure(material: NodeMaterial) {
+        // Do nothing
+    }
+
+    /**
+     * Function called when a block is declared as repeatable content generator
+     * @param vertexShaderState defines the current compilation state for the vertex shader
+     * @param fragmentShaderState defines the current compilation state for the fragment shader
+     * @param mesh defines the mesh to be rendered
+     * @param defines defines the material defines to update
+     */
+    // eslint-disable-next-line @typescript-eslint/no-unused-vars
+    public replaceRepeatableContent(vertexShaderState: NodeMaterialBuildState, fragmentShaderState: NodeMaterialBuildState, mesh: AbstractMesh, defines: NodeMaterialDefines) {
+        // Do nothing
+    }
+
+    /** Gets a boolean indicating that the code of this block will be promoted to vertex shader even if connected to fragment output */
+    public get willBeGeneratedIntoVertexShaderFromFragmentShader(): boolean {
+        if (this.isInput || this.isFinalMerger) {
+            return false;
+        }
+
+        if (this._outputs.some((o) => o.isDirectlyConnectedToVertexOutput)) {
+            return false;
+        }
+
+        if (this.target === NodeMaterialBlockTargets.Vertex) {
+            return false;
+        }
+
+        if (this.target === NodeMaterialBlockTargets.VertexAndFragment || this.target === NodeMaterialBlockTargets.Neutral) {
+            if (this._outputs.some((o) => o.isConnectedInVertexShader)) {
+                return true;
+            }
+        }
+
+        return false;
+    }
+
+    /**
+     * Checks if the block is ready
+     * @param mesh defines the mesh to be rendered
+     * @param nodeMaterial defines the node material requesting the update
+     * @param defines defines the material defines to update
+     * @param useInstances specifies that instances should be used
+     * @returns true if the block is ready
+     */
+    // eslint-disable-next-line @typescript-eslint/no-unused-vars
+    public isReady(mesh: AbstractMesh, nodeMaterial: NodeMaterial, defines: NodeMaterialDefines, useInstances: boolean = false) {
+        return true;
+    }
+
+    protected _linkConnectionTypes(inputIndex0: number, inputIndex1: number, looseCoupling = false) {
+        if (looseCoupling) {
+            this._inputs[inputIndex1]._acceptedConnectionPointType = this._inputs[inputIndex0];
+        } else {
+            this._inputs[inputIndex0]._linkedConnectionSource = this._inputs[inputIndex1];
+        }
+        this._inputs[inputIndex1]._linkedConnectionSource = this._inputs[inputIndex0];
+    }
+    
+    protected _linkConnectionTypesArray(inputIndexFrom: number, inputIndices: number[],) {
+        for (const index of inputIndices)
+            this._inputs[index]._linkedConnectionSource = this._inputs[inputIndexFrom];
+    }
+
+    private _emitDefaultConstant(type : NodeMaterialBlockConnectionPointTypes, state: NodeMaterialBuildState) {
+        switch (type) {
+            case NodeMaterialBlockConnectionPointTypes.Float:
+                return `${state._emitFloat(0)}`;
+            case NodeMaterialBlockConnectionPointTypes.Vector2:
+                return `vec2(0.0, 0.0)`;
+            case NodeMaterialBlockConnectionPointTypes.Vector3:
+                return `vec3(0.0, 0.0, 0.0)`;
+            case NodeMaterialBlockConnectionPointTypes.Vector4:
+                return `vec4(0.0, 0.0, 0.0, 0.0)`;
+            case NodeMaterialBlockConnectionPointTypes.Color3:
+                TmpColors.Color3[0].set(1, 1, 1);
+                TmpColors.Color3[0].toLinearSpaceToRef(TmpColors.Color3[0]);
+                // if (this.convertToGammaSpace) {
+                //     TmpColors.Color3[0].toGammaSpaceToRef(TmpColors.Color3[0]);
+                // }
+                // if (this.convertToLinearSpace) {
+                //     TmpColors.Color3[0].toLinearSpaceToRef(TmpColors.Color3[0]);
+                // }
+                return `vec3(${TmpColors.Color3[0].r}, ${TmpColors.Color3[0].g}, ${TmpColors.Color3[0].b})`;
+            case NodeMaterialBlockConnectionPointTypes.Color4:
+                TmpColors.Color4[0].set(1,1,1,1);
+                TmpColors.Color4[0].toLinearSpaceToRef(TmpColors.Color4[0]);
+                // if (this.convertToGammaSpace) {
+                //     TmpColors.Color4[0].toGammaSpaceToRef(TmpColors.Color4[0]);
+                // }
+                // if (this.convertToLinearSpace) {
+                //     TmpColors.Color4[0].toLinearSpaceToRef(TmpColors.Color4[0]);
+                // }
+                return `vec4(${TmpColors.Color4[0].r}, ${TmpColors.Color4[0].g}, ${TmpColors.Color4[0].b}, ${TmpColors.Color4[0].a})`;
+        }
+
+        return "";
+    }
+
+    private _processBuild(block: NodeMaterialBlock | undefined, state: NodeMaterialBuildState, input: NodeMaterialConnectionPoint, activeBlocks: NodeMaterialBlock[]) {
+        if (!block) {
+            //
+            // If no block then use default values
+            // console.log("default", state, input, activeBlocks);
+            const associatedVariableName = state._getFreeVariableName("u_" + input.name);
+            state.constants.push(associatedVariableName);
+            input.associatedVariableName = associatedVariableName;
+            input._enforceAssociatedVariableName = true;
+            state._constantDeclaration += this._declareOutput(input, state) + ` = ${this._emitDefaultConstant(input.type, state)};\r\n`;
+            return;
+        }
+
+        block.build(state, activeBlocks);
+
+        const localBlockIsFragment = state._vertexState != null;
+        const otherBlockWasGeneratedInVertexShader = block._buildTarget === NodeMaterialBlockTargets.Vertex && block.target !== NodeMaterialBlockTargets.VertexAndFragment;
+
+        if (
+            localBlockIsFragment &&
+            ((block.target & block._buildTarget) === 0 ||
+                (block.target & input.target) === 0 ||
+                (this.target !== NodeMaterialBlockTargets.VertexAndFragment && otherBlockWasGeneratedInVertexShader))
+        ) {
+            // context switch! We need a varying
+            if (
+                (!block.isInput && state.target !== block._buildTarget) || // block was already emitted by vertex shader
+                (block.isInput && (block as InputBlock).isAttribute && !(block as InputBlock)._noContextSwitch) // block is an attribute
+            ) {
+                const connectedPoint = input.connectedPoint!;
+                if (state._vertexState._emitVaryingFromString("v_" + connectedPoint.associatedVariableName, state._getGLType(connectedPoint.type))) {
+                    state._vertexState.compilationString += `${"v_" + connectedPoint.associatedVariableName} = ${connectedPoint.associatedVariableName};\n`;
+                }
+                input.associatedVariableName = "v_" + connectedPoint.associatedVariableName;
+                input._enforceAssociatedVariableName = true;
+            }
+        }
+    }
+
+    /**
+     * Validates the new name for the block node.
+     * @param newName the new name to be given to the node.
+     * @returns false if the name is a reserve word, else true.
+     */
+    public validateBlockName(newName: string) {
+        const reservedNames: Array<string> = [
+            "position",
+            "normal",
+            "tangent",
+            "particle_positionw",
+            "uv",
+            "uv2",
+            "uv3",
+            "uv4",
+            "uv5",
+            "uv6",
+            "position2d",
+            "particle_uv",
+            "matricesIndices",
+            "matricesWeights",
+            "world0",
+            "world1",
+            "world2",
+            "world3",
+            "particle_color",
+            "particle_texturemask",
+        ];
+        for (const reservedName of reservedNames) {
+            if (newName === reservedName) {
+                return false;
+            }
+        }
+        return true;
+    }
+
+    makeDefaultBlock() : NodeMaterialBlock {
+        throw "Not implemented";
+    }
+    
+    // eslint-disable-next-line @typescript-eslint/no-unused-vars
+    protected _customBuildStep(state: NodeMaterialBuildState, activeBlocks: NodeMaterialBlock[]): void {
+        // Must be implemented by children
+    }
+
+    /**
+     * Compile the current node and generate the shader code
+     * @param state defines the current compilation state (uniforms, samplers, current string)
+     * @param activeBlocks defines the list of active blocks (i.e. blocks to compile)
+     * @returns true if already built
+     */
+    public build(state: NodeMaterialBuildState, activeBlocks: NodeMaterialBlock[]): boolean {
+        if (this._buildId === state.sharedData.buildId) {
+            return true;
+        }
+
+        if (!this.isInput) {
+            /** Prepare outputs */
+            for (const output of this._outputs) {
+                if (!output.associatedVariableName) {
+                    output.associatedVariableName = state._getFreeVariableName(output.name);
+                }
+            }
+        }
+
+        // Check if "parent" blocks are compiled
+        for (const input of this._inputs) {
+            let block : NodeMaterialBlock | undefined;
+
+            if (!input.connectedPoint) {
+                if (!input.isOptional) {
+                    // Emit a warning
+                    state.sharedData.checks.notConnectedNonOptionalInputs.push(input);
+                    continue;
+                }
+
+                if (!input.hasDefaultValue)
+                    continue;
+
+                if (input.type == NodeMaterialBlockConnectionPointTypes.All || input.type == NodeMaterialBlockConnectionPointTypes.AutoDetect) {
+                    if (!input._linkedConnectionSource) {
+                        console.error("if auto detect or all, default values requires linkedconnectionsource");
+                        continue;
+                    }
+
+                    console.error("linked type not connected");
+                    continue;
+                }
+
+                // console.log("type", input.type, input);
+                // block = input.makeDefaultInputBlock("optional_input_" + input.name);
+                // console.log("block", block);
+                // block = NewInputBlock("optional_input_" + input.name, this.target, input.type);
+                // input._connectedPoint = new NodeMaterialConnectionPoint("optional_point_" + input.name, block, NodeMaterialConnectionPointDirection.Input);
+            }
+
+            if (this.target !== NodeMaterialBlockTargets.Neutral) {
+                if ((input.target & this.target!) === 0) {
+                    continue;
+                }
+
+                if ((input.target & state.target!) === 0) {
+                    continue;
+                }
+            }
+
+            if (!block)
+                block = input.connectedPoint?.ownerBlock;
+            // const block = input.connectedPoint!.ownerBlock;
+            if (block !== this) {
+                this._processBuild(block, state, input, activeBlocks);
+            }
+        }
+
+        this._customBuildStep(state, activeBlocks);
+
+        if (this._buildId === state.sharedData.buildId) {
+            return true; // Need to check again as inputs can be connected multiple time to this endpoint
+        }
+
+        // Logs
+        if (state.sharedData.verbose) {
+            console.log(`${state.target === NodeMaterialBlockTargets.Vertex ? "Vertex shader" : "Fragment shader"}: Building ${this.name} [${this.getClassName()}]`);
+        }
+
+        // Checks final outputs
+        if (this.isFinalMerger) {
+            switch (state.target) {
+                case NodeMaterialBlockTargets.Vertex:
+                    state.sharedData.checks.emitVertex = true;
+                    break;
+                case NodeMaterialBlockTargets.Fragment:
+                    state.sharedData.checks.emitFragment = true;
+                    break;
+            }
+        }
+
+        if (!this.isInput && state.sharedData.emitComments) {
+            state.compilationString += `\n//${this.name}\n`;
+        }
+
+        this._buildBlock(state);
+
+        this._buildId = state.sharedData.buildId;
+        this._buildTarget = state.target;
+
+        // Compile connected blocks
+        for (const output of this._outputs) {
+            if ((output.target & state.target) === 0) {
+                continue;
+            }
+
+            for (const endpoint of output.endpoints) {
+                const block = endpoint.ownerBlock;
+
+                if (block && (block.target & state.target) !== 0 && activeBlocks.indexOf(block) !== -1) {
+                    this._processBuild(block, state, endpoint, activeBlocks);
+                }
+            }
+        }
+        return false;
+    }
+
+    protected _inputRename(name: string) {
+        return name;
+    }
+
+    protected _outputRename(name: string) {
+        return name;
+    }
+
+    protected _dumpPropertiesCode() {
+        const variableName = this._codeVariableName;
+        return `${variableName}.visibleInInspector = ${this.visibleInInspector};\n${variableName}.visibleOnFrame = ${this.visibleOnFrame};\n${variableName}.target = ${this.target};\n`;
+    }
+
+    /**
+     * @internal
+     */
+    public _dumpCode(uniqueNames: string[], alreadyDumped: NodeMaterialBlock[]) {
+        alreadyDumped.push(this);
+
+        // Get unique name
+        const nameAsVariableName = this.name.replace(/[^A-Za-z_]+/g, "");
+        this._codeVariableName = nameAsVariableName || `${this.getClassName()}_${this.uniqueId}`;
+
+        if (uniqueNames.indexOf(this._codeVariableName) !== -1) {
+            let index = 0;
+            do {
+                index++;
+                this._codeVariableName = nameAsVariableName + index;
+            } while (uniqueNames.indexOf(this._codeVariableName) !== -1);
+        }
+
+        uniqueNames.push(this._codeVariableName);
+
+        // Declaration
+        let codeString = `\n// ${this.getClassName()}\n`;
+        if (this.comments) {
+            codeString += `// ${this.comments}\n`;
+        }
+        codeString += `var ${this._codeVariableName} = new BABYLON.${this.getClassName()}("${this.name}");\n`;
+
+        // Properties
+        codeString += this._dumpPropertiesCode();
+
+        // Inputs
+        for (const input of this.inputs) {
+            if (!input.isConnected) {
+                continue;
+            }
+
+            const connectedOutput = input.connectedPoint!;
+            const connectedBlock = connectedOutput.ownerBlock;
+
+            if (alreadyDumped.indexOf(connectedBlock) === -1) {
+                codeString += connectedBlock._dumpCode(uniqueNames, alreadyDumped);
+            }
+        }
+
+        // Outputs
+        for (const output of this.outputs) {
+            if (!output.hasEndpoints) {
+                continue;
+            }
+
+            for (const endpoint of output.endpoints) {
+                const connectedBlock = endpoint.ownerBlock;
+                if (connectedBlock && alreadyDumped.indexOf(connectedBlock) === -1) {
+                    codeString += connectedBlock._dumpCode(uniqueNames, alreadyDumped);
+                }
+            }
+        }
+
+        return codeString;
+    }
+
+    /**
+     * @internal
+     */
+    public _dumpCodeForOutputConnections(alreadyDumped: NodeMaterialBlock[]) {
+        let codeString = "";
+
+        if (alreadyDumped.indexOf(this) !== -1) {
+            return codeString;
+        }
+
+        alreadyDumped.push(this);
+
+        for (const input of this.inputs) {
+            if (!input.isConnected) {
+                continue;
+            }
+
+            const connectedOutput = input.connectedPoint!;
+            const connectedBlock = connectedOutput.ownerBlock;
+
+            codeString += connectedBlock._dumpCodeForOutputConnections(alreadyDumped);
+            codeString += `${connectedBlock._codeVariableName}.${connectedBlock._outputRename(connectedOutput.name)}.connectTo(${this._codeVariableName}.${this._inputRename(
+                input.name
+            )});\n`;
+        }
+
+        return codeString;
+    }
+
+    /**
+     * Clone the current block to a new identical block
+     * @param scene defines the hosting scene
+     * @param rootUrl defines the root URL to use to load textures and relative dependencies
+     * @returns a copy of the current block
+     */
+    public clone(scene: Scene, rootUrl: string = "") {
+        const serializationObject = this.serialize();
+
+        const blockType = GetClass(serializationObject.customType);
+        if (blockType) {
+            const block: NodeMaterialBlock = new blockType();
+            block._deserialize(serializationObject, scene, rootUrl);
+
+            return block;
+        }
+
+        return null;
+    }
+
+    /**
+     * Serializes this block in a JSON representation
+     * @returns the serialized block object
+     */
+    public serialize(): any {
+        const serializationObject: any = {};
+        serializationObject.customType = "BABYLON." + this.getClassName();
+        serializationObject.id = this.uniqueId;
+        serializationObject.name = this.name;
+        serializationObject.comments = this.comments;
+        serializationObject.visibleInInspector = this.visibleInInspector;
+        serializationObject.visibleOnFrame = this.visibleOnFrame;
+        serializationObject.target = this.target;
+
+        serializationObject.inputs = [];
+        serializationObject.outputs = [];
+
+        for (const input of this.inputs) {
+            serializationObject.inputs.push(input.serialize());
+        }
+
+        for (const output of this.outputs) {
+            serializationObject.outputs.push(output.serialize(false));
+        }
+
+        return serializationObject;
+    }
+
+    /**
+     * @internal
+     */
+    // eslint-disable-next-line @typescript-eslint/no-unused-vars
+    public _deserialize(serializationObject: any, scene: Scene, rootUrl: string) {
+        this.name = serializationObject.name;
+        this.comments = serializationObject.comments;
+        this.visibleInInspector = !!serializationObject.visibleInInspector;
+        this.visibleOnFrame = !!serializationObject.visibleOnFrame;
+        this._target = serializationObject.target ?? this.target;
+        this._deserializePortDisplayNamesAndExposedOnFrame(serializationObject);
+    }
+
+    private _deserializePortDisplayNamesAndExposedOnFrame(serializationObject: any) {
+        const serializedInputs = serializationObject.inputs;
+        const serializedOutputs = serializationObject.outputs;
+        if (serializedInputs) {
+            serializedInputs.forEach((port: any, i: number) => {
+                if (port.displayName) {
+                    this.inputs[i].displayName = port.displayName;
+                }
+                if (port.isExposedOnFrame) {
+                    this.inputs[i].isExposedOnFrame = port.isExposedOnFrame;
+                    this.inputs[i].exposedPortPosition = port.exposedPortPosition;
+                }
+            });
+        }
+        if (serializedOutputs) {
+            serializedOutputs.forEach((port: any, i: number) => {
+                if (port.displayName) {
+                    this.outputs[i].displayName = port.displayName;
+                }
+                if (port.isExposedOnFrame) {
+                    this.outputs[i].isExposedOnFrame = port.isExposedOnFrame;
+                    this.outputs[i].exposedPortPosition = port.exposedPortPosition;
+                }
+            });
+        }
+    }
+
+    /**
+     * Release resources
+     */
+    public dispose() {
+        for (const input of this.inputs) {
+            input.dispose();
+        }
+
+        for (const output of this.outputs) {
+            output.dispose();
+        }
+    }
 }