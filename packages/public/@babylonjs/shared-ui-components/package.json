{
    "name": "@babylonjs/shared-ui-components",
<<<<<<< HEAD
    "version": "6.5.0",
=======
    "version": "6.6.0",
>>>>>>> 44d036be
    "main": "index.js",
    "module": "index.js",
    "types": "index.d.ts",
    "files": [
        "**/*.js",
        "**/*.d.ts",
        "**/*.map",
        "**/*.svg",
        "**/*.scss",
        "readme.md",
        "license.md"
    ],
    "scripts": {
        "build": "npm run clean && npm run compile",
        "clean": "rimraf dist && rimraf *.tsbuildinfo && rimraf \"./**/*.!(md|json|build.json)\"",
        "compile": "tsc -b tsconfig.build.json --verbose",
        "precompile": "build-tools -c process-assets --path-prefix ../../../dev/sharedUiComponents/ --output-dir ./",
        "postcompile": "build-tools -c add-js-to-es6"
    },
    "devDependencies": {
        "@dev/build-tools": "^1.0.0",
        "@lts/core": "1.0.0",
        "@lts/gui": "1.0.0",
        "rimraf": "^3.0.2",
        "typescript": "^4.4.4"
    },
    "peerDependencies": {
        "@types/dagre": "^0.7.47",
        "dagre": "^0.8.5",
        "react": "^17.0.2",
        "react-dnd": "15.0.1",
        "react-dnd-touch-backend": "15.0.1",
        "react-dom": "^17.0.2"
    },
    "keywords": [
        "3D",
        "javascript",
        "html5",
        "webgl",
        "babylon.js"
    ],
    "license": "Apache-2.0",
    "esnext": "index.js",
    "type": "module",
    "sideEffects": true,
    "homepage": "https://www.babylonjs.com",
    "repository": {
        "type": "git",
        "url": "https://github.com/BabylonJS/Babylon.js.git"
    },
    "bugs": {
        "url": "https://github.com/BabylonJS/Babylon.js/issues"
    }
}<|MERGE_RESOLUTION|>--- conflicted
+++ resolved
@@ -1,10 +1,6 @@
 {
     "name": "@babylonjs/shared-ui-components",
-<<<<<<< HEAD
-    "version": "6.5.0",
-=======
     "version": "6.6.0",
->>>>>>> 44d036be
     "main": "index.js",
     "module": "index.js",
     "types": "index.d.ts",
