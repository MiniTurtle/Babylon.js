{
    "name": "@babylonjs/serializers",
<<<<<<< HEAD
    "version": "6.5.0",
=======
    "version": "6.6.0",
>>>>>>> 44d036be
    "main": "index.js",
    "module": "index.js",
    "types": "index.d.ts",
    "files": [
        "**/*.js",
        "**/*.d.ts",
        "**/*.map",
        "readme.md",
        "license.md"
    ],
    "scripts": {
        "build": "npm run clean && npm run compile",
        "clean": "rimraf dist && rimraf *.tsbuildinfo && rimraf \"./**/*.!(md|json|build.json)\"",
        "compile": "tsc -b tsconfig.build.json",
        "postcompile": "build-tools -c add-js-to-es6"
    },
    "devDependencies": {
<<<<<<< HEAD
        "@babylonjs/core": "^6.5.0",
        "@dev/build-tools": "^1.0.0",
        "@lts/serializers": "^1.0.0",
        "babylonjs-gltf2interface": "^6.5.0",
=======
        "@babylonjs/core": "^6.6.0",
        "@dev/build-tools": "^1.0.0",
        "@lts/serializers": "^1.0.0",
        "babylonjs-gltf2interface": "^6.6.0",
>>>>>>> 44d036be
        "rimraf": "^3.0.2",
        "typescript": "^4.4.4"
    },
    "peerDependencies": {
        "@babylonjs/core": "^6.0.0",
        "babylonjs-gltf2interface": "^6.0.0"
    },
    "keywords": [
        "3D",
        "javascript",
        "html5",
        "webgl",
        "babylon.js"
    ],
    "license": "Apache-2.0",
    "esnext": "index.js",
    "type": "module",
    "sideEffects": true,
    "homepage": "https://www.babylonjs.com",
    "repository": {
        "type": "git",
        "url": "https://github.com/BabylonJS/Babylon.js.git"
    },
    "bugs": {
        "url": "https://github.com/BabylonJS/Babylon.js/issues"
    }
}<|MERGE_RESOLUTION|>--- conflicted
+++ resolved
@@ -1,10 +1,6 @@
 {
     "name": "@babylonjs/serializers",
-<<<<<<< HEAD
-    "version": "6.5.0",
-=======
     "version": "6.6.0",
->>>>>>> 44d036be
     "main": "index.js",
     "module": "index.js",
     "types": "index.d.ts",
@@ -22,17 +18,10 @@
         "postcompile": "build-tools -c add-js-to-es6"
     },
     "devDependencies": {
-<<<<<<< HEAD
-        "@babylonjs/core": "^6.5.0",
-        "@dev/build-tools": "^1.0.0",
-        "@lts/serializers": "^1.0.0",
-        "babylonjs-gltf2interface": "^6.5.0",
-=======
         "@babylonjs/core": "^6.6.0",
         "@dev/build-tools": "^1.0.0",
         "@lts/serializers": "^1.0.0",
         "babylonjs-gltf2interface": "^6.6.0",
->>>>>>> 44d036be
         "rimraf": "^3.0.2",
         "typescript": "^4.4.4"
     },
