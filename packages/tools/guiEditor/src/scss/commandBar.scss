--- conflicted
+++ resolved
@@ -1,519 +1,508 @@
-:root {
-    --selectionGrey: #666666;
-}
-
-.ge-commands {
-    * {
-        font-family: "acumin-pro-condensed";
-        font-weight: 600;
-        font-size: 12px;
-    }
-    grid-row: 1;
-    grid-column: 1;
-    user-select: none;
-
-    .commands-left {
-        float: left;
-        display: flex;
-    }
-
-    .commands-right {
-        float: right;
-        display: flex;
-    }
-
-    &.background-ts {
-        .command-button,
-        .command-dropdown {
-            img {
-                filter: invert(64%) sepia(78%) saturate(940%) hue-rotate(323deg) brightness(105%) contrast(103%);
-            }
-
-            .command-dropdown-active {
-                color: #333333;
-            }
-
-            &:hover,
-            &.activated {
-                img {
-                    filter: invert(34%) sepia(21%) saturate(3832%) hue-rotate(324deg) brightness(88%) contrast(82%) !important;
-                }
-            }
-        }
-    }
-
-    &.background-js {
-        .command-button,
-        .command-dropdown {
-            img {
-                filter: invert(57%) sepia(80%) saturate(2031%) hue-rotate(215deg);
-            }
-
-            .command-dropdown-active {
-                color: #333333;
-            }
-
-            &:hover,
-            &.activated {
-                img {
-                    filter: invert(17%) !important;
-                }
-            }
-        }
-    }
-
-    .command-button {
-        cursor: pointer;
-        width: 55px;
-        height: 55px;
-
-        .command-label {
-            display: none;
-        }
-
-        .command-button-icon {
-            height: 100%;
-            width: 100%;
-            display: grid;
-            color: white;
-            align-content: center;
-            justify-content: center;
-        }
-
-        &:hover {
-            background-color: var(--selectionGrey);
-        }
-
-        .active {
-            transform-origin: center;
-            background-color: var(--selectionGrey);
-        }
-
-        img {
-            &.active {
-                background-color: var(--selectionGrey);
-            }
-        }
-    }
-
-    .command-dropdown-root {
-        position: relative;
-        text-transform: uppercase;
-        z-index: 1;
-    }
-
-    .command-dropdown {
-        cursor: pointer;
-        width: 55px;
-        height: 55px;
-
-        .command-dropdown-icon {
-            height: 100%;
-            width: 100%;
-            display: grid;
-            align-content: center;
-            justify-content: center;
-        }
-
-        .command-dropdown-active {
-            height: 100%;
-            width: 100%;
-            display: grid;
-            align-content: center;
-            justify-content: center;
-            font-size: 14px;
-        }
-
-        &:hover,
-        &.activated {
-            background-color: #666666;
-            color: black;
-        }
-
-        &:active {
-            transform-origin: center;
-            transform: scale(0.95);
-        }
-    }
-
-    .command-dropdown-blocker {
-        position: absolute;
-        top: 0;
-        left: 0;
-        width: 100%;
-        height: 100%;
-        transform: scale(1);
-        z-index: 1;
-    }
-
-    &.background-js {
-        .command-dropdown-content {
-            background: #333333;
-            .command-dropdown-label {
-                &:hover {
-                    background: #333333;
-                }
-            }
-        }
-    }
-
-    &.background-ts {
-        .command-dropdown-content {
-            .command-dropdown-label {
-                &:hover {
-                    background: #333333;
-                }
-            }
-        }
-    }
-
-    .command-dropdown-content {
-        background: #333333;
-        position: absolute;
-        top: 55px;
-        width: 55px;
-        transform: scale(1);
-
-        &.toRight {
-            width: 120px;
-        }
-
-        .command-dropdown-label {
-            color: white;
-            padding: 5px;
-            padding-left: 7px;
-            height: 35px;
-            font-size: 18px;
-            display: grid;
-            align-items: center;
-            cursor: pointer;
-            user-select: none;
-            grid-template-columns: 1fr 20px;
-            grid-template-rows: 100%;
-            position: relative;
-
-            &.active {
-                font-weight: bold;
-                font-size: 20px;
-            }
-
-            &:hover {
-                background: var(--selectionGrey);
-                .sub-items {
-                    display: block;
-                }
-            }
-
-            .command-dropdown-label-text {
-                font-size: 12px;
-                grid-column: 1;
-                grid-row: 1;
-            }
-
-            .command-dropdown-label-check {
-                grid-column: 2;
-                grid-row: 1;
-            }
-
-            .command-dropdown-arrow {
-                grid-column: 2;
-                grid-row: 1;
-                font-size: 20px;
-                font-weight: bold;
-                padding-bottom: 10px;
-                padding-left: 4px;
-            }
-
-            .sub-items {
-                position: absolute;
-                left: 200px;
-                top: 0;
-                width: 150px;
-                display: none;
-
-                &.background-js {
-                    background: #bfabff;
-                    .sub-item {
-                        &:hover {
-                            background-color: #333333;
-                            color: white;
-                        }
-                    }
-                }
-
-                &.background-ts {
-                    background: #333333;
-                    .sub-item {
-                        &:hover {
-                            background-color: #333333;
-                            color: white;
-                        }
-                    }
-                }
-
-                .sub-item {
-                    color: white;
-                    padding: 5px;
-                    padding-left: 10px;
-                    height: 35px;
-                    display: grid;
-
-                    &.checked {
-                        background: white;
-                        color: black;
-                    }
-                }
-            }
-        }
-
-        .buttonLine {
-            color: white;
-            padding: 5px;
-            padding-left: 7px;
-            height: 35px;
-            font-size: 18px;
-            display: grid;
-            align-items: center;
-            cursor: pointer;
-            user-select: none;
-            grid-template-columns: 1fr 20px;
-            grid-template-rows: 100%;
-            position: relative;
-            font-size: 12px;
-            grid-column: 1;
-            grid-row: 1;
-            input[type="file"] {
-                display: none;
-            }
-
-            &.active {
-                font-weight: bold;
-                font-size: 20px;
-                cursor: pointer;
-            }
-
-            &:hover {
-                background: var(--selectionGrey);
-                .sub-items {
-                    display: block;
-                }
-                cursor: pointer;
-            }
-
-            .file-upload {
-                cursor: pointer;
-            }
-        }
-    }
-
-    .divider {
-        display: flex;
-        align-items: center;
-        border-right: 1px solid black;
-        color: white;
-        &:last-of-type {
-            border-right: none;
-        }
-        &.padded {
-            padding-left: 10px;
-            padding-right: 10px;
-        }
-    }
-
-<<<<<<< HEAD
-    .floatLine,
-=======
-    .textInputLine,
->>>>>>> 5b2dc204
-    .checkBoxLine {
-        display: flex;
-        align-items: center;
-    }
-
-    .checkBoxLine {
-        .icon {
-            filter: brightness(10);
-        }
-
-        .hidden {
-            display: none;
-        }
-
-        .checkBox {
-            height: 40px;
-        }
-    }
-
-    .color3Line {
-        display: grid;
-
-        .firstLine {
-            display: flex;
-            align-items: center;
-
-            .label {
-                padding-right: 5px;
-            }
-
-            .textInputLine {
-                .value {
-                    padding-left: 2px;
-                }
-            }
-
-            .copy {
-                display: none;
-            }
-
-            .expand {
-                display: none;
-            }
-        }
-
-        .secondLine {
-            display: grid;
-            padding-right: 5px;
-            border-left: 1px solid rgb(51, 122, 183);
-
-            .numeric {
-                display: grid;
-                grid-template-columns: 1fr auto;
-            }
-
-            .numeric-label {
-                text-align: right;
-                grid-column: 1;
-                display: flex;
-                align-items: center;
-                justify-self: right;
-                margin-right: 10px;
-            }
-
-            .numeric-value {
-                width: 120px;
-                grid-column: 2;
-                display: flex;
-                align-items: center;
-                border: 1px solid rgb(51, 122, 183);
-            }
-        }
-    }
-
-    .color-picker {
-        height: 26px;
-        width: 26px;
-
-        .color-rect-background {
-            width: calc(100% - 2px);
-            height: calc(100% - 2px);
-            border: 1px solid white;
-            cursor: pointer;
-            background: repeating-conic-gradient(#e2e2e2 0% 25%, white 0% 50%) 50% / 100% 100%;
-            .color-rect {
-                height: 100%;
-            }
-        }
-
-        .color-picker-cover {
-            position: fixed;
-            top: 0px;
-            right: 0px;
-            bottom: 0px;
-            left: 0px;
-            z-index: 2;
-        }
-
-        .color-picker-float {
-            position: absolute;
-<<<<<<< HEAD
-        }
-    }
-
-    .floatLine input,
-=======
-            outline: 1px solid black;
-        }
-
-        .color-picker-container {
-            background-color: #e2e2e2;
-        }
-
-        input:focus {
-            outline-color: black;
-        }
-    }
-
-    .textInputLine input,
->>>>>>> 5b2dc204
-    .listLine select {
-        background-color: #000000;
-        color: white;
-        padding: 5px;
-        border: none;
-    }
-
-    input,
-    .listLine select {
-        outline-color: transparent;
-        outline-width: 1px;
-        outline-offset: -1px;
-        outline-style: solid;
-        transition: 0.2s outline;
-        border: none;
-    }
-
-    .textInputLine .value {
-        position: relative;
-        margin: 5px;
-    }
-
-    .textInputLine input:focus {
-        outline-color: white;
-    }
-
-    .listLine select {
-        width: 150px;
-    }
-
-    .hasArrows {
-        .arrows {
-            display: none;
-            position: absolute;
-            right: 0;
-            top: 0;
-            flex-direction: column;
-            cursor: grab;
-            .downArrowIcon,
-            .upArrowIcon {
-                width: 13px;
-                height: 13px;
-            }
-            filter: brightness(10);
-        }
-        &:hover .arrows,
-        &:focus .arrows,
-        &.dragging .arrows {
-            display: flex;
-        }
-        .arrows:hover {
-            background-color: var(--buttonHoverBackground);
-            filter: none;
-        }
-        &.dragging .arrows {
-            background-color: var(--buttonPressedBackground);
-            .downArrowIcon,
-            .upArrowIcon {
-                filter: none;
-            }
-        }
-    }
-    .hasArrows input::-webkit-outer-spin-button,
-    .hasArrows input::-webkit-inner-spin-button {
-        -webkit-appearance: none;
-        margin: 0;
-    }
-
-    .hasArrows input[type="number"] {
-        -moz-appearance: textfield;
-    }
-}
+:root {
+    --selectionGrey: #666666;
+}
+
+.ge-commands {
+    * {
+        font-family: "acumin-pro-condensed";
+        font-weight: 600;
+        font-size: 12px;
+    }
+    grid-row: 1;
+    grid-column: 1;
+    user-select: none;
+
+    .commands-left {
+        float: left;
+        display: flex;
+    }
+
+    .commands-right {
+        float: right;
+        display: flex;
+    }
+
+    &.background-ts {
+        .command-button,
+        .command-dropdown {
+            img {
+                filter: invert(64%) sepia(78%) saturate(940%) hue-rotate(323deg) brightness(105%) contrast(103%);
+            }
+
+            .command-dropdown-active {
+                color: #333333;
+            }
+
+            &:hover,
+            &.activated {
+                img {
+                    filter: invert(34%) sepia(21%) saturate(3832%) hue-rotate(324deg) brightness(88%) contrast(82%) !important;
+                }
+            }
+        }
+    }
+
+    &.background-js {
+        .command-button,
+        .command-dropdown {
+            img {
+                filter: invert(57%) sepia(80%) saturate(2031%) hue-rotate(215deg);
+            }
+
+            .command-dropdown-active {
+                color: #333333;
+            }
+
+            &:hover,
+            &.activated {
+                img {
+                    filter: invert(17%) !important;
+                }
+            }
+        }
+    }
+
+    .command-button {
+        cursor: pointer;
+        width: 55px;
+        height: 55px;
+
+        .command-label {
+            display: none;
+        }
+
+        .command-button-icon {
+            height: 100%;
+            width: 100%;
+            display: grid;
+            color: white;
+            align-content: center;
+            justify-content: center;
+        }
+
+        &:hover {
+            background-color: var(--selectionGrey);
+        }
+
+        .active {
+            transform-origin: center;
+            background-color: var(--selectionGrey);
+        }
+
+        img {
+            &.active {
+                background-color: var(--selectionGrey);
+            }
+        }
+    }
+
+    .command-dropdown-root {
+        position: relative;
+        text-transform: uppercase;
+        z-index: 1;
+    }
+
+    .command-dropdown {
+        cursor: pointer;
+        width: 55px;
+        height: 55px;
+
+        .command-dropdown-icon {
+            height: 100%;
+            width: 100%;
+            display: grid;
+            align-content: center;
+            justify-content: center;
+        }
+
+        .command-dropdown-active {
+            height: 100%;
+            width: 100%;
+            display: grid;
+            align-content: center;
+            justify-content: center;
+            font-size: 14px;
+        }
+
+        &:hover,
+        &.activated {
+            background-color: #666666;
+            color: black;
+        }
+
+        &:active {
+            transform-origin: center;
+            transform: scale(0.95);
+        }
+    }
+
+    .command-dropdown-blocker {
+        position: absolute;
+        top: 0;
+        left: 0;
+        width: 100%;
+        height: 100%;
+        transform: scale(1);
+        z-index: 1;
+    }
+
+    &.background-js {
+        .command-dropdown-content {
+            background: #333333;
+            .command-dropdown-label {
+                &:hover {
+                    background: #333333;
+                }
+            }
+        }
+    }
+
+    &.background-ts {
+        .command-dropdown-content {
+            .command-dropdown-label {
+                &:hover {
+                    background: #333333;
+                }
+            }
+        }
+    }
+
+    .command-dropdown-content {
+        background: #333333;
+        position: absolute;
+        top: 55px;
+        width: 55px;
+        transform: scale(1);
+
+        &.toRight {
+            width: 120px;
+        }
+
+        .command-dropdown-label {
+            color: white;
+            padding: 5px;
+            padding-left: 7px;
+            height: 35px;
+            font-size: 18px;
+            display: grid;
+            align-items: center;
+            cursor: pointer;
+            user-select: none;
+            grid-template-columns: 1fr 20px;
+            grid-template-rows: 100%;
+            position: relative;
+
+            &.active {
+                font-weight: bold;
+                font-size: 20px;
+            }
+
+            &:hover {
+                background: var(--selectionGrey);
+                .sub-items {
+                    display: block;
+                }
+            }
+
+            .command-dropdown-label-text {
+                font-size: 12px;
+                grid-column: 1;
+                grid-row: 1;
+            }
+
+            .command-dropdown-label-check {
+                grid-column: 2;
+                grid-row: 1;
+            }
+
+            .command-dropdown-arrow {
+                grid-column: 2;
+                grid-row: 1;
+                font-size: 20px;
+                font-weight: bold;
+                padding-bottom: 10px;
+                padding-left: 4px;
+            }
+
+            .sub-items {
+                position: absolute;
+                left: 200px;
+                top: 0;
+                width: 150px;
+                display: none;
+
+                &.background-js {
+                    background: #bfabff;
+                    .sub-item {
+                        &:hover {
+                            background-color: #333333;
+                            color: white;
+                        }
+                    }
+                }
+
+                &.background-ts {
+                    background: #333333;
+                    .sub-item {
+                        &:hover {
+                            background-color: #333333;
+                            color: white;
+                        }
+                    }
+                }
+
+                .sub-item {
+                    color: white;
+                    padding: 5px;
+                    padding-left: 10px;
+                    height: 35px;
+                    display: grid;
+
+                    &.checked {
+                        background: white;
+                        color: black;
+                    }
+                }
+            }
+        }
+
+        .buttonLine {
+            color: white;
+            padding: 5px;
+            padding-left: 7px;
+            height: 35px;
+            font-size: 18px;
+            display: grid;
+            align-items: center;
+            cursor: pointer;
+            user-select: none;
+            grid-template-columns: 1fr 20px;
+            grid-template-rows: 100%;
+            position: relative;
+            font-size: 12px;
+            grid-column: 1;
+            grid-row: 1;
+            input[type="file"] {
+                display: none;
+            }
+
+            &.active {
+                font-weight: bold;
+                font-size: 20px;
+                cursor: pointer;
+            }
+
+            &:hover {
+                background: var(--selectionGrey);
+                .sub-items {
+                    display: block;
+                }
+                cursor: pointer;
+            }
+
+            .file-upload {
+                cursor: pointer;
+            }
+        }
+    }
+
+    .divider {
+        display: flex;
+        align-items: center;
+        border-right: 1px solid black;
+        color: white;
+        &:last-of-type {
+            border-right: none;
+        }
+        &.padded {
+            padding-left: 10px;
+            padding-right: 10px;
+        }
+    }
+
+    .textInputLine,
+    .checkBoxLine {
+        display: flex;
+        align-items: center;
+    }
+
+    .checkBoxLine {
+        .icon {
+            filter: brightness(10);
+        }
+
+        .hidden {
+            display: none;
+        }
+
+        .checkBox {
+            height: 40px;
+        }
+    }
+
+    .color3Line {
+        display: grid;
+
+        .firstLine {
+            display: flex;
+            align-items: center;
+
+            .label {
+                padding-right: 5px;
+            }
+
+            .textInputLine {
+                .value {
+                    padding-left: 2px;
+                }
+            }
+
+            .copy {
+                display: none;
+            }
+
+            .expand {
+                display: none;
+            }
+        }
+
+        .secondLine {
+            display: grid;
+            padding-right: 5px;
+            border-left: 1px solid rgb(51, 122, 183);
+
+            .numeric {
+                display: grid;
+                grid-template-columns: 1fr auto;
+            }
+
+            .numeric-label {
+                text-align: right;
+                grid-column: 1;
+                display: flex;
+                align-items: center;
+                justify-self: right;
+                margin-right: 10px;
+            }
+
+            .numeric-value {
+                width: 120px;
+                grid-column: 2;
+                display: flex;
+                align-items: center;
+                border: 1px solid rgb(51, 122, 183);
+            }
+        }
+    }
+
+    .color-picker {
+        height: 26px;
+        width: 26px;
+
+        .color-rect-background {
+            width: calc(100% - 2px);
+            height: calc(100% - 2px);
+            border: 1px solid white;
+            cursor: pointer;
+            background: repeating-conic-gradient(#e2e2e2 0% 25%, white 0% 50%) 50% / 100% 100%;
+            .color-rect {
+                height: 100%;
+            }
+        }
+
+        .color-picker-cover {
+            position: fixed;
+            top: 0px;
+            right: 0px;
+            bottom: 0px;
+            left: 0px;
+            z-index: 2;
+        }
+
+        .color-picker-float {
+            position: absolute;
+            outline: 1px solid black;
+        }
+
+        .color-picker-container {
+            background-color: #e2e2e2;
+        }
+
+        input:focus {
+            outline-color: black;
+        }
+    }
+
+    .textInputLine input,
+    .listLine select {
+        background-color: #000000;
+        color: white;
+        padding: 5px;
+        border: none;
+    }
+
+    input,
+    .listLine select {
+        outline-color: transparent;
+        outline-width: 1px;
+        outline-offset: -1px;
+        outline-style: solid;
+        transition: 0.2s outline;
+        border: none;
+    }
+
+    .textInputLine .value {
+        position: relative;
+        margin: 5px;
+    }
+
+    .textInputLine input:focus {
+        outline-color: white;
+    }
+
+    .listLine select {
+        width: 150px;
+    }
+
+    .hasArrows {
+        .arrows {
+            display: none;
+            position: absolute;
+            right: 0;
+            top: 0;
+            flex-direction: column;
+            cursor: grab;
+            .downArrowIcon,
+            .upArrowIcon {
+                width: 13px;
+                height: 13px;
+            }
+            filter: brightness(10);
+        }
+        &:hover .arrows,
+        &:focus .arrows,
+        &.dragging .arrows {
+            display: flex;
+        }
+        .arrows:hover {
+            background-color: var(--buttonHoverBackground);
+            filter: none;
+        }
+        &.dragging .arrows {
+            background-color: var(--buttonPressedBackground);
+            .downArrowIcon,
+            .upArrowIcon {
+                filter: none;
+            }
+        }
+    }
+    .hasArrows input::-webkit-outer-spin-button,
+    .hasArrows input::-webkit-inner-spin-button {
+        -webkit-appearance: none;
+        margin: 0;
+    }
+
+    .hasArrows input[type="number"] {
+        -moz-appearance: textfield;
+    }
+}