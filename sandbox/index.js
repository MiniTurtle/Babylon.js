--- conflicted
+++ resolved
@@ -1,480 +1,465 @@
-﻿/// <reference path="../dist/preview release/babylon.d.ts" />
-
-var assetUrl;
-var cameraPosition;
-var kiosk;
-var currentGroup; // animation group
-var currentGroupIndex;
-var currentScene;
-// html balise
-var animationBar = document.getElementById("animationBar");
-var dropdownBtn = document.getElementById("dropdownBtn");
-var chevronUp = document.getElementById("chevronUp");
-var chevronDown = document.getElementById("chevronDown");
-var dropdownLabel = document.getElementById("dropdownLabel");
-var dropdownContent = document.getElementById("dropdownContent");
-var playBtn = document.getElementById("playBtn");
-var slider = document.getElementById("slider");
-var footer = document.getElementById("footer");
-var canvas = document.getElementById("renderCanvas");
-var canvasZone = document.getElementById("canvasZone");
-
-var indexOf = location.href.indexOf("?");
-if (indexOf !== -1) {
-    var params = location.href.substr(indexOf + 1).split("&");
-    for (var index = 0; index < params.length; index++) {
-        var param = params[index].split("=");
-        var name = param[0];
-        var value = param[1];
-        switch (name) {
-            case "assetUrl": {
-                assetUrl = value;
-                break;
-            }
-            case "cameraPosition": {
-                cameraPosition = BABYLON.Vector3.FromArray(value.split(",").map(function(component) { return +component; }));
-                break;
-            }
-            case "kiosk": {
-                kiosk = value === "true" ? true : false;
-                break;
-            }
-        }
-    }
-}
-
-if (kiosk) {
-    footer.style.display = "none";
-    canvasZone.style.height = "100%";
-}
-
-if (BABYLON.Engine.isSupported()) {
-    var engine = new BABYLON.Engine(canvas, true, { premultipliedAlpha: false, preserveDrawingBuffer: true });
-    var htmlInput = document.getElementById("files");
-    var btnInspector = document.getElementById("btnInspector");
-    var errorZone = document.getElementById("errorZone");
-    var filesInput;
-    var currentScene;
-    var currentSkybox;
-    var currentPluginName;
-    var skyboxPath = "https://assets.babylonjs.com/environments/environmentSpecular.env";
-    var debugLayerEnabled = false;
-
-    engine.loadingUIBackgroundColor = "#a9b5bc";
-
-    btnInspector.classList.add("hidden");
-
-    canvas.addEventListener("contextmenu", function(evt) {
-        evt.preventDefault();
-    }, false);
-
-    BABYLON.Engine.ShadersRepository = "/src/Shaders/";
-
-    // This is really important to tell Babylon.js to use decomposeLerp and matrix interpolation
-    BABYLON.Animation.AllowMatricesInterpolation = true;
-
-    // Update the defaults of the GLTFTab in the inspector.
-    // INSPECTOR.GLTFTab._GetLoaderDefaultsAsync().then(function(defaults) {
-    //     defaults.validate = true;
-    // });
-
-    // Setting up some GLTF values
-    BABYLON.GLTFFileLoader.IncrementalLoading = false;
-    BABYLON.SceneLoader.OnPluginActivatedObservable.add(function(plugin) {
-        currentPluginName = plugin.name;
-        if (currentPluginName === "gltf") {
-            plugin.onValidatedObservable.add(function(results) {
-                if (results.issues.numErrors > 0) {
-                    debugLayerEnabled = true;
-                }
-            });
-        }
-    });
-
-    // Resize
-    window.addEventListener("resize", function() {
-        engine.resize();
-    });
-
-    var sceneLoaded = function(sceneFile, babylonScene) {
-        engine.clearInternalTexturesCache();
-
-        // Clear dropdown that contains animation names
-        dropdownContent.innerHTML = "";
-        animationBar.style.display = "none";
-        currentGroup = null;
-
-        if (babylonScene.animationGroups.length > 0) {
-            animationBar.style.display = "flex";
-            for (var index = 0; index < babylonScene.animationGroups.length; index++) {
-                var group = babylonScene.animationGroups[index];
-                createDropdownLink(group, index);
-            }
-            currentGroup = babylonScene.animationGroups[0];
-            currentGroupIndex = 0;
-            currentGroup.play(true);
-        }
-
-        // Sync the slider with the current frame
-        babylonScene.registerBeforeRender(function() {
-            if (currentGroup) {
-                var targetedAnimations = currentGroup.targetedAnimations;
-                if (targetedAnimations.length > 0) {
-                    var runtimeAnimations = currentGroup.targetedAnimations[0].animation.runtimeAnimations;
-                    if (runtimeAnimations.length > 0) {
-                        slider.value = runtimeAnimations[0].currentFrame;
-                    }
-                }
-            }
-        });
-
-        // Clear the error
-        errorZone.style.display = 'none';
-
-        btnInspector.classList.remove("hidden");
-
-        currentScene = babylonScene;
-        document.title = "Babylon.js - " + sceneFile.name;
-        // Fix for IE, otherwise it will change the default filter for files selection after first use
-        htmlInput.value = "";
-
-        // Attach camera to canvas inputs
-        if (!currentScene.activeCamera || currentScene.lights.length === 0) {
-            currentScene.createDefaultCamera(true);
-
-            if (cameraPosition) {
-                currentScene.activeCamera.setPosition(cameraPosition);
-            }
-            else {
-                if (currentPluginName === "gltf") {
-                    // glTF assets use a +Z forward convention while the default camera faces +Z. Rotate the camera to look at the front of the asset.
-                    currentScene.activeCamera.alpha += Math.PI;
-                }
-
-                // Enable camera's behaviors
-                currentScene.activeCamera.useFramingBehavior = true;
-
-                var framingBehavior = currentScene.activeCamera.getBehaviorByName("Framing");
-                framingBehavior.framingTime = 0;
-                framingBehavior.elevationReturnTime = -1;
-
-                if (currentScene.meshes.length) {
-                    var worldExtends = currentScene.getWorldExtends();
-                    currentScene.activeCamera.lowerRadiusLimit = null;
-                    framingBehavior.zoomOnBoundingInfo(worldExtends.min, worldExtends.max);
-                }
-            }
-
-            currentScene.activeCamera.pinchPrecision = 200 / currentScene.activeCamera.radius;
-            currentScene.activeCamera.upperRadiusLimit = 5 * currentScene.activeCamera.radius;
-
-            currentScene.activeCamera.wheelDeltaPercentage = 0.01;
-            currentScene.activeCamera.pinchDeltaPercentage = 0.01;
-        }
-
-        currentScene.activeCamera.attachControl(canvas);
-
-        // Lighting
-        if (currentPluginName === "gltf") {
-            if (!currentScene.environmentTexture) {
-                currentScene.environmentTexture = BABYLON.CubeTexture.CreateFromPrefilteredData(skyboxPath, currentScene);
-            }
-
-            currentSkybox = currentScene.createDefaultSkybox(currentScene.environmentTexture, true, (currentScene.activeCamera.maxZ - currentScene.activeCamera.minZ) / 2, 0.3, false);
-        }
-        else {
-            currentScene.createDefaultLight();
-        }
-
-        // In case of error during loading, meshes will be empty and clearColor is set to red
-        if (currentScene.meshes.length === 0 && currentScene.clearColor.r === 1 && currentScene.clearColor.g === 0 && currentScene.clearColor.b === 0) {
-            document.getElementById("logo").className = "";
-            canvas.style.opacity = 0;
-            debugLayerEnabled = true;
-        }
-        else {
-            if (BABYLON.Tools.errorsCount > 0) {
-                debugLayerEnabled = true;
-            }
-            document.getElementById("logo").className = "hidden";
-            document.getElementById("droptext").className = "hidden";
-            canvas.style.opacity = 1;
-            if (currentScene.activeCamera.keysUp) {
-                currentScene.activeCamera.keysUp.push(90); // Z
-                currentScene.activeCamera.keysUp.push(87); // W
-                currentScene.activeCamera.keysDown.push(83); // S
-                currentScene.activeCamera.keysLeft.push(65); // A
-                currentScene.activeCamera.keysLeft.push(81); // Q
-                currentScene.activeCamera.keysRight.push(69); // E
-                currentScene.activeCamera.keysRight.push(68); // D
-            }
-        }
-
-        if (debugLayerEnabled) {
-            currentScene.debugLayer.show();
-        }
-<<<<<<< HEAD
-
-        currentScene.meshes.forEach((mesh) => {
-            mesh.doNotSyncBoundingInfo = true;
-        });
-        currentScene.materials.forEach((mat) => {
-            mat.freeze()
-        });
-
-        currentScene.meshes.forEach((mesh) => mesh.ignoreNonUniformScaling = true);
-        currentScene.transformNodes.forEach((node) => node.ignoreNonUniformScaling = true);
-
-        currentScene.freezeActiveMeshes();
-=======
->>>>>>> e110ebcc
-    };
-
-    var sceneError = function(sceneFile, babylonScene, message) {
-        document.title = "Babylon.js - " + sceneFile.name;
-        document.getElementById("logo").className = "";
-        canvas.style.opacity = 0;
-
-        var errorContent = '<div class="alert alert-error"><button type="button" class="close" data-dismiss="alert">&times;</button>' + message.replace("file:[object File]", "'" + sceneFile.name + "'") + '</div>';
-
-        errorZone.style.display = 'block';
-        errorZone.innerHTML = errorContent;
-
-        // Close button error
-        errorZone.querySelector('.close').addEventListener('click', function() {
-            errorZone.style.display = 'none';
-        });
-    };
-
-    var loadFromAssetUrl = function() {
-        var rootUrl = BABYLON.Tools.GetFolderPath(assetUrl);
-        var fileName = BABYLON.Tools.GetFilename(assetUrl);
-        BABYLON.SceneLoader.LoadAsync(rootUrl, fileName, engine).then(function(scene) {
-            if (currentScene) {
-                currentScene.dispose();
-            }
-
-            sceneLoaded({ name: fileName }, scene);
-
-            scene.whenReadyAsync().then(function() {
-                engine.runRenderLoop(function() {
-                    scene.render();
-                });
-            });
-        }).catch(function(reason) {
-            sceneError({ name: fileName }, null, reason.message || reason);
-        });
-    };
-
-    if (assetUrl) {
-        loadFromAssetUrl();
-    }
-    else {
-        var startProcessingFiles = function() {
-            BABYLON.Tools.ClearLogCache();
-        };
-
-        filesInput = new BABYLON.FilesInput(engine, null, sceneLoaded, null, null, null, startProcessingFiles, null, sceneError);
-        filesInput.onProcessFileCallback = (function(file, name, extension) {
-            if (filesInput._filesToLoad && filesInput._filesToLoad.length === 1 && extension) {
-                if (extension.toLowerCase() === "dds" || extension.toLowerCase() === "env") {
-                    BABYLON.FilesInput.FilesToLoad[name] = file;
-                    skyboxPath = "file:" + file.correctName;
-                    return false;
-                }
-            }
-            return true;
-        }).bind(this);
-        filesInput.monitorElementForDragNDrop(canvas);
-
-        htmlInput.addEventListener('change', function(event) {
-            // Handling data transfer via drag'n'drop
-            if (event && event.dataTransfer && event.dataTransfer.files) {
-                filesToLoad = event.dataTransfer.files;
-            }
-            // Handling files from input files
-            if (event && event.target && event.target.files) {
-                filesToLoad = event.target.files;
-            }
-            filesInput.loadFiles(event);
-        }, false);
-    }
-
-    window.addEventListener("keydown", function(event) {
-        // Press R to reload
-        if (event.keyCode === 82 && event.target.nodeName !== "INPUT" && currentScene) {
-            if (assetUrl) {
-                loadFromAssetUrl();
-            }
-            else {
-                filesInput.reload();
-            }
-        }
-    });
-
-    btnInspector.addEventListener('click', function() {
-        if (currentScene) {
-            if (currentScene.debugLayer.isVisible()) {
-                debugLayerEnabled = false;
-                currentScene.debugLayer.hide();
-            }
-            else {
-                currentScene.debugLayer.show();
-                debugLayerEnabled = true;
-            }
-        }
-    }, false);
-
-    window.addEventListener("keydown", function(event) {
-        // Press space to toggle footer
-        if (event.keyCode === 32 && event.target.nodeName !== "INPUT") {
-            if (footer.style.display === "none") {
-                footer.style.display = "block";
-                canvasZone.style.height = "calc(100% - 56px)";
-                if (debugLayerEnabled) {
-                    currentScene.debugLayer.show();
-                }
-                engine.resize();
-            }
-            else {
-                footer.style.display = "none";
-                canvasZone.style.height = "100%";
-                errorZone.style.display = "none";
-                engine.resize();
-                if (currentScene.debugLayer.isVisible()) {
-                    currentScene.debugLayer.hide();
-                }
-            }
-        }
-    });
-
-    sizeScene();
-
-    window.onresize = function() {
-        sizeScene();
-    }
-}
-
-function sizeScene() {
-    let divInspWrapper = document.getElementsByClassName('insp-wrapper')[0];
-    if (divInspWrapper) {
-        let divFooter = document.getElementsByClassName('footer')[0];
-        divInspWrapper.style.height = (document.body.clientHeight - divFooter.clientHeight) + "px";
-        divInspWrapper.style['max-width'] = document.body.clientWidth + "px";
-    }
-}
-
-// animation
-// event on the dropdown
-function formatId(name) {
-    return "data-" + name.replace(/\s/g, '');
-}
-
-function displayDropdownContent(display) {
-    if (display) {
-        dropdownContent.style.display = "flex";
-        chevronDown.style.display = "inline";
-        chevronUp.style.display = "none";
-    }
-    else {
-        dropdownContent.style.display = "none";
-        chevronDown.style.display = "none";
-        chevronUp.style.display = "inline";
-    }
-}
-dropdownBtn.addEventListener("click", function() {
-    if (dropdownContent.style.display === "flex") {
-        displayDropdownContent(false);
-    }
-    else {
-        displayDropdownContent(true);
-    }
-});
-
-function selectCurrentGroup(group, index, animation) {
-    if (currentGroupIndex !== undefined) {
-        document.getElementById(formatId(currentGroup.name + "-" + currentGroupIndex)).classList.remove("active");
-    }
-    playBtn.classList.remove("play");
-    playBtn.classList.add("pause");
-
-    // start the new animation group
-    currentGroup = group;
-    currentGroupIndex = index;
-    animation.classList.add("active");
-    dropdownLabel.innerHTML = currentGroup.name;
-    dropdownLabel.title = currentGroup.name;
-
-    // set the slider
-    slider.setAttribute("min", currentGroup.from);
-    slider.setAttribute("max", currentGroup.to);
-    currentSliderValue = currentGroup.from;
-    slider.value = currentGroup.from;
-}
-
-function createDropdownLink(group, index) {
-    var animation = document.createElement("a");
-    animation.innerHTML = group.name;
-    animation.title = group.name;
-    animation.setAttribute("id", formatId(group.name + "-" + index));
-    animation.addEventListener("click", function() {
-        // stop the current animation group
-        currentGroup.reset();
-        currentGroup.stop();
-
-        group.play(true);
-
-        // hide the content of the dropdown
-        displayDropdownContent(false);
-    });
-    dropdownContent.appendChild(animation);
-
-    group.onAnimationGroupPlayObservable.add(function(grp) {
-        selectCurrentGroup(grp, index, animation);
-    });
-
-    group.onAnimationGroupPauseObservable.add(function(grp) {
-        playBtn.classList.add("play");
-        playBtn.classList.remove("pause");
-    });
-}
-
-// event on the play/pause button
-playBtn.addEventListener("click", function() {
-    // click on the button to run the animation
-    if (this.classList.contains("play")) {
-        currentGroup.play(true);
-    }
-    // click on the button to pause the animation
-    else {
-        currentGroup.pause();
-    }
-});
-
-// event on the slider
-slider.addEventListener("input", function() {
-    var value = parseFloat(this.value);
-
-    if (playBtn.classList.contains("play")) {
-        currentGroup.play(true);
-        currentGroup.goToFrame(value);
-        currentGroup.pause();
-    } else {
-        currentGroup.goToFrame(value);
-    }
-});
-
-var sliderPause = false;
-slider.addEventListener("mousedown", function() {
-    if (playBtn.classList.contains("pause")) {
-        sliderPause = true;
-        playBtn.click();
-    }
-});
-
-slider.addEventListener("mouseup", function() {
-    if (sliderPause) {
-        sliderPause = false;
-        playBtn.click();
-    }
+﻿/// <reference path="../dist/preview release/babylon.d.ts" />
+
+var assetUrl;
+var cameraPosition;
+var kiosk;
+var currentGroup; // animation group
+var currentGroupIndex;
+var currentScene;
+// html balise
+var animationBar = document.getElementById("animationBar");
+var dropdownBtn = document.getElementById("dropdownBtn");
+var chevronUp = document.getElementById("chevronUp");
+var chevronDown = document.getElementById("chevronDown");
+var dropdownLabel = document.getElementById("dropdownLabel");
+var dropdownContent = document.getElementById("dropdownContent");
+var playBtn = document.getElementById("playBtn");
+var slider = document.getElementById("slider");
+var footer = document.getElementById("footer");
+var canvas = document.getElementById("renderCanvas");
+var canvasZone = document.getElementById("canvasZone");
+
+var indexOf = location.href.indexOf("?");
+if (indexOf !== -1) {
+    var params = location.href.substr(indexOf + 1).split("&");
+    for (var index = 0; index < params.length; index++) {
+        var param = params[index].split("=");
+        var name = param[0];
+        var value = param[1];
+        switch (name) {
+            case "assetUrl": {
+                assetUrl = value;
+                break;
+            }
+            case "cameraPosition": {
+                cameraPosition = BABYLON.Vector3.FromArray(value.split(",").map(function(component) { return +component; }));
+                break;
+            }
+            case "kiosk": {
+                kiosk = value === "true" ? true : false;
+                break;
+            }
+        }
+    }
+}
+
+if (kiosk) {
+    footer.style.display = "none";
+    canvasZone.style.height = "100%";
+}
+
+if (BABYLON.Engine.isSupported()) {
+    var engine = new BABYLON.Engine(canvas, true, { premultipliedAlpha: false, preserveDrawingBuffer: true });
+    var htmlInput = document.getElementById("files");
+    var btnInspector = document.getElementById("btnInspector");
+    var errorZone = document.getElementById("errorZone");
+    var filesInput;
+    var currentScene;
+    var currentSkybox;
+    var currentPluginName;
+    var skyboxPath = "https://assets.babylonjs.com/environments/environmentSpecular.env";
+    var debugLayerEnabled = false;
+
+    engine.loadingUIBackgroundColor = "#a9b5bc";
+
+    btnInspector.classList.add("hidden");
+
+    canvas.addEventListener("contextmenu", function(evt) {
+        evt.preventDefault();
+    }, false);
+
+    BABYLON.Engine.ShadersRepository = "/src/Shaders/";
+
+    // This is really important to tell Babylon.js to use decomposeLerp and matrix interpolation
+    BABYLON.Animation.AllowMatricesInterpolation = true;
+
+    // Update the defaults of the GLTFTab in the inspector.
+    // INSPECTOR.GLTFTab._GetLoaderDefaultsAsync().then(function(defaults) {
+    //     defaults.validate = true;
+    // });
+
+    // Setting up some GLTF values
+    BABYLON.GLTFFileLoader.IncrementalLoading = false;
+    BABYLON.SceneLoader.OnPluginActivatedObservable.add(function(plugin) {
+        currentPluginName = plugin.name;
+        if (currentPluginName === "gltf") {
+            plugin.onValidatedObservable.add(function(results) {
+                if (results.issues.numErrors > 0) {
+                    debugLayerEnabled = true;
+                }
+            });
+        }
+    });
+
+    // Resize
+    window.addEventListener("resize", function() {
+        engine.resize();
+    });
+
+    var sceneLoaded = function(sceneFile, babylonScene) {
+        engine.clearInternalTexturesCache();
+
+        // Clear dropdown that contains animation names
+        dropdownContent.innerHTML = "";
+        animationBar.style.display = "none";
+        currentGroup = null;
+
+        if (babylonScene.animationGroups.length > 0) {
+            animationBar.style.display = "flex";
+            for (var index = 0; index < babylonScene.animationGroups.length; index++) {
+                var group = babylonScene.animationGroups[index];
+                createDropdownLink(group, index);
+            }
+            currentGroup = babylonScene.animationGroups[0];
+            currentGroupIndex = 0;
+            currentGroup.play(true);
+        }
+
+        // Sync the slider with the current frame
+        babylonScene.registerBeforeRender(function() {
+            if (currentGroup) {
+                var targetedAnimations = currentGroup.targetedAnimations;
+                if (targetedAnimations.length > 0) {
+                    var runtimeAnimations = currentGroup.targetedAnimations[0].animation.runtimeAnimations;
+                    if (runtimeAnimations.length > 0) {
+                        slider.value = runtimeAnimations[0].currentFrame;
+                    }
+                }
+            }
+        });
+
+        // Clear the error
+        errorZone.style.display = 'none';
+
+        btnInspector.classList.remove("hidden");
+
+        currentScene = babylonScene;
+        document.title = "Babylon.js - " + sceneFile.name;
+        // Fix for IE, otherwise it will change the default filter for files selection after first use
+        htmlInput.value = "";
+
+        // Attach camera to canvas inputs
+        if (!currentScene.activeCamera || currentScene.lights.length === 0) {
+            currentScene.createDefaultCamera(true);
+
+            if (cameraPosition) {
+                currentScene.activeCamera.setPosition(cameraPosition);
+            }
+            else {
+                if (currentPluginName === "gltf") {
+                    // glTF assets use a +Z forward convention while the default camera faces +Z. Rotate the camera to look at the front of the asset.
+                    currentScene.activeCamera.alpha += Math.PI;
+                }
+
+                // Enable camera's behaviors
+                currentScene.activeCamera.useFramingBehavior = true;
+
+                var framingBehavior = currentScene.activeCamera.getBehaviorByName("Framing");
+                framingBehavior.framingTime = 0;
+                framingBehavior.elevationReturnTime = -1;
+
+                if (currentScene.meshes.length) {
+                    var worldExtends = currentScene.getWorldExtends();
+                    currentScene.activeCamera.lowerRadiusLimit = null;
+                    framingBehavior.zoomOnBoundingInfo(worldExtends.min, worldExtends.max);
+                }
+            }
+
+            currentScene.activeCamera.pinchPrecision = 200 / currentScene.activeCamera.radius;
+            currentScene.activeCamera.upperRadiusLimit = 5 * currentScene.activeCamera.radius;
+
+            currentScene.activeCamera.wheelDeltaPercentage = 0.01;
+            currentScene.activeCamera.pinchDeltaPercentage = 0.01;
+        }
+
+        currentScene.activeCamera.attachControl(canvas);
+
+        // Lighting
+        if (currentPluginName === "gltf") {
+            if (!currentScene.environmentTexture) {
+                currentScene.environmentTexture = BABYLON.CubeTexture.CreateFromPrefilteredData(skyboxPath, currentScene);
+            }
+
+            currentSkybox = currentScene.createDefaultSkybox(currentScene.environmentTexture, true, (currentScene.activeCamera.maxZ - currentScene.activeCamera.minZ) / 2, 0.3, false);
+        }
+        else {
+            currentScene.createDefaultLight();
+        }
+
+        // In case of error during loading, meshes will be empty and clearColor is set to red
+        if (currentScene.meshes.length === 0 && currentScene.clearColor.r === 1 && currentScene.clearColor.g === 0 && currentScene.clearColor.b === 0) {
+            document.getElementById("logo").className = "";
+            canvas.style.opacity = 0;
+            debugLayerEnabled = true;
+        }
+        else {
+            if (BABYLON.Tools.errorsCount > 0) {
+                debugLayerEnabled = true;
+            }
+            document.getElementById("logo").className = "hidden";
+            document.getElementById("droptext").className = "hidden";
+            canvas.style.opacity = 1;
+            if (currentScene.activeCamera.keysUp) {
+                currentScene.activeCamera.keysUp.push(90); // Z
+                currentScene.activeCamera.keysUp.push(87); // W
+                currentScene.activeCamera.keysDown.push(83); // S
+                currentScene.activeCamera.keysLeft.push(65); // A
+                currentScene.activeCamera.keysLeft.push(81); // Q
+                currentScene.activeCamera.keysRight.push(69); // E
+                currentScene.activeCamera.keysRight.push(68); // D
+            }
+        }
+
+        if (debugLayerEnabled) {
+            currentScene.debugLayer.show();
+        }
+    };
+
+    var sceneError = function(sceneFile, babylonScene, message) {
+        document.title = "Babylon.js - " + sceneFile.name;
+        document.getElementById("logo").className = "";
+        canvas.style.opacity = 0;
+
+        var errorContent = '<div class="alert alert-error"><button type="button" class="close" data-dismiss="alert">&times;</button>' + message.replace("file:[object File]", "'" + sceneFile.name + "'") + '</div>';
+
+        errorZone.style.display = 'block';
+        errorZone.innerHTML = errorContent;
+
+        // Close button error
+        errorZone.querySelector('.close').addEventListener('click', function() {
+            errorZone.style.display = 'none';
+        });
+    };
+
+    var loadFromAssetUrl = function() {
+        var rootUrl = BABYLON.Tools.GetFolderPath(assetUrl);
+        var fileName = BABYLON.Tools.GetFilename(assetUrl);
+        BABYLON.SceneLoader.LoadAsync(rootUrl, fileName, engine).then(function(scene) {
+            if (currentScene) {
+                currentScene.dispose();
+            }
+
+            sceneLoaded({ name: fileName }, scene);
+
+            scene.whenReadyAsync().then(function() {
+                engine.runRenderLoop(function() {
+                    scene.render();
+                });
+            });
+        }).catch(function(reason) {
+            sceneError({ name: fileName }, null, reason.message || reason);
+        });
+    };
+
+    if (assetUrl) {
+        loadFromAssetUrl();
+    }
+    else {
+        var startProcessingFiles = function() {
+            BABYLON.Tools.ClearLogCache();
+        };
+
+        filesInput = new BABYLON.FilesInput(engine, null, sceneLoaded, null, null, null, startProcessingFiles, null, sceneError);
+        filesInput.onProcessFileCallback = (function(file, name, extension) {
+            if (filesInput._filesToLoad && filesInput._filesToLoad.length === 1 && extension) {
+                if (extension.toLowerCase() === "dds" || extension.toLowerCase() === "env") {
+                    BABYLON.FilesInput.FilesToLoad[name] = file;
+                    skyboxPath = "file:" + file.correctName;
+                    return false;
+                }
+            }
+            return true;
+        }).bind(this);
+        filesInput.monitorElementForDragNDrop(canvas);
+
+        htmlInput.addEventListener('change', function(event) {
+            // Handling data transfer via drag'n'drop
+            if (event && event.dataTransfer && event.dataTransfer.files) {
+                filesToLoad = event.dataTransfer.files;
+            }
+            // Handling files from input files
+            if (event && event.target && event.target.files) {
+                filesToLoad = event.target.files;
+            }
+            filesInput.loadFiles(event);
+        }, false);
+    }
+
+    window.addEventListener("keydown", function(event) {
+        // Press R to reload
+        if (event.keyCode === 82 && event.target.nodeName !== "INPUT" && currentScene) {
+            if (assetUrl) {
+                loadFromAssetUrl();
+            }
+            else {
+                filesInput.reload();
+            }
+        }
+    });
+
+    btnInspector.addEventListener('click', function() {
+        if (currentScene) {
+            if (currentScene.debugLayer.isVisible()) {
+                debugLayerEnabled = false;
+                currentScene.debugLayer.hide();
+            }
+            else {
+                currentScene.debugLayer.show();
+                debugLayerEnabled = true;
+            }
+        }
+    }, false);
+
+    window.addEventListener("keydown", function(event) {
+        // Press space to toggle footer
+        if (event.keyCode === 32 && event.target.nodeName !== "INPUT") {
+            if (footer.style.display === "none") {
+                footer.style.display = "block";
+                canvasZone.style.height = "calc(100% - 56px)";
+                if (debugLayerEnabled) {
+                    currentScene.debugLayer.show();
+                }
+                engine.resize();
+            }
+            else {
+                footer.style.display = "none";
+                canvasZone.style.height = "100%";
+                errorZone.style.display = "none";
+                engine.resize();
+                if (currentScene.debugLayer.isVisible()) {
+                    currentScene.debugLayer.hide();
+                }
+            }
+        }
+    });
+
+    sizeScene();
+
+    window.onresize = function() {
+        sizeScene();
+    }
+}
+
+function sizeScene() {
+    let divInspWrapper = document.getElementsByClassName('insp-wrapper')[0];
+    if (divInspWrapper) {
+        let divFooter = document.getElementsByClassName('footer')[0];
+        divInspWrapper.style.height = (document.body.clientHeight - divFooter.clientHeight) + "px";
+        divInspWrapper.style['max-width'] = document.body.clientWidth + "px";
+    }
+}
+
+// animation
+// event on the dropdown
+function formatId(name) {
+    return "data-" + name.replace(/\s/g, '');
+}
+
+function displayDropdownContent(display) {
+    if (display) {
+        dropdownContent.style.display = "flex";
+        chevronDown.style.display = "inline";
+        chevronUp.style.display = "none";
+    }
+    else {
+        dropdownContent.style.display = "none";
+        chevronDown.style.display = "none";
+        chevronUp.style.display = "inline";
+    }
+}
+dropdownBtn.addEventListener("click", function() {
+    if (dropdownContent.style.display === "flex") {
+        displayDropdownContent(false);
+    }
+    else {
+        displayDropdownContent(true);
+    }
+});
+
+function selectCurrentGroup(group, index, animation) {
+    if (currentGroupIndex !== undefined) {
+        document.getElementById(formatId(currentGroup.name + "-" + currentGroupIndex)).classList.remove("active");
+    }
+    playBtn.classList.remove("play");
+    playBtn.classList.add("pause");
+
+    // start the new animation group
+    currentGroup = group;
+    currentGroupIndex = index;
+    animation.classList.add("active");
+    dropdownLabel.innerHTML = currentGroup.name;
+    dropdownLabel.title = currentGroup.name;
+
+    // set the slider
+    slider.setAttribute("min", currentGroup.from);
+    slider.setAttribute("max", currentGroup.to);
+    currentSliderValue = currentGroup.from;
+    slider.value = currentGroup.from;
+}
+
+function createDropdownLink(group, index) {
+    var animation = document.createElement("a");
+    animation.innerHTML = group.name;
+    animation.title = group.name;
+    animation.setAttribute("id", formatId(group.name + "-" + index));
+    animation.addEventListener("click", function() {
+        // stop the current animation group
+        currentGroup.reset();
+        currentGroup.stop();
+
+        group.play(true);
+
+        // hide the content of the dropdown
+        displayDropdownContent(false);
+    });
+    dropdownContent.appendChild(animation);
+
+    group.onAnimationGroupPlayObservable.add(function(grp) {
+        selectCurrentGroup(grp, index, animation);
+    });
+
+    group.onAnimationGroupPauseObservable.add(function(grp) {
+        playBtn.classList.add("play");
+        playBtn.classList.remove("pause");
+    });
+}
+
+// event on the play/pause button
+playBtn.addEventListener("click", function() {
+    // click on the button to run the animation
+    if (this.classList.contains("play")) {
+        currentGroup.play(true);
+    }
+    // click on the button to pause the animation
+    else {
+        currentGroup.pause();
+    }
+});
+
+// event on the slider
+slider.addEventListener("input", function() {
+    var value = parseFloat(this.value);
+
+    if (playBtn.classList.contains("play")) {
+        currentGroup.play(true);
+        currentGroup.goToFrame(value);
+        currentGroup.pause();
+    } else {
+        currentGroup.goToFrame(value);
+    }
+});
+
+var sliderPause = false;
+slider.addEventListener("mousedown", function() {
+    if (playBtn.classList.contains("pause")) {
+        sliderPause = true;
+        playBtn.click();
+    }
+});
+
+slider.addEventListener("mouseup", function() {
+    if (sliderPause) {
+        sliderPause = false;
+        playBtn.click();
+    }
 });