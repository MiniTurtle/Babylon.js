import { InternalTexture } from "../Materials/Textures/internalTexture";
import { ThinEngine } from "../Engines/thinEngine";
import { Constants } from '../Engines/constants';
import { WorkerPool } from './workerPool';

declare var KTX2DECODER: any;

/**
 * Class for loading KTX2 files
 */
export class KhronosTextureContainer2 {
    private static _WorkerPoolPromise?: Promise<WorkerPool>;
    private static _Initialized: boolean;
    private static _Ktx2Decoder: any; // used when no worker pool is used

    /**
     * URLs to use when loading the KTX2 decoder module as well as its dependencies
     * If a url is null, the default url is used (pointing to https://preview.babylonjs.com)
     * Note that jsDecoderModule can't be null and that the other dependencies will only be loaded if necessary
     * Urls you can change:
     *     URLConfig.jsDecoderModule
     *     URLConfig.wasmUASTCToASTC
     *     URLConfig.wasmUASTCToBC7
     *     URLConfig.wasmUASTCToRGBA_UNORM
     *     URLConfig.wasmUASTCToRGBA_SRGB
     *     URLConfig.jsMSCTranscoder
     *     URLConfig.wasmMSCTranscoder
     * You can see their default values in this PG: https://playground.babylonjs.com/#EIJH8L#22
     */
    public static URLConfig = {
        jsDecoderModule: "https://preview.babylonjs.com/babylon.ktx2Decoder.js",
        wasmUASTCToASTC: null,
        wasmUASTCToBC7: null,
        wasmUASTCToRGBA_UNORM: null,
        wasmUASTCToRGBA_SRGB: null,
        jsMSCTranscoder: null,
        wasmMSCTranscoder: null,
    };

    /**
     * Default number of workers used to handle data decoding
     */
    public static DefaultNumWorkers = KhronosTextureContainer2.GetDefaultNumWorkers();

    private static GetDefaultNumWorkers(): number {
        if (typeof navigator !== "object" || !navigator.hardwareConcurrency) {
            return 1;
        }

        // Use 50% of the available logical processors but capped at 4.
        return Math.min(Math.floor(navigator.hardwareConcurrency * 0.5), 4);
    }

    private _engine: ThinEngine;

    private static _CreateWorkerPool(numWorkers: number) {
        this._Initialized = true;

        if (numWorkers && typeof Worker === "function") {
            KhronosTextureContainer2._WorkerPoolPromise = new Promise((resolve) => {
                const workerContent = `(${workerFunc})()`;
                const workerBlobUrl = URL.createObjectURL(new Blob([workerContent], { type: "application/javascript" }));
                const workerPromises = new Array<Promise<Worker>>(numWorkers);
                for (let i = 0; i < workerPromises.length; i++) {
                    workerPromises[i] = new Promise((resolve, reject) => {
                        const worker = new Worker(workerBlobUrl);

                        const onError = (error: ErrorEvent) => {
                            worker.removeEventListener("error", onError);
                            worker.removeEventListener("message", onMessage);
                            reject(error);
                        };

                        const onMessage = (message: MessageEvent) => {
                            if (message.data.action === "init") {
                                worker.removeEventListener("error", onError);
                                worker.removeEventListener("message", onMessage);
                                resolve(worker);
                            }
                        };

                        worker.addEventListener("error", onError);
                        worker.addEventListener("message", onMessage);

                        worker.postMessage({
                            action: "init",
                            urls: KhronosTextureContainer2.URLConfig
                        });
                    });
                }

                Promise.all(workerPromises).then((workers) => {
                    resolve(new WorkerPool(workers));
                });
            });
        } else {
            KTX2DECODER.MSCTranscoder.UseFromWorkerThread = false;
            KTX2DECODER.WASMMemoryManager.LoadBinariesFromCurrentThread = true;
        }
    }

    /**
     * Constructor
     * @param engine The engine to use
     * @param numWorkers The number of workers for async operations. Specify `0` to disable web workers and run synchronously in the current context.
     */
    public constructor(engine: ThinEngine, numWorkers = KhronosTextureContainer2.DefaultNumWorkers) {
        this._engine = engine;

        if (!KhronosTextureContainer2._Initialized) {
            KhronosTextureContainer2._CreateWorkerPool(numWorkers);
        }
    }

    /** @hidden */
    public uploadAsync(data: ArrayBufferView, internalTexture: InternalTexture, options?: any): Promise<void> {
        const caps = this._engine.getCaps();

        const compressedTexturesCaps = {
            astc: !!caps.astc,
            bptc: !!caps.bptc,
            s3tc: !!caps.s3tc,
            pvrtc: !!caps.pvrtc,
            etc2: !!caps.etc2,
            etc1: !!caps.etc1,
        };

        if (KhronosTextureContainer2._WorkerPoolPromise) {
            return KhronosTextureContainer2._WorkerPoolPromise.then((workerPool) => {
                return new Promise((resolve, reject) => {
                    workerPool.push((worker, onComplete) => {
                        const onError = (error: ErrorEvent) => {
                            worker.removeEventListener("error", onError);
                            worker.removeEventListener("message", onMessage);
                            reject(error);
                            onComplete();
                        };

                        const onMessage = (message: MessageEvent) => {
                            if (message.data.action === "decoded") {
                                worker.removeEventListener("error", onError);
                                worker.removeEventListener("message", onMessage);
                                if (!message.data.success) {
                                    reject({ message: message.data.msg });
                                } else {
                                    try {
                                        this._createTexture(message.data.decodedData, internalTexture, options);
                                        resolve();
                                    } catch (err) {
                                        reject({ message: err });
                                    }
                                }
                                onComplete();
                            }
                        };

                        worker.addEventListener("error", onError);
                        worker.addEventListener("message", onMessage);

                        // note: we can't transfer the ownership of data.buffer because if using a fallback texture the data.buffer buffer will be used by the current thread
                        worker.postMessage({ action: "decode", data, caps: compressedTexturesCaps, options }/*, [data.buffer]*/);
                    });
                });
            });
        }

        return new Promise((resolve, reject) => {
            if (!KhronosTextureContainer2._Ktx2Decoder) {
                KhronosTextureContainer2._Ktx2Decoder = new KTX2DECODER.KTX2Decoder();
            }

            KhronosTextureContainer2._Ktx2Decoder.decode(data, caps).then((data: any) => {
                this._createTexture(data, internalTexture);
                resolve();
            }).catch((reason: any) => {
                reject({ message: reason });
            });
        });
    }

    /**
     * Stop all async operations and release resources.
     */
    public dispose(): void {
        if (KhronosTextureContainer2._WorkerPoolPromise) {
            KhronosTextureContainer2._WorkerPoolPromise.then((workerPool) => {
                workerPool.dispose();
            });
        }

        delete KhronosTextureContainer2._WorkerPoolPromise;
    }

    protected _createTexture(data: any /* IEncodedData */, internalTexture: InternalTexture, options?: any) {
        const oglTexture2D = 3553; // gl.TEXTURE_2D

        this._engine._bindTextureDirectly(oglTexture2D, internalTexture);

        if (options) {
            // return back some information about the decoded data
            options.transcodedFormat = data.transcodedFormat;
            options.isInGammaSpace = data.isInGammaSpace;
            options.hasAlpha = data.hasAlpha;
            options.transcoderName = data.transcoderName;
        }

        if (data.transcodedFormat === 0x8058 /* RGBA8 */) {
            internalTexture.type = Constants.TEXTURETYPE_UNSIGNED_BYTE;
            internalTexture.format = Constants.TEXTUREFORMAT_RGBA;
        } else {
            internalTexture.format = data.transcodedFormat;
        }

        internalTexture._gammaSpace = data.isInGammaSpace;
<<<<<<< HEAD
        internalTexture.generateMipMaps = data.mipmaps.length > 1;
=======
        internalTexture._hasAlpha = data.hasAlpha;
>>>>>>> c091e884

        if (data.errors) {
            throw new Error("KTX2 container - could not transcode the data. " + data.errors);
        }

        for (let t = 0; t < data.mipmaps.length; ++t) {
            let mipmap = data.mipmaps[t];

            if (!mipmap || !mipmap.data) {
                throw new Error("KTX2 container - could not transcode one of the image");
            }

            if (data.transcodedFormat === 0x8058 /* RGBA8 */) {
                // uncompressed RGBA
                internalTexture.width = mipmap.width; // need to set width/height so that the call to _uploadDataToTextureDirectly uses the right dimensions
                internalTexture.height = mipmap.height;

                this._engine._uploadDataToTextureDirectly(internalTexture, mipmap.data, 0, t, undefined, true);
            } else {
                this._engine._uploadCompressedDataToTextureDirectly(internalTexture, data.transcodedFormat, mipmap.width, mipmap.height, mipmap.data, 0, t);
            }
        }

        internalTexture.width = data.mipmaps[0].width;
        internalTexture.height = data.mipmaps[0].height;
        internalTexture.isReady = true;

        this._engine._bindTextureDirectly(oglTexture2D, null);
    }

    /**
     * Checks if the given data starts with a KTX2 file identifier.
     * @param data the data to check
     * @returns true if the data is a KTX2 file or false otherwise
     */
    public static IsValid(data: ArrayBufferView): boolean {
        if (data.byteLength >= 12) {
            // '«', 'K', 'T', 'X', ' ', '2', '0', '»', '\r', '\n', '\x1A', '\n'
            const identifier = new Uint8Array(data.buffer, data.byteOffset, 12);
            if (identifier[0] === 0xAB && identifier[1] === 0x4B && identifier[2] === 0x54 && identifier[3] === 0x58 && identifier[4] === 0x20 && identifier[5] === 0x32 &&
                identifier[6] === 0x30 && identifier[7] === 0xBB && identifier[8] === 0x0D && identifier[9] === 0x0A && identifier[10] === 0x1A && identifier[11] === 0x0A) {
                return true;
            }
        }

        return false;
    }
}

declare function importScripts(...urls: string[]): void;
declare function postMessage(message: any, transfer?: any[]): void;

declare var KTX2DECODER: any;

function workerFunc(): void {
    let ktx2Decoder: any;

    onmessage = (event) => {
        switch (event.data.action) {
            case "init":
                const urls = event.data.urls;
                importScripts(urls.jsDecoderModule);
                if (urls.wasmUASTCToASTC !== null) {
                    KTX2DECODER.LiteTranscoder_UASTC_ASTC.WasmModuleURL = urls.wasmUASTCToASTC;
                }
                if (urls.wasmUASTCToBC7 !== null) {
                    KTX2DECODER.LiteTranscoder_UASTC_BC7.WasmModuleURL = urls.wasmUASTCToBC7;
                }
                if (urls.wasmUASTCToRGBA_UNORM !== null) {
                    KTX2DECODER.LiteTranscoder_UASTC_RGBA_UNORM.WasmModuleURL = urls.wasmUASTCToRGBA_UNORM;
                }
                if (urls.wasmUASTCToRGBA_SRGB !== null) {
                    KTX2DECODER.LiteTranscoder_UASTC_RGBA_SRGB.WasmModuleURL = urls.wasmUASTCToRGBA_SRGB;
                }
                if (urls.jsMSCTranscoder !== null) {
                    KTX2DECODER.MSCTranscoder.JSModuleURL = urls.jsMSCTranscoder;
                }
                if (urls.wasmMSCTranscoder !== null) {
                    KTX2DECODER.MSCTranscoder.WasmModuleURL = urls.wasmMSCTranscoder;
                }
                ktx2Decoder = new KTX2DECODER.KTX2Decoder();
                postMessage({ action: "init" });
                break;
            case "decode":
                ktx2Decoder.decode(event.data.data, event.data.caps, event.data.options).then((data: any) => {
                    const buffers = [];
                    for (let mip = 0; mip < data.mipmaps.length; ++mip) {
                        const mipmap = data.mipmaps[mip];
                        if (mipmap && mipmap.data) {
                            buffers.push(mipmap.data.buffer);
                        }
                    }
                    postMessage({ action: "decoded", success: true, decodedData: data }, buffers);
                }).catch((reason: any) => {
                    postMessage({ action: "decoded", success: false, msg: reason });
                });
                break;
        }
    };
}
<|MERGE_RESOLUTION|>--- conflicted
+++ resolved
@@ -1,319 +1,316 @@
-import { InternalTexture } from "../Materials/Textures/internalTexture";
-import { ThinEngine } from "../Engines/thinEngine";
-import { Constants } from '../Engines/constants';
-import { WorkerPool } from './workerPool';
-
-declare var KTX2DECODER: any;
-
-/**
- * Class for loading KTX2 files
- */
-export class KhronosTextureContainer2 {
-    private static _WorkerPoolPromise?: Promise<WorkerPool>;
-    private static _Initialized: boolean;
-    private static _Ktx2Decoder: any; // used when no worker pool is used
-
-    /**
-     * URLs to use when loading the KTX2 decoder module as well as its dependencies
-     * If a url is null, the default url is used (pointing to https://preview.babylonjs.com)
-     * Note that jsDecoderModule can't be null and that the other dependencies will only be loaded if necessary
-     * Urls you can change:
-     *     URLConfig.jsDecoderModule
-     *     URLConfig.wasmUASTCToASTC
-     *     URLConfig.wasmUASTCToBC7
-     *     URLConfig.wasmUASTCToRGBA_UNORM
-     *     URLConfig.wasmUASTCToRGBA_SRGB
-     *     URLConfig.jsMSCTranscoder
-     *     URLConfig.wasmMSCTranscoder
-     * You can see their default values in this PG: https://playground.babylonjs.com/#EIJH8L#22
-     */
-    public static URLConfig = {
-        jsDecoderModule: "https://preview.babylonjs.com/babylon.ktx2Decoder.js",
-        wasmUASTCToASTC: null,
-        wasmUASTCToBC7: null,
-        wasmUASTCToRGBA_UNORM: null,
-        wasmUASTCToRGBA_SRGB: null,
-        jsMSCTranscoder: null,
-        wasmMSCTranscoder: null,
-    };
-
-    /**
-     * Default number of workers used to handle data decoding
-     */
-    public static DefaultNumWorkers = KhronosTextureContainer2.GetDefaultNumWorkers();
-
-    private static GetDefaultNumWorkers(): number {
-        if (typeof navigator !== "object" || !navigator.hardwareConcurrency) {
-            return 1;
-        }
-
-        // Use 50% of the available logical processors but capped at 4.
-        return Math.min(Math.floor(navigator.hardwareConcurrency * 0.5), 4);
-    }
-
-    private _engine: ThinEngine;
-
-    private static _CreateWorkerPool(numWorkers: number) {
-        this._Initialized = true;
-
-        if (numWorkers && typeof Worker === "function") {
-            KhronosTextureContainer2._WorkerPoolPromise = new Promise((resolve) => {
-                const workerContent = `(${workerFunc})()`;
-                const workerBlobUrl = URL.createObjectURL(new Blob([workerContent], { type: "application/javascript" }));
-                const workerPromises = new Array<Promise<Worker>>(numWorkers);
-                for (let i = 0; i < workerPromises.length; i++) {
-                    workerPromises[i] = new Promise((resolve, reject) => {
-                        const worker = new Worker(workerBlobUrl);
-
-                        const onError = (error: ErrorEvent) => {
-                            worker.removeEventListener("error", onError);
-                            worker.removeEventListener("message", onMessage);
-                            reject(error);
-                        };
-
-                        const onMessage = (message: MessageEvent) => {
-                            if (message.data.action === "init") {
-                                worker.removeEventListener("error", onError);
-                                worker.removeEventListener("message", onMessage);
-                                resolve(worker);
-                            }
-                        };
-
-                        worker.addEventListener("error", onError);
-                        worker.addEventListener("message", onMessage);
-
-                        worker.postMessage({
-                            action: "init",
-                            urls: KhronosTextureContainer2.URLConfig
-                        });
-                    });
-                }
-
-                Promise.all(workerPromises).then((workers) => {
-                    resolve(new WorkerPool(workers));
-                });
-            });
-        } else {
-            KTX2DECODER.MSCTranscoder.UseFromWorkerThread = false;
-            KTX2DECODER.WASMMemoryManager.LoadBinariesFromCurrentThread = true;
-        }
-    }
-
-    /**
-     * Constructor
-     * @param engine The engine to use
-     * @param numWorkers The number of workers for async operations. Specify `0` to disable web workers and run synchronously in the current context.
-     */
-    public constructor(engine: ThinEngine, numWorkers = KhronosTextureContainer2.DefaultNumWorkers) {
-        this._engine = engine;
-
-        if (!KhronosTextureContainer2._Initialized) {
-            KhronosTextureContainer2._CreateWorkerPool(numWorkers);
-        }
-    }
-
-    /** @hidden */
-    public uploadAsync(data: ArrayBufferView, internalTexture: InternalTexture, options?: any): Promise<void> {
-        const caps = this._engine.getCaps();
-
-        const compressedTexturesCaps = {
-            astc: !!caps.astc,
-            bptc: !!caps.bptc,
-            s3tc: !!caps.s3tc,
-            pvrtc: !!caps.pvrtc,
-            etc2: !!caps.etc2,
-            etc1: !!caps.etc1,
-        };
-
-        if (KhronosTextureContainer2._WorkerPoolPromise) {
-            return KhronosTextureContainer2._WorkerPoolPromise.then((workerPool) => {
-                return new Promise((resolve, reject) => {
-                    workerPool.push((worker, onComplete) => {
-                        const onError = (error: ErrorEvent) => {
-                            worker.removeEventListener("error", onError);
-                            worker.removeEventListener("message", onMessage);
-                            reject(error);
-                            onComplete();
-                        };
-
-                        const onMessage = (message: MessageEvent) => {
-                            if (message.data.action === "decoded") {
-                                worker.removeEventListener("error", onError);
-                                worker.removeEventListener("message", onMessage);
-                                if (!message.data.success) {
-                                    reject({ message: message.data.msg });
-                                } else {
-                                    try {
-                                        this._createTexture(message.data.decodedData, internalTexture, options);
-                                        resolve();
-                                    } catch (err) {
-                                        reject({ message: err });
-                                    }
-                                }
-                                onComplete();
-                            }
-                        };
-
-                        worker.addEventListener("error", onError);
-                        worker.addEventListener("message", onMessage);
-
-                        // note: we can't transfer the ownership of data.buffer because if using a fallback texture the data.buffer buffer will be used by the current thread
-                        worker.postMessage({ action: "decode", data, caps: compressedTexturesCaps, options }/*, [data.buffer]*/);
-                    });
-                });
-            });
-        }
-
-        return new Promise((resolve, reject) => {
-            if (!KhronosTextureContainer2._Ktx2Decoder) {
-                KhronosTextureContainer2._Ktx2Decoder = new KTX2DECODER.KTX2Decoder();
-            }
-
-            KhronosTextureContainer2._Ktx2Decoder.decode(data, caps).then((data: any) => {
-                this._createTexture(data, internalTexture);
-                resolve();
-            }).catch((reason: any) => {
-                reject({ message: reason });
-            });
-        });
-    }
-
-    /**
-     * Stop all async operations and release resources.
-     */
-    public dispose(): void {
-        if (KhronosTextureContainer2._WorkerPoolPromise) {
-            KhronosTextureContainer2._WorkerPoolPromise.then((workerPool) => {
-                workerPool.dispose();
-            });
-        }
-
-        delete KhronosTextureContainer2._WorkerPoolPromise;
-    }
-
-    protected _createTexture(data: any /* IEncodedData */, internalTexture: InternalTexture, options?: any) {
-        const oglTexture2D = 3553; // gl.TEXTURE_2D
-
-        this._engine._bindTextureDirectly(oglTexture2D, internalTexture);
-
-        if (options) {
-            // return back some information about the decoded data
-            options.transcodedFormat = data.transcodedFormat;
-            options.isInGammaSpace = data.isInGammaSpace;
-            options.hasAlpha = data.hasAlpha;
-            options.transcoderName = data.transcoderName;
-        }
-
-        if (data.transcodedFormat === 0x8058 /* RGBA8 */) {
-            internalTexture.type = Constants.TEXTURETYPE_UNSIGNED_BYTE;
-            internalTexture.format = Constants.TEXTUREFORMAT_RGBA;
-        } else {
-            internalTexture.format = data.transcodedFormat;
-        }
-
-        internalTexture._gammaSpace = data.isInGammaSpace;
-<<<<<<< HEAD
-        internalTexture.generateMipMaps = data.mipmaps.length > 1;
-=======
-        internalTexture._hasAlpha = data.hasAlpha;
->>>>>>> c091e884
-
-        if (data.errors) {
-            throw new Error("KTX2 container - could not transcode the data. " + data.errors);
-        }
-
-        for (let t = 0; t < data.mipmaps.length; ++t) {
-            let mipmap = data.mipmaps[t];
-
-            if (!mipmap || !mipmap.data) {
-                throw new Error("KTX2 container - could not transcode one of the image");
-            }
-
-            if (data.transcodedFormat === 0x8058 /* RGBA8 */) {
-                // uncompressed RGBA
-                internalTexture.width = mipmap.width; // need to set width/height so that the call to _uploadDataToTextureDirectly uses the right dimensions
-                internalTexture.height = mipmap.height;
-
-                this._engine._uploadDataToTextureDirectly(internalTexture, mipmap.data, 0, t, undefined, true);
-            } else {
-                this._engine._uploadCompressedDataToTextureDirectly(internalTexture, data.transcodedFormat, mipmap.width, mipmap.height, mipmap.data, 0, t);
-            }
-        }
-
-        internalTexture.width = data.mipmaps[0].width;
-        internalTexture.height = data.mipmaps[0].height;
-        internalTexture.isReady = true;
-
-        this._engine._bindTextureDirectly(oglTexture2D, null);
-    }
-
-    /**
-     * Checks if the given data starts with a KTX2 file identifier.
-     * @param data the data to check
-     * @returns true if the data is a KTX2 file or false otherwise
-     */
-    public static IsValid(data: ArrayBufferView): boolean {
-        if (data.byteLength >= 12) {
-            // '«', 'K', 'T', 'X', ' ', '2', '0', '»', '\r', '\n', '\x1A', '\n'
-            const identifier = new Uint8Array(data.buffer, data.byteOffset, 12);
-            if (identifier[0] === 0xAB && identifier[1] === 0x4B && identifier[2] === 0x54 && identifier[3] === 0x58 && identifier[4] === 0x20 && identifier[5] === 0x32 &&
-                identifier[6] === 0x30 && identifier[7] === 0xBB && identifier[8] === 0x0D && identifier[9] === 0x0A && identifier[10] === 0x1A && identifier[11] === 0x0A) {
-                return true;
-            }
-        }
-
-        return false;
-    }
-}
-
-declare function importScripts(...urls: string[]): void;
-declare function postMessage(message: any, transfer?: any[]): void;
-
-declare var KTX2DECODER: any;
-
-function workerFunc(): void {
-    let ktx2Decoder: any;
-
-    onmessage = (event) => {
-        switch (event.data.action) {
-            case "init":
-                const urls = event.data.urls;
-                importScripts(urls.jsDecoderModule);
-                if (urls.wasmUASTCToASTC !== null) {
-                    KTX2DECODER.LiteTranscoder_UASTC_ASTC.WasmModuleURL = urls.wasmUASTCToASTC;
-                }
-                if (urls.wasmUASTCToBC7 !== null) {
-                    KTX2DECODER.LiteTranscoder_UASTC_BC7.WasmModuleURL = urls.wasmUASTCToBC7;
-                }
-                if (urls.wasmUASTCToRGBA_UNORM !== null) {
-                    KTX2DECODER.LiteTranscoder_UASTC_RGBA_UNORM.WasmModuleURL = urls.wasmUASTCToRGBA_UNORM;
-                }
-                if (urls.wasmUASTCToRGBA_SRGB !== null) {
-                    KTX2DECODER.LiteTranscoder_UASTC_RGBA_SRGB.WasmModuleURL = urls.wasmUASTCToRGBA_SRGB;
-                }
-                if (urls.jsMSCTranscoder !== null) {
-                    KTX2DECODER.MSCTranscoder.JSModuleURL = urls.jsMSCTranscoder;
-                }
-                if (urls.wasmMSCTranscoder !== null) {
-                    KTX2DECODER.MSCTranscoder.WasmModuleURL = urls.wasmMSCTranscoder;
-                }
-                ktx2Decoder = new KTX2DECODER.KTX2Decoder();
-                postMessage({ action: "init" });
-                break;
-            case "decode":
-                ktx2Decoder.decode(event.data.data, event.data.caps, event.data.options).then((data: any) => {
-                    const buffers = [];
-                    for (let mip = 0; mip < data.mipmaps.length; ++mip) {
-                        const mipmap = data.mipmaps[mip];
-                        if (mipmap && mipmap.data) {
-                            buffers.push(mipmap.data.buffer);
-                        }
-                    }
-                    postMessage({ action: "decoded", success: true, decodedData: data }, buffers);
-                }).catch((reason: any) => {
-                    postMessage({ action: "decoded", success: false, msg: reason });
-                });
-                break;
-        }
-    };
-}
+import { InternalTexture } from "../Materials/Textures/internalTexture";
+import { ThinEngine } from "../Engines/thinEngine";
+import { Constants } from '../Engines/constants';
+import { WorkerPool } from './workerPool';
+
+declare var KTX2DECODER: any;
+
+/**
+ * Class for loading KTX2 files
+ */
+export class KhronosTextureContainer2 {
+    private static _WorkerPoolPromise?: Promise<WorkerPool>;
+    private static _Initialized: boolean;
+    private static _Ktx2Decoder: any; // used when no worker pool is used
+
+    /**
+     * URLs to use when loading the KTX2 decoder module as well as its dependencies
+     * If a url is null, the default url is used (pointing to https://preview.babylonjs.com)
+     * Note that jsDecoderModule can't be null and that the other dependencies will only be loaded if necessary
+     * Urls you can change:
+     *     URLConfig.jsDecoderModule
+     *     URLConfig.wasmUASTCToASTC
+     *     URLConfig.wasmUASTCToBC7
+     *     URLConfig.wasmUASTCToRGBA_UNORM
+     *     URLConfig.wasmUASTCToRGBA_SRGB
+     *     URLConfig.jsMSCTranscoder
+     *     URLConfig.wasmMSCTranscoder
+     * You can see their default values in this PG: https://playground.babylonjs.com/#EIJH8L#22
+     */
+    public static URLConfig = {
+        jsDecoderModule: "https://preview.babylonjs.com/babylon.ktx2Decoder.js",
+        wasmUASTCToASTC: null,
+        wasmUASTCToBC7: null,
+        wasmUASTCToRGBA_UNORM: null,
+        wasmUASTCToRGBA_SRGB: null,
+        jsMSCTranscoder: null,
+        wasmMSCTranscoder: null,
+    };
+
+    /**
+     * Default number of workers used to handle data decoding
+     */
+    public static DefaultNumWorkers = KhronosTextureContainer2.GetDefaultNumWorkers();
+
+    private static GetDefaultNumWorkers(): number {
+        if (typeof navigator !== "object" || !navigator.hardwareConcurrency) {
+            return 1;
+        }
+
+        // Use 50% of the available logical processors but capped at 4.
+        return Math.min(Math.floor(navigator.hardwareConcurrency * 0.5), 4);
+    }
+
+    private _engine: ThinEngine;
+
+    private static _CreateWorkerPool(numWorkers: number) {
+        this._Initialized = true;
+
+        if (numWorkers && typeof Worker === "function") {
+            KhronosTextureContainer2._WorkerPoolPromise = new Promise((resolve) => {
+                const workerContent = `(${workerFunc})()`;
+                const workerBlobUrl = URL.createObjectURL(new Blob([workerContent], { type: "application/javascript" }));
+                const workerPromises = new Array<Promise<Worker>>(numWorkers);
+                for (let i = 0; i < workerPromises.length; i++) {
+                    workerPromises[i] = new Promise((resolve, reject) => {
+                        const worker = new Worker(workerBlobUrl);
+
+                        const onError = (error: ErrorEvent) => {
+                            worker.removeEventListener("error", onError);
+                            worker.removeEventListener("message", onMessage);
+                            reject(error);
+                        };
+
+                        const onMessage = (message: MessageEvent) => {
+                            if (message.data.action === "init") {
+                                worker.removeEventListener("error", onError);
+                                worker.removeEventListener("message", onMessage);
+                                resolve(worker);
+                            }
+                        };
+
+                        worker.addEventListener("error", onError);
+                        worker.addEventListener("message", onMessage);
+
+                        worker.postMessage({
+                            action: "init",
+                            urls: KhronosTextureContainer2.URLConfig
+                        });
+                    });
+                }
+
+                Promise.all(workerPromises).then((workers) => {
+                    resolve(new WorkerPool(workers));
+                });
+            });
+        } else {
+            KTX2DECODER.MSCTranscoder.UseFromWorkerThread = false;
+            KTX2DECODER.WASMMemoryManager.LoadBinariesFromCurrentThread = true;
+        }
+    }
+
+    /**
+     * Constructor
+     * @param engine The engine to use
+     * @param numWorkers The number of workers for async operations. Specify `0` to disable web workers and run synchronously in the current context.
+     */
+    public constructor(engine: ThinEngine, numWorkers = KhronosTextureContainer2.DefaultNumWorkers) {
+        this._engine = engine;
+
+        if (!KhronosTextureContainer2._Initialized) {
+            KhronosTextureContainer2._CreateWorkerPool(numWorkers);
+        }
+    }
+
+    /** @hidden */
+    public uploadAsync(data: ArrayBufferView, internalTexture: InternalTexture, options?: any): Promise<void> {
+        const caps = this._engine.getCaps();
+
+        const compressedTexturesCaps = {
+            astc: !!caps.astc,
+            bptc: !!caps.bptc,
+            s3tc: !!caps.s3tc,
+            pvrtc: !!caps.pvrtc,
+            etc2: !!caps.etc2,
+            etc1: !!caps.etc1,
+        };
+
+        if (KhronosTextureContainer2._WorkerPoolPromise) {
+            return KhronosTextureContainer2._WorkerPoolPromise.then((workerPool) => {
+                return new Promise((resolve, reject) => {
+                    workerPool.push((worker, onComplete) => {
+                        const onError = (error: ErrorEvent) => {
+                            worker.removeEventListener("error", onError);
+                            worker.removeEventListener("message", onMessage);
+                            reject(error);
+                            onComplete();
+                        };
+
+                        const onMessage = (message: MessageEvent) => {
+                            if (message.data.action === "decoded") {
+                                worker.removeEventListener("error", onError);
+                                worker.removeEventListener("message", onMessage);
+                                if (!message.data.success) {
+                                    reject({ message: message.data.msg });
+                                } else {
+                                    try {
+                                        this._createTexture(message.data.decodedData, internalTexture, options);
+                                        resolve();
+                                    } catch (err) {
+                                        reject({ message: err });
+                                    }
+                                }
+                                onComplete();
+                            }
+                        };
+
+                        worker.addEventListener("error", onError);
+                        worker.addEventListener("message", onMessage);
+
+                        // note: we can't transfer the ownership of data.buffer because if using a fallback texture the data.buffer buffer will be used by the current thread
+                        worker.postMessage({ action: "decode", data, caps: compressedTexturesCaps, options }/*, [data.buffer]*/);
+                    });
+                });
+            });
+        }
+
+        return new Promise((resolve, reject) => {
+            if (!KhronosTextureContainer2._Ktx2Decoder) {
+                KhronosTextureContainer2._Ktx2Decoder = new KTX2DECODER.KTX2Decoder();
+            }
+
+            KhronosTextureContainer2._Ktx2Decoder.decode(data, caps).then((data: any) => {
+                this._createTexture(data, internalTexture);
+                resolve();
+            }).catch((reason: any) => {
+                reject({ message: reason });
+            });
+        });
+    }
+
+    /**
+     * Stop all async operations and release resources.
+     */
+    public dispose(): void {
+        if (KhronosTextureContainer2._WorkerPoolPromise) {
+            KhronosTextureContainer2._WorkerPoolPromise.then((workerPool) => {
+                workerPool.dispose();
+            });
+        }
+
+        delete KhronosTextureContainer2._WorkerPoolPromise;
+    }
+
+    protected _createTexture(data: any /* IEncodedData */, internalTexture: InternalTexture, options?: any) {
+        const oglTexture2D = 3553; // gl.TEXTURE_2D
+
+        this._engine._bindTextureDirectly(oglTexture2D, internalTexture);
+
+        if (options) {
+            // return back some information about the decoded data
+            options.transcodedFormat = data.transcodedFormat;
+            options.isInGammaSpace = data.isInGammaSpace;
+            options.hasAlpha = data.hasAlpha;
+            options.transcoderName = data.transcoderName;
+        }
+
+        if (data.transcodedFormat === 0x8058 /* RGBA8 */) {
+            internalTexture.type = Constants.TEXTURETYPE_UNSIGNED_BYTE;
+            internalTexture.format = Constants.TEXTUREFORMAT_RGBA;
+        } else {
+            internalTexture.format = data.transcodedFormat;
+        }
+
+        internalTexture._gammaSpace = data.isInGammaSpace;
+        internalTexture.generateMipMaps = data.mipmaps.length > 1;
+        internalTexture._hasAlpha = data.hasAlpha;
+
+        if (data.errors) {
+            throw new Error("KTX2 container - could not transcode the data. " + data.errors);
+        }
+
+        for (let t = 0; t < data.mipmaps.length; ++t) {
+            let mipmap = data.mipmaps[t];
+
+            if (!mipmap || !mipmap.data) {
+                throw new Error("KTX2 container - could not transcode one of the image");
+            }
+
+            if (data.transcodedFormat === 0x8058 /* RGBA8 */) {
+                // uncompressed RGBA
+                internalTexture.width = mipmap.width; // need to set width/height so that the call to _uploadDataToTextureDirectly uses the right dimensions
+                internalTexture.height = mipmap.height;
+
+                this._engine._uploadDataToTextureDirectly(internalTexture, mipmap.data, 0, t, undefined, true);
+            } else {
+                this._engine._uploadCompressedDataToTextureDirectly(internalTexture, data.transcodedFormat, mipmap.width, mipmap.height, mipmap.data, 0, t);
+            }
+        }
+
+        internalTexture.width = data.mipmaps[0].width;
+        internalTexture.height = data.mipmaps[0].height;
+        internalTexture.isReady = true;
+
+        this._engine._bindTextureDirectly(oglTexture2D, null);
+    }
+
+    /**
+     * Checks if the given data starts with a KTX2 file identifier.
+     * @param data the data to check
+     * @returns true if the data is a KTX2 file or false otherwise
+     */
+    public static IsValid(data: ArrayBufferView): boolean {
+        if (data.byteLength >= 12) {
+            // '«', 'K', 'T', 'X', ' ', '2', '0', '»', '\r', '\n', '\x1A', '\n'
+            const identifier = new Uint8Array(data.buffer, data.byteOffset, 12);
+            if (identifier[0] === 0xAB && identifier[1] === 0x4B && identifier[2] === 0x54 && identifier[3] === 0x58 && identifier[4] === 0x20 && identifier[5] === 0x32 &&
+                identifier[6] === 0x30 && identifier[7] === 0xBB && identifier[8] === 0x0D && identifier[9] === 0x0A && identifier[10] === 0x1A && identifier[11] === 0x0A) {
+                return true;
+            }
+        }
+
+        return false;
+    }
+}
+
+declare function importScripts(...urls: string[]): void;
+declare function postMessage(message: any, transfer?: any[]): void;
+
+declare var KTX2DECODER: any;
+
+function workerFunc(): void {
+    let ktx2Decoder: any;
+
+    onmessage = (event) => {
+        switch (event.data.action) {
+            case "init":
+                const urls = event.data.urls;
+                importScripts(urls.jsDecoderModule);
+                if (urls.wasmUASTCToASTC !== null) {
+                    KTX2DECODER.LiteTranscoder_UASTC_ASTC.WasmModuleURL = urls.wasmUASTCToASTC;
+                }
+                if (urls.wasmUASTCToBC7 !== null) {
+                    KTX2DECODER.LiteTranscoder_UASTC_BC7.WasmModuleURL = urls.wasmUASTCToBC7;
+                }
+                if (urls.wasmUASTCToRGBA_UNORM !== null) {
+                    KTX2DECODER.LiteTranscoder_UASTC_RGBA_UNORM.WasmModuleURL = urls.wasmUASTCToRGBA_UNORM;
+                }
+                if (urls.wasmUASTCToRGBA_SRGB !== null) {
+                    KTX2DECODER.LiteTranscoder_UASTC_RGBA_SRGB.WasmModuleURL = urls.wasmUASTCToRGBA_SRGB;
+                }
+                if (urls.jsMSCTranscoder !== null) {
+                    KTX2DECODER.MSCTranscoder.JSModuleURL = urls.jsMSCTranscoder;
+                }
+                if (urls.wasmMSCTranscoder !== null) {
+                    KTX2DECODER.MSCTranscoder.WasmModuleURL = urls.wasmMSCTranscoder;
+                }
+                ktx2Decoder = new KTX2DECODER.KTX2Decoder();
+                postMessage({ action: "init" });
+                break;
+            case "decode":
+                ktx2Decoder.decode(event.data.data, event.data.caps, event.data.options).then((data: any) => {
+                    const buffers = [];
+                    for (let mip = 0; mip < data.mipmaps.length; ++mip) {
+                        const mipmap = data.mipmaps[mip];
+                        if (mipmap && mipmap.data) {
+                            buffers.push(mipmap.data.buffer);
+                        }
+                    }
+                    postMessage({ action: "decoded", success: true, decodedData: data }, buffers);
+                }).catch((reason: any) => {
+                    postMessage({ action: "decoded", success: false, msg: reason });
+                });
+                break;
+        }
+    };
+}