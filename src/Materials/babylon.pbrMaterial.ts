﻿module BABYLON {
    class PBRMaterialDefines extends MaterialDefines {
        public ALBEDO = false;
        public AMBIENT = false;
        public AMBIENTINGRAYSCALE = false;
        public OPACITY = false;
        public OPACITYRGB = false;
        public REFLECTION = false;
        public EMISSIVE = false;
        public REFLECTIVITY = false;
        public BUMP = false;
        public PARALLAX = false;
        public PARALLAXOCCLUSION = false;
        public SPECULAROVERALPHA = false;
        public CLIPPLANE = false;
        public ALPHATEST = false;
        public ALPHAFROMALBEDO = false;
        public POINTSIZE = false;
        public FOG = false;
        public SPECULARTERM = false;
        public OPACITYFRESNEL = false;
        public EMISSIVEFRESNEL = false;
        public FRESNEL = false;
        public NORMAL = false;
        public TANGENT = false;
        public UV1 = false;
        public UV2 = false;
        public VERTEXCOLOR = false;
        public VERTEXALPHA = false;
        public NUM_BONE_INFLUENCERS = 0;
        public BonesPerMesh = 0;
        public INSTANCES = false;
        public MICROSURFACEFROMREFLECTIVITYMAP = false;
        public MICROSURFACEAUTOMATIC = false;
        public EMISSIVEASILLUMINATION = false;
        public LINKEMISSIVEWITHALBEDO = false;
        public LIGHTMAP = false;
        public USELIGHTMAPASSHADOWMAP = false;
        public REFLECTIONMAP_3D = false;
        public REFLECTIONMAP_SPHERICAL = false;
        public REFLECTIONMAP_PLANAR = false;
        public REFLECTIONMAP_CUBIC = false;
        public REFLECTIONMAP_PROJECTION = false;
        public REFLECTIONMAP_SKYBOX = false;
        public REFLECTIONMAP_EXPLICIT = false;
        public REFLECTIONMAP_EQUIRECTANGULAR = false;        
        public REFLECTIONMAP_EQUIRECTANGULAR_FIXED = false;
        public REFLECTIONMAP_MIRROREDEQUIRECTANGULAR_FIXED = false;
        public INVERTCUBICMAP = false;
        public LOGARITHMICDEPTH = false;
        public CAMERATONEMAP = false;
        public CAMERACONTRAST = false;
        public CAMERACOLORGRADING = false;
        public CAMERACOLORCURVES = false;
        public OVERLOADEDVALUES = false;
        public OVERLOADEDSHADOWVALUES = false;
        public USESPHERICALFROMREFLECTIONMAP = false;
        public REFRACTION = false;
        public REFRACTIONMAP_3D = false;
        public LINKREFRACTIONTOTRANSPARENCY = false;
        public REFRACTIONMAPINLINEARSPACE = false;
        public LODBASEDMICROSFURACE = false;
        public USEPHYSICALLIGHTFALLOFF = false;
        public RADIANCEOVERALPHA = false;
        public USEPMREMREFLECTION = false;
        public USEPMREMREFRACTION = false;
        public INVERTNORMALMAPX = false;
        public INVERTNORMALMAPY = false;
        public TWOSIDEDLIGHTING = false;
        public SHADOWFULLFLOAT = false;

        public METALLICWORKFLOW = false;
        public METALLICMAP = false;
        public ROUGHNESSSTOREINMETALMAPALPHA = false;
        public ROUGHNESSSTOREINMETALMAPGREEN = false;
        public METALLNESSSTOREINMETALMAPBLUE = false;
        public AOSTOREINMETALMAPRED = false;
        public MICROSURFACEMAP = false;

        public MORPHTARGETS = false;
        public MORPHTARGETS_NORMAL = false;
        public NUM_MORPH_INFLUENCERS = 0;

        constructor() {
            super();
            this.rebuild();
        }
    }

    /**
     * The Physically based material of BJS.
     * 
     * This offers the main features of a standard PBR material.
     * For more information, please refer to the documentation : 
     * http://doc.babylonjs.com/extensions/Physically_Based_Rendering
     */
    export class PBRMaterial extends BABYLON.Material {

        /**
         * Intensity of the direct lights e.g. the four lights available in your scene.
         * This impacts both the direct diffuse and specular highlights.
         */
        @serialize()
        public directIntensity: number = 1.0;
        
        /**
         * Intensity of the emissive part of the material.
         * This helps controlling the emissive effect without modifying the emissive color.
         */
        @serialize()
        public emissiveIntensity: number = 1.0;
        
        /**
         * Intensity of the environment e.g. how much the environment will light the object
         * either through harmonics for rough material or through the refelction for shiny ones.
         */
        @serialize()
        public environmentIntensity: number = 1.0;
        
        /**
         * This is a special control allowing the reduction of the specular highlights coming from the 
         * four lights of the scene. Those highlights may not be needed in full environment lighting.
         */
        @serialize()
        public specularIntensity: number = 1.0;

        private _lightingInfos: Vector4 = new Vector4(this.directIntensity, this.emissiveIntensity, this.environmentIntensity, this.specularIntensity);
        
        /**
         * Debug Control allowing disabling the bump map on this material.
         */
        @serialize()
        public disableBumpMap: boolean = false;

        /**
         * Debug Control helping enforcing or dropping the darkness of shadows.
         * 1.0 means the shadows have their normal darkness, 0.0 means the shadows are not visible.
         */
        @serialize()
        public overloadedShadowIntensity: number = 1.0;
        
        /**
         * Debug Control helping dropping the shading effect coming from the diffuse lighting.
         * 1.0 means the shade have their normal impact, 0.0 means no shading at all.
         */
        @serialize()
        public overloadedShadeIntensity: number = 1.0;

        private _overloadedShadowInfos: Vector4 = new Vector4(this.overloadedShadowIntensity, this.overloadedShadeIntensity, 0.0, 0.0);

        /**
         * The camera exposure used on this material.
         * This property is here and not in the camera to allow controlling exposure without full screen post process.
         * This corresponds to a photographic exposure.
         */
        @serialize()
        public cameraExposure: number = 1.0;
        
        /**
         * The camera contrast used on this material.
         * This property is here and not in the camera to allow controlling contrast without full screen post process.
         */
        @serialize()
        public cameraContrast: number = 1.0;
        
        /**
         * Color Grading 2D Lookup Texture.
         * This allows special effects like sepia, black and white to sixties rendering style. 
         */
        @serializeAsTexture()
        public cameraColorGradingTexture: BaseTexture = null;
        
        /**
         * The color grading curves provide additional color adjustmnent that is applied after any color grading transform (3D LUT). 
         * They allow basic adjustment of saturation and small exposure adjustments, along with color filter tinting to provide white balance adjustment or more stylistic effects.
         * These are similar to controls found in many professional imaging or colorist software. The global controls are applied to the entire image. For advanced tuning, extra controls are provided to adjust the shadow, midtone and highlight areas of the image; 
         * corresponding to low luminance, medium luminance, and high luminance areas respectively.
         */
        @serializeAsColorCurves()
        public cameraColorCurves: ColorCurves = null;
         
        private _cameraInfos: Vector4 = new Vector4(1.0, 1.0, 0.0, 0.0);

        private _microsurfaceTextureLods: Vector2 = new Vector2(0.0, 0.0);

        /**
         * Debug Control allowing to overload the ambient color.
         * This as to be use with the overloadedAmbientIntensity parameter.
         */
        @serializeAsColor3()
        public overloadedAmbient: Color3 = BABYLON.Color3.White();

        /**
         * Debug Control indicating how much the overloaded ambient color is used against the default one.
         */
        @serialize()
        public overloadedAmbientIntensity: number = 0.0;
        
        /**
         * Debug Control allowing to overload the albedo color.
         * This as to be use with the overloadedAlbedoIntensity parameter.
         */
        @serializeAsColor3()
        public overloadedAlbedo: Color3 = BABYLON.Color3.White();
        
        /**
         * Debug Control indicating how much the overloaded albedo color is used against the default one.
         */
        @serialize()
        public overloadedAlbedoIntensity: number = 0.0;
        
        /**
         * Debug Control allowing to overload the reflectivity color.
         * This as to be use with the overloadedReflectivityIntensity parameter.
         */
        @serializeAsColor3()
        public overloadedReflectivity: Color3 = new BABYLON.Color3(0.0, 0.0, 0.0);
        
        /**
         * Debug Control indicating how much the overloaded reflectivity color is used against the default one.
         */
        @serialize()
        public overloadedReflectivityIntensity: number = 0.0;
        
        /**
         * Debug Control allowing to overload the emissive color.
         * This as to be use with the overloadedEmissiveIntensity parameter.
         */
        @serializeAsColor3()
        public overloadedEmissive: Color3 = BABYLON.Color3.White();
        
        /**
         * Debug Control indicating how much the overloaded emissive color is used against the default one.
         */
        @serialize()
        public overloadedEmissiveIntensity: number = 0.0;

        private _overloadedIntensity: Vector4 = new Vector4(this.overloadedAmbientIntensity, this.overloadedAlbedoIntensity, this.overloadedReflectivityIntensity, this.overloadedEmissiveIntensity);
        
        /**
         * Debug Control allowing to overload the reflection color.
         * This as to be use with the overloadedReflectionIntensity parameter.
         */
        @serializeAsColor3()
        public overloadedReflection: Color3 = BABYLON.Color3.White();
        
        /**
         * Debug Control indicating how much the overloaded reflection color is used against the default one.
         */
        @serialize()
        public overloadedReflectionIntensity: number = 0.0;

        /**
         * Debug Control allowing to overload the microsurface.
         * This as to be use with the overloadedMicroSurfaceIntensity parameter.
         */
        @serialize()
        public overloadedMicroSurface: number = 0.0;
        
        /**
         * Debug Control indicating how much the overloaded microsurface is used against the default one.
         */
        @serialize()
        public overloadedMicroSurfaceIntensity: number = 0.0;

        private _overloadedMicroSurface: Vector3 = new Vector3(this.overloadedMicroSurface, this.overloadedMicroSurfaceIntensity, this.overloadedReflectionIntensity);

        /**
         * AKA Diffuse Texture in standard nomenclature.
         */
        @serializeAsTexture()
        public albedoTexture: BaseTexture;
        
        /**
         * AKA Occlusion Texture in other nomenclature.
         */
        @serializeAsTexture()
        public ambientTexture: BaseTexture;

        /**
         * AKA Occlusion Texture Intensity in other nomenclature.
         */
        @serialize()
        public ambientTextureStrength: number = 1.0;

        @serializeAsTexture()
        public opacityTexture: BaseTexture;

        @serializeAsTexture()
        public reflectionTexture: BaseTexture;

        @serializeAsTexture()
        public emissiveTexture: BaseTexture;
        
        /**
         * AKA Specular texture in other nomenclature.
         */
        @serializeAsTexture()
        public reflectivityTexture: BaseTexture;

        /**
         * Used to switch from specular/glossiness to metallic/roughness workflow.
         */
        @serializeAsTexture()
        public metallicTexture: BaseTexture;

        /**
         * Specifies the metallic scalar of the metallic/roughness workflow.
         * Can also be used to scale the metalness values of the metallic texture.
         */
        @serialize()
        public metallic: number;

        /**
         * Specifies the roughness scalar of the metallic/roughness workflow.
         * Can also be used to scale the roughness values of the metallic texture.
         */
        @serialize()
        public roughness: number;

        /**
         * Used to enable roughness/glossiness fetch from a separate chanel depending on the current mode.
         * Gray Scale represents roughness in metallic mode and glossiness in specular mode.
         */
        @serializeAsTexture()
        public microSurfaceTexture: BaseTexture;

        @serializeAsTexture()
        public bumpTexture: BaseTexture;

        @serializeAsTexture()
        public lightmapTexture: BaseTexture;

        @serializeAsTexture()
        public refractionTexture: BaseTexture;

        @serializeAsColor3("ambient")
        public ambientColor = new Color3(0, 0, 0);

        /**
         * AKA Diffuse Color in other nomenclature.
         */
        @serializeAsColor3("albedo")
        public albedoColor = new Color3(1, 1, 1);
        
        /**
         * AKA Specular Color in other nomenclature.
         */
        @serializeAsColor3("reflectivity")
        public reflectivityColor = new Color3(1, 1, 1);

        @serializeAsColor3("reflection")
        public reflectionColor = new Color3(0.0, 0.0, 0.0);

        @serializeAsColor3("emissive")
        public emissiveColor = new Color3(0, 0, 0);
        
        /**
         * AKA Glossiness in other nomenclature.
         */
        @serialize()
        public microSurface = 0.9;

        /**
         * source material index of refraction (IOR)' / 'destination material IOR.
         */
        @serialize()
        public indexOfRefraction = 0.66;
        
        /**
         * Controls if refraction needs to be inverted on Y. This could be usefull for procedural texture.
         */
        @serialize()
        public invertRefractionY = false;

        @serializeAsFresnelParameters()
        public opacityFresnelParameters: FresnelParameters;

        @serializeAsFresnelParameters()
        public emissiveFresnelParameters: FresnelParameters;

        /**
         * This parameters will make the material used its opacity to control how much it is refracting aginst not.
         * Materials half opaque for instance using refraction could benefit from this control.
         */
        @serialize()
        public linkRefractionWithTransparency = false;
        
        /**
         * The emissive and albedo are linked to never be more than one (Energy conservation).
         */
        @serialize()
        public linkEmissiveWithAlbedo = false;

        @serialize()
        public useLightmapAsShadowmap = false;
        
        /**
         * In this mode, the emissive informtaion will always be added to the lighting once.
         * A light for instance can be thought as emissive.
         */
        @serialize()
        public useEmissiveAsIllumination = false;
        
        /**
         * Secifies that the alpha is coming form the albedo channel alpha channel.
         */
        @serialize()
        public useAlphaFromAlbedoTexture = false;
        
        /**
         * Specifies that the material will keeps the specular highlights over a transparent surface (only the most limunous ones).
         * A car glass is a good exemple of that. When sun reflects on it you can not see what is behind.
         */
        @serialize()
        public useSpecularOverAlpha = true;
        
        /**
         * Specifies if the reflectivity texture contains the glossiness information in its alpha channel.
         */
        @serialize()
        public useMicroSurfaceFromReflectivityMapAlpha = false;

        /**
         * Specifies if the metallic texture contains the roughness information in its alpha channel.
         */
        @serialize()
        public useRoughnessFromMetallicTextureAlpha = true;

        /**
         * Specifies if the metallic texture contains the roughness information in its green channel.
         */
        @serialize()
        public useRoughnessFromMetallicTextureGreen = false;

        /**
         * Specifies if the metallic texture contains the metallness information in its blue channel.
         */
        @serialize()
        public useMetallnessFromMetallicTextureBlue = false;

        /**
         * Specifies if the metallic texture contains the ambient occlusion information in its red channel.
         */
        @serialize()
        public useAmbientOcclusionFromMetallicTextureRed = false;

        /**
         * Specifies if the ambient texture contains the ambient occlusion information in its red channel only.
         */
        @serialize()
        public useAmbientInGrayScale = false;
        
        /**
         * In case the reflectivity map does not contain the microsurface information in its alpha channel,
         * The material will try to infer what glossiness each pixel should be.
         */
        @serialize()
        public useAutoMicroSurfaceFromReflectivityMap = false;
        
        /**
         * Allows to work with scalar in linear mode. This is definitely a matter of preferences and tools used during
         * the creation of the material.
         */
        @serialize()
        public useScalarInLinearSpace = false;
        
        /**
         * BJS is using an harcoded light falloff based on a manually sets up range.
         * In PBR, one way to represents the fallof is to use the inverse squared root algorythm.
         * This parameter can help you switch back to the BJS mode in order to create scenes using both materials.
         */
        @serialize()
        public usePhysicalLightFalloff = true;
        
        /**
         * Specifies that the material will keeps the reflection highlights over a transparent surface (only the most limunous ones).
         * A car glass is a good exemple of that. When the street lights reflects on it you can not see what is behind.
         */
        @serialize()
        public useRadianceOverAlpha = true;
        
        /**
         * Allows using the bump map in parallax mode.
         */
        @serialize()
        public useParallax = false;

        /**
         * Allows using the bump map in parallax occlusion mode.
         */
        @serialize()
        public useParallaxOcclusion = false;

        /**
         * Controls the scale bias of the parallax mode.
         */
        @serialize()
        public parallaxScaleBias = 0.05;
        
        /**
         * If sets to true, disables all the lights affecting the material.
         */
        @serialize()
        public disableLighting = false;

        /**
         * Number of Simultaneous lights allowed on the material.
         */
        @serialize()
        public maxSimultaneousLights = 4;  

        /**
         * If sets to true, x component of normal map value will invert (x = 1.0 - x).
         */
        @serialize()
        public invertNormalMapX = false;

        /**
         * If sets to true, y component of normal map value will invert (y = 1.0 - y).
         */
        @serialize()
        public invertNormalMapY = false;

        /**
         * If sets to true and backfaceCulling is false, normals will be flipped on the backside.
         */
        @serialize()
        public twoSidedLighting = false;

        private _renderTargets = new SmartArray<RenderTargetTexture>(16);
        private _worldViewProjectionMatrix = Matrix.Zero();
        private _globalAmbientColor = new Color3(0, 0, 0);
        private _tempColor = new Color3();
        private _renderId: number;

        private _defines = new PBRMaterialDefines();
        private _cachedDefines = new PBRMaterialDefines();

        private _useLogarithmicDepth: boolean;

        /**
         * Instantiates a new PBRMaterial instance.
         * 
         * @param name The material name
         * @param scene The scene the material will be use in.
         */
        constructor(name: string, scene: Scene) {
            super(name, scene);

            this._cachedDefines.BonesPerMesh = -1;

            this.getRenderTargetTextures = (): SmartArray<RenderTargetTexture> => {
                this._renderTargets.reset();

                if (this.reflectionTexture && this.reflectionTexture.isRenderTarget) {
                    this._renderTargets.push(this.reflectionTexture);
                }

                if (this.refractionTexture && this.refractionTexture.isRenderTarget) {
                    this._renderTargets.push(this.refractionTexture);
                }

                return this._renderTargets;
            }
        }

        public getClassName(): string {
            return "PBRMaterial";
        }

        @serialize()
        public get useLogarithmicDepth(): boolean {
            return this._useLogarithmicDepth;
        }

        public set useLogarithmicDepth(value: boolean) {
            this._useLogarithmicDepth = value && this.getScene().getEngine().getCaps().fragmentDepthSupported;
        }

        public needAlphaBlending(): boolean {
            if (this.linkRefractionWithTransparency) {
                return false;
            }
            return (this.alpha < 1.0) || (this.opacityTexture != null) || this._shouldUseAlphaFromAlbedoTexture() || this.opacityFresnelParameters && this.opacityFresnelParameters.isEnabled;
        }

        public needAlphaTesting(): boolean {
            if (this.linkRefractionWithTransparency) {
                return false;
            }
            return this.albedoTexture != null && this.albedoTexture.hasAlpha;
        }

        private _shouldUseAlphaFromAlbedoTexture(): boolean {
            return this.albedoTexture != null && this.albedoTexture.hasAlpha && this.useAlphaFromAlbedoTexture;
        }

        public getAlphaTestTexture(): BaseTexture {
            return this.albedoTexture;
        }

        private _checkCache(scene: Scene, mesh?: AbstractMesh, useInstances?: boolean): boolean {
            if (!mesh) {
                return true;
            }

            if (this._defines.INSTANCES !== useInstances) {
                return false;
            }

            return false;
        }

        private convertColorToLinearSpaceToRef(color: Color3, ref: Color3): void {
            PBRMaterial.convertColorToLinearSpaceToRef(color, ref, this.useScalarInLinearSpace);
        }

        private static convertColorToLinearSpaceToRef(color: Color3, ref: Color3, useScalarInLinear: boolean): void {
            if (!useScalarInLinear) {
                color.toLinearSpaceToRef(ref);
            } else {
                ref.r = color.r;
                ref.g = color.g;
                ref.b = color.b;
            }
        }

        private static _scaledAlbedo = new Color3();
        private static _scaledReflectivity = new Color3();
        private static _scaledEmissive = new Color3();
        private static _scaledReflection = new Color3();

        public static BindLights(scene: Scene, mesh: AbstractMesh, effect: Effect, defines: MaterialDefines, useScalarInLinearSpace: boolean, maxSimultaneousLights: number, usePhysicalLightFalloff: boolean) {
            var lightIndex = 0;
            var depthValuesAlreadySet = false;
            for (var light of mesh._lightSources) {
                var useUbo = light._uniformBuffer.useUbo;

                light._uniformBuffer.bindToEffect(effect, "Light" + lightIndex);
                MaterialHelper.BindLightProperties(light, effect, lightIndex);

                // GAMMA CORRECTION.
                this.convertColorToLinearSpaceToRef(light.diffuse, PBRMaterial._scaledAlbedo, useScalarInLinearSpace);

                PBRMaterial._scaledAlbedo.scaleToRef(light.intensity, PBRMaterial._scaledAlbedo);
                light._uniformBuffer.updateColor4(useUbo ? "vLightDiffuse" : "vLightDiffuse" + lightIndex, PBRMaterial._scaledAlbedo, usePhysicalLightFalloff ? light.radius : light.range);

                if (defines["SPECULARTERM"]) {
                    this.convertColorToLinearSpaceToRef(light.specular, PBRMaterial._scaledReflectivity, useScalarInLinearSpace);

                    PBRMaterial._scaledReflectivity.scaleToRef(light.intensity, PBRMaterial._scaledReflectivity);
                    light._uniformBuffer.updateColor3(useUbo ? "vLightSpecular" : "vLightSpecular" + lightIndex, PBRMaterial._scaledReflectivity);
                }

                // Shadows
                if (scene.shadowsEnabled) {
                    depthValuesAlreadySet = MaterialHelper.BindLightShadow(light, scene, mesh, lightIndex, effect, depthValuesAlreadySet);
                }

                light._uniformBuffer.update();

                lightIndex++;

                if (lightIndex === maxSimultaneousLights)
                    break;
            }
        }

        public isReady(mesh?: AbstractMesh, useInstances?: boolean): boolean {
            if (this.isFrozen) {
                if (this._wasPreviouslyReady) {
                    return true;
                }
            }

            var scene = this.getScene();
            var engine = scene.getEngine();
            var needUVs = false;

            this._defines.reset();

            if (scene.lightsEnabled && !this.disableLighting) {
                MaterialHelper.PrepareDefinesForLights(scene, mesh, this._defines, true, this.maxSimultaneousLights);
            }

            if (!this.checkReadyOnEveryCall) {
                if (this._renderId === scene.getRenderId()) {
                    if (this._checkCache(scene, mesh, useInstances)) {
                        return true;
                    }
                }
            }

            if (scene.texturesEnabled) {
                if (scene.getEngine().getCaps().textureLOD) {
                    this._defines.LODBASEDMICROSFURACE = true;
                }

                if (this.albedoTexture && StandardMaterial.DiffuseTextureEnabled) {
                    if (!this.albedoTexture.isReady()) {
                        return false;
                    }

                    needUVs = true;
                    this._defines.ALBEDO = true;
                }

                if (this.ambientTexture && StandardMaterial.AmbientTextureEnabled) {
                    if (!this.ambientTexture.isReady()) {
                        return false;
                    }

                    needUVs = true;
                    this._defines.AMBIENT = true;
                    this._defines.AMBIENTINGRAYSCALE = this.useAmbientInGrayScale;
                }

                if (this.opacityTexture && StandardMaterial.OpacityTextureEnabled) {
                    if (!this.opacityTexture.isReady()) {
                        return false;
                    }
                    
                    needUVs = true;
                    this._defines.OPACITY = true;

                    if (this.opacityTexture.getAlphaFromRGB) {
                        this._defines.OPACITYRGB = true;
                    }
                }

                if (this.reflectionTexture && StandardMaterial.ReflectionTextureEnabled) {
                    if (!this.reflectionTexture.isReady()) {
                        return false;
                    }
                    
                    this._defines.REFLECTION = true;

                    if (this.reflectionTexture.coordinatesMode === Texture.INVCUBIC_MODE) {
                        this._defines.INVERTCUBICMAP = true;
                    }

                    this._defines.REFLECTIONMAP_3D = this.reflectionTexture.isCube;

                    switch (this.reflectionTexture.coordinatesMode) {
                        case Texture.CUBIC_MODE:
                        case Texture.INVCUBIC_MODE:
                            this._defines.REFLECTIONMAP_CUBIC = true;
                            break;
                        case Texture.EXPLICIT_MODE:
                            this._defines.REFLECTIONMAP_EXPLICIT = true;
                            break;
                        case Texture.PLANAR_MODE:
                            this._defines.REFLECTIONMAP_PLANAR = true;
                            break;
                        case Texture.PROJECTION_MODE:
                            this._defines.REFLECTIONMAP_PROJECTION = true;
                            break;
                        case Texture.SKYBOX_MODE:
                            this._defines.REFLECTIONMAP_SKYBOX = true;
                            break;
                        case Texture.SPHERICAL_MODE:
                            this._defines.REFLECTIONMAP_SPHERICAL = true;
                            break;
                        case Texture.EQUIRECTANGULAR_MODE:
                            this._defines.REFLECTIONMAP_EQUIRECTANGULAR = true;
                            break;
                        case Texture.FIXED_EQUIRECTANGULAR_MODE:
                            this._defines.REFLECTIONMAP_EQUIRECTANGULAR_FIXED = true;
                            break;
                        case Texture.FIXED_EQUIRECTANGULAR_MIRRORED_MODE:
                            this._defines.REFLECTIONMAP_MIRROREDEQUIRECTANGULAR_FIXED = true;
                            break;                                
                    }

                    if (this.reflectionTexture instanceof HDRCubeTexture && (<HDRCubeTexture>this.reflectionTexture)) {
                        this._defines.USESPHERICALFROMREFLECTIONMAP = true;

                        if ((<HDRCubeTexture>this.reflectionTexture).isPMREM) {
                            this._defines.USEPMREMREFLECTION = true;
                        }
                    }
                }

                if (this.lightmapTexture && StandardMaterial.LightmapTextureEnabled) {
                    if (!this.lightmapTexture.isReady()) {
                        return false;
                    }

                    needUVs = true;
                    this._defines.LIGHTMAP = true;
                    this._defines.USELIGHTMAPASSHADOWMAP = this.useLightmapAsShadowmap;
                }

                if (this.emissiveTexture && StandardMaterial.EmissiveTextureEnabled) {
                    if (!this.emissiveTexture.isReady()) {
                        return false;
                    }

                    needUVs = true;
                    this._defines.EMISSIVE = true;
                }

                if (StandardMaterial.SpecularTextureEnabled) {
                    if (this.metallicTexture) {
                        if (!this.metallicTexture.isReady()) {
                            return false;
                        }

                        needUVs = true;
                        this._defines.METALLICWORKFLOW = true;
                        this._defines.METALLICMAP = true;
                        this._defines.ROUGHNESSSTOREINMETALMAPALPHA = this.useRoughnessFromMetallicTextureAlpha;
                        this._defines.ROUGHNESSSTOREINMETALMAPGREEN = !this.useRoughnessFromMetallicTextureAlpha && this.useRoughnessFromMetallicTextureGreen;                            
                        this._defines.METALLNESSSTOREINMETALMAPBLUE = this.useMetallnessFromMetallicTextureBlue;                            
                        this._defines.AOSTOREINMETALMAPRED = this.useAmbientOcclusionFromMetallicTextureRed;
                    }
                    else if (this.reflectivityTexture) {
                        if (!this.reflectivityTexture.isReady()) {
                            return false;
                        }

                        needUVs = true;
                        this._defines.REFLECTIVITY = true;
                        this._defines.MICROSURFACEFROMREFLECTIVITYMAP = this.useMicroSurfaceFromReflectivityMapAlpha;
                        this._defines.MICROSURFACEAUTOMATIC = this.useAutoMicroSurfaceFromReflectivityMap;
                    }

                    if (this.microSurfaceTexture) {
                        if (!this.microSurfaceTexture.isReady()) {
                            return false;
                        }

                        needUVs = true;
                        this._defines.MICROSURFACEMAP = true;
                    }
                }

                if (scene.getEngine().getCaps().standardDerivatives && this.bumpTexture && StandardMaterial.BumpTextureEnabled && !this.disableBumpMap) {
                    if (!this.bumpTexture.isReady()) {
                        return false;
                    }
                    
                    needUVs = true;
                    this._defines.BUMP = true;

                    if (this.useParallax && this.albedoTexture && StandardMaterial.DiffuseTextureEnabled) {
                        this._defines.PARALLAX = true;
                        if (this.useParallaxOcclusion) {
                            this._defines.PARALLAXOCCLUSION = true;
                        }
                    }

                    if (this.invertNormalMapX) {
                        this._defines.INVERTNORMALMAPX = true;
                    }

                    if (this.invertNormalMapY) {
                        this._defines.INVERTNORMALMAPY = true;
                    }

                    if (scene._mirroredCameraPosition) {
                        this._defines.INVERTNORMALMAPX = !this._defines.INVERTNORMALMAPX;
                        this._defines.INVERTNORMALMAPY = !this._defines.INVERTNORMALMAPY;
                    }                        
                }

                if (this.refractionTexture && StandardMaterial.RefractionTextureEnabled) {
                    if (!this.refractionTexture.isReady()) {
                        return false;
                    }
                    
                    needUVs = true;
                    this._defines.REFRACTION = true;
                    this._defines.REFRACTIONMAP_3D = this.refractionTexture.isCube;

                    if (this.linkRefractionWithTransparency) {
                        this._defines.LINKREFRACTIONTOTRANSPARENCY = true;
                    }
                    if (this.refractionTexture instanceof HDRCubeTexture) {
                        this._defines.REFRACTIONMAPINLINEARSPACE = true;

                        if ((<HDRCubeTexture>this.refractionTexture).isPMREM) {
                            this._defines.USEPMREMREFRACTION = true;
                        }
                    }
                }
            
                if (this.cameraColorGradingTexture && StandardMaterial.ColorGradingTextureEnabled) {
                    if (!this.cameraColorGradingTexture.isReady()) {
                        return false;
                    }
                    
                    this._defines.CAMERACOLORGRADING = true;
                }

                if (!this.backFaceCulling && this.twoSidedLighting) {
                    this._defines.TWOSIDEDLIGHTING = true;
                }
            }

            // Effect
            if (scene.clipPlane) {
                this._defines.CLIPPLANE = true;
            }

            if (engine.getAlphaTesting()) {
                this._defines.ALPHATEST = true;
            }

            if (this._shouldUseAlphaFromAlbedoTexture()) {
                this._defines.ALPHAFROMALBEDO = true;
            }

            if (this.useEmissiveAsIllumination) {
                this._defines.EMISSIVEASILLUMINATION = true;
            }

            if (this.linkEmissiveWithAlbedo) {
                this._defines.LINKEMISSIVEWITHALBEDO = true;
            }

            if (this.useLogarithmicDepth) {
                this._defines.LOGARITHMICDEPTH = true;
            }

            if (this.cameraContrast != 1) {
                this._defines.CAMERACONTRAST = true;
            }

            if (this.cameraExposure != 1) {
                this._defines.CAMERATONEMAP = true;
            }
            
            if (this.cameraColorCurves) {
                this._defines.CAMERACOLORCURVES = true;
            }

            if (this.overloadedShadeIntensity != 1 ||
                this.overloadedShadowIntensity != 1) {
                this._defines.OVERLOADEDSHADOWVALUES = true;
            }

            if (this.overloadedMicroSurfaceIntensity > 0 ||
                this.overloadedEmissiveIntensity > 0 ||
                this.overloadedReflectivityIntensity > 0 ||
                this.overloadedAlbedoIntensity > 0 ||
                this.overloadedAmbientIntensity > 0 ||
                this.overloadedReflectionIntensity > 0) {
                this._defines.OVERLOADEDVALUES = true;
            }

            // Point size
            if (this.pointsCloud || scene.forcePointsCloud) {
                this._defines.POINTSIZE = true;
            }

            // Fog
            if (scene.fogEnabled && mesh && mesh.applyFog && scene.fogMode !== Scene.FOGMODE_NONE && this.fogEnabled) {
                this._defines.FOG = true;
            }

            if (StandardMaterial.FresnelEnabled) {
                // Fresnel
                if (this.opacityFresnelParameters && this.opacityFresnelParameters.isEnabled ||
                    this.emissiveFresnelParameters && this.emissiveFresnelParameters.isEnabled) {

                    if (this.opacityFresnelParameters && this.opacityFresnelParameters.isEnabled) {
                        this._defines.OPACITYFRESNEL = true;
                    }

                    if (this.emissiveFresnelParameters && this.emissiveFresnelParameters.isEnabled) {
                        this._defines.EMISSIVEFRESNEL = true;
                    }

                    this._defines.FRESNEL = true;
                }
            }

            if (this._defines.SPECULARTERM && this.useSpecularOverAlpha) {
                this._defines.SPECULAROVERALPHA = true;
            }

            if (this.usePhysicalLightFalloff) {
                this._defines.USEPHYSICALLIGHTFALLOFF = true;
            }

            if (this.useRadianceOverAlpha) {
                this._defines.RADIANCEOVERALPHA = true;
            }

            if ((this.metallic !== undefined && this.metallic !== null) || (this.roughness !== undefined && this.roughness !== null)) {
                this._defines.METALLICWORKFLOW = true;
            }

            // Attribs
            if (mesh) {
                if (!mesh.isVerticesDataPresent(VertexBuffer.NormalKind)) {
                    mesh.createNormals(true);
                    Tools.Warn("PBRMaterial: Normals have been created for the mesh: " + mesh.name);
                }

                if (mesh.isVerticesDataPresent(VertexBuffer.NormalKind)) {
                    this._defines.NORMAL = true;
                    if (mesh.isVerticesDataPresent(VertexBuffer.TangentKind)) {
                        this._defines.TANGENT = true;
                    }
                }
                if (needUVs) {
                    if (mesh.isVerticesDataPresent(VertexBuffer.UVKind)) {
                        this._defines.UV1 = true;
                    }
                    if (mesh.isVerticesDataPresent(VertexBuffer.UV2Kind)) {
                        this._defines.UV2 = true;
                    }
                }
                if (mesh.useVertexColors && mesh.isVerticesDataPresent(VertexBuffer.ColorKind)) {
                    this._defines.VERTEXCOLOR = true;

                    if (mesh.hasVertexAlpha) {
                        this._defines.VERTEXALPHA = true;
                    }
                }
                if (mesh.useBones && mesh.computeBonesUsingShaders) {
                    this._defines.NUM_BONE_INFLUENCERS = mesh.numBoneInfluencers;
                    this._defines.BonesPerMesh = (mesh.skeleton.bones.length + 1);
                }

                // Instances
                if (useInstances) {
                    this._defines.INSTANCES = true;
                }

               if ((<any>mesh).morphTargetManager) {
                    var manager = (<Mesh>mesh).morphTargetManager;
                    this._defines.MORPHTARGETS_NORMAL = manager.supportsNormals && this._defines.NORMAL;
                    this._defines.MORPHTARGETS = (manager.numInfluencers > 0);
                    this._defines.NUM_MORPH_INFLUENCERS = manager.numInfluencers;
                }
            }

            // Get correct effect
            if (!this._defines.isEqual(this._cachedDefines)) {
                this._defines.cloneTo(this._cachedDefines);

                scene.resetCachedMaterial();

                // Fallbacks
                var fallbacks = new EffectFallbacks();
                if (this._defines.REFLECTION) {
                    fallbacks.addFallback(0, "REFLECTION");
                }

                if (this._defines.REFRACTION) {
                    fallbacks.addFallback(0, "REFRACTION");
                }

                if (this._defines.REFLECTIVITY) {
                    fallbacks.addFallback(0, "REFLECTIVITY");
                }

                if (this._defines.BUMP) {
                    fallbacks.addFallback(0, "BUMP");
                }

                if (this._defines.PARALLAX) {
                    fallbacks.addFallback(1, "PARALLAX");
                }

                if (this._defines.PARALLAXOCCLUSION) {
                    fallbacks.addFallback(0, "PARALLAXOCCLUSION");
                }

                if (this._defines.SPECULAROVERALPHA) {
                    fallbacks.addFallback(0, "SPECULAROVERALPHA");
                }

                if (this._defines.FOG) {
                    fallbacks.addFallback(1, "FOG");
                }

                if (this._defines.POINTSIZE) {
                    fallbacks.addFallback(0, "POINTSIZE");
                }

                if (this._defines.LOGARITHMICDEPTH) {
                    fallbacks.addFallback(0, "LOGARITHMICDEPTH");
                }

                MaterialHelper.HandleFallbacksForShadows(this._defines, fallbacks, this.maxSimultaneousLights);

                if (this._defines.SPECULARTERM) {
                    fallbacks.addFallback(0, "SPECULARTERM");
                }

                if (this._defines.OPACITYFRESNEL) {
                    fallbacks.addFallback(1, "OPACITYFRESNEL");
                }

                if (this._defines.EMISSIVEFRESNEL) {
                    fallbacks.addFallback(2, "EMISSIVEFRESNEL");
                }

                if (this._defines.FRESNEL) {
                    fallbacks.addFallback(3, "FRESNEL");
                }

                if (this._defines.NUM_BONE_INFLUENCERS > 0) {
                    fallbacks.addCPUSkinningFallback(0, mesh);
                }

                //Attributes
                var attribs = [VertexBuffer.PositionKind];

                if (this._defines.NORMAL) {
                    attribs.push(VertexBuffer.NormalKind);
                }

                if (this._defines.TANGENT) {
                    attribs.push(VertexBuffer.TangentKind);
                }

                if (this._defines.UV1) {
                    attribs.push(VertexBuffer.UVKind);
                }

                if (this._defines.UV2) {
                    attribs.push(VertexBuffer.UV2Kind);
                }

                if (this._defines.VERTEXCOLOR) {
                    attribs.push(VertexBuffer.ColorKind);
                }

                MaterialHelper.PrepareAttributesForBones(attribs, mesh, this._defines, fallbacks);
                MaterialHelper.PrepareAttributesForInstances(attribs, this._defines);
                MaterialHelper.PrepareAttributesForMorphTargets(attribs, mesh, this._defines);

                // Legacy browser patch
                var join = this._defines.toString();
                
                var uniforms = ["world", "view", "viewProjection", "vEyePosition", "vLightsType", "vAmbientColor", "vAlbedoColor", "vReflectivityColor", "vEmissiveColor", "vReflectionColor",
                        "vFogInfos", "vFogColor", "pointSize",
                        "vAlbedoInfos", "vAmbientInfos", "vOpacityInfos", "vReflectionInfos", "vEmissiveInfos", "vReflectivityInfos", "vMicroSurfaceSamplerInfos", "vBumpInfos", "vLightmapInfos", "vRefractionInfos",
                        "mBones",
                        "vClipPlane", "albedoMatrix", "ambientMatrix", "opacityMatrix", "reflectionMatrix", "emissiveMatrix", "reflectivityMatrix", "microSurfaceSamplerMatrix", "bumpMatrix", "lightmapMatrix", "refractionMatrix",
                        "depthValues",
                        "opacityParts", "emissiveLeftColor", "emissiveRightColor",
                        "vLightingIntensity", "vOverloadedShadowIntensity", "vOverloadedIntensity", "vOverloadedAlbedo", "vOverloadedReflection", "vOverloadedReflectivity", "vOverloadedEmissive", "vOverloadedMicroSurface",
                        "logarithmicDepthConstant",
                        "vSphericalX", "vSphericalY", "vSphericalZ",
                        "vSphericalXX", "vSphericalYY", "vSphericalZZ",
                        "vSphericalXY", "vSphericalYZ", "vSphericalZX",
                        "vMicrosurfaceTextureLods",
                        "vCameraInfos"
                ];

                var samplers = ["albedoSampler", "ambientSampler", "opacitySampler", "reflectionCubeSampler", "reflection2DSampler", "emissiveSampler", "reflectivitySampler", "microSurfaceSampler", "bumpSampler", "lightmapSampler", "refractionCubeSampler", "refraction2DSampler"];
<<<<<<< HEAD
                var uniformBuffers = ["Material", "Scene"];

                ColorCurves.PrepareUniforms(uniforms); 
                ColorGradingTexture.PrepareUniformsAndSamplers(uniforms, samplers); 
                MaterialHelper.PrepareUniformsAndSamplersList(<EffectCreationOptions>{
                    uniformsNames: uniforms, 
                    uniformBuffersNames: uniformBuffers,
                    samplers: samplers, 
                    defines: this._defines, 
                    maxSimultaneousLights: this.maxSimultaneousLights
                });

                var onCompiled = function(effect) {
                    if (this.onCompiled) {
                        this.onCompiled(effect);
                    }

                    this.bindSceneUniformBuffer(effect, scene.getSceneUniformBuffer());
                }.bind(this);
                
                this._effect = scene.getEngine().createEffect("pbr", <EffectCreationOptions>{
                    attributes: attribs,
                    uniformsNames: uniforms,
                    uniformBuffersNames: uniformBuffers,
                    samplers: samplers,
                    defines: join,
                    fallbacks: fallbacks,
                    onCompiled: onCompiled,
                    onError: this.onError,
                    indexParameters: { maxSimultaneousLights: this.maxSimultaneousLights, maxSimultaneousMorphTargets: this._defines.NUM_MORPH_INFLUENCERS }
                }, engine);
=======
                
                if (this._defines.CAMERACOLORCURVES) {
                    ColorCurves.PrepareUniforms(uniforms);
                }
                if (this._defines.CAMERACOLORGRADING) {
                    ColorGradingTexture.PrepareUniformsAndSamplers(uniforms, samplers);
                }
                MaterialHelper.PrepareUniformsAndSamplersList(uniforms, samplers, this._defines, this.maxSimultaneousLights); 
>>>>>>> f71aed7a
                
                this.buildUniformLayout();
            }
            if (!this._effect.isReady()) {
                return false;
            }

            this._renderId = scene.getRenderId();
            this._wasPreviouslyReady = true;

            return true;
        }

        public buildUniformLayout(): void {
            // Order is important !
            this._uniformBuffer.addUniform("vAlbedoInfos", 2);
            this._uniformBuffer.addUniform("vAmbientInfos", 3);
            this._uniformBuffer.addUniform("vOpacityInfos", 2);
            this._uniformBuffer.addUniform("vEmissiveInfos", 2);
            this._uniformBuffer.addUniform("vLightmapInfos", 2);
            this._uniformBuffer.addUniform("vReflectivityInfos", 3);
            this._uniformBuffer.addUniform("vMicroSurfaceSamplerInfos", 2);
            this._uniformBuffer.addUniform("vRefractionInfos", 4);
            this._uniformBuffer.addUniform("vReflectionInfos", 2);
            this._uniformBuffer.addUniform("vBumpInfos", 3);
            this._uniformBuffer.addUniform("albedoMatrix", 16);
            this._uniformBuffer.addUniform("ambientMatrix", 16);
            this._uniformBuffer.addUniform("opacityMatrix", 16);
            this._uniformBuffer.addUniform("emissiveMatrix", 16);
            this._uniformBuffer.addUniform("lightmapMatrix", 16);
            this._uniformBuffer.addUniform("reflectivityMatrix", 16);
            this._uniformBuffer.addUniform("microSurfaceSamplerMatrix", 16);
            this._uniformBuffer.addUniform("bumpMatrix", 16);
            this._uniformBuffer.addUniform("refractionMatrix", 16);
            this._uniformBuffer.addUniform("reflectionMatrix", 16);

            this._uniformBuffer.addUniform("vReflectionColor", 3);
            this._uniformBuffer.addUniform("vAlbedoColor", 4);
            this._uniformBuffer.addUniform("vLightingIntensity", 4);

            this._uniformBuffer.addUniform("vMicrosurfaceTextureLods", 2);
            this._uniformBuffer.addUniform("vReflectivityColor", 4);
            this._uniformBuffer.addUniform("vEmissiveColor", 3);
            this._uniformBuffer.addUniform("opacityParts", 4);
            this._uniformBuffer.addUniform("emissiveLeftColor", 4);
            this._uniformBuffer.addUniform("emissiveRightColor", 4);

            this._uniformBuffer.addUniform("vOverloadedIntensity", 4);
            this._uniformBuffer.addUniform("vOverloadedAmbient", 3);
            this._uniformBuffer.addUniform("vOverloadedAlbedo", 3);
            this._uniformBuffer.addUniform("vOverloadedReflectivity", 3);
            this._uniformBuffer.addUniform("vOverloadedEmissive", 3);
            this._uniformBuffer.addUniform("vOverloadedReflection", 3);
            this._uniformBuffer.addUniform("vOverloadedMicroSurface", 3);
            this._uniformBuffer.addUniform("vOverloadedShadowIntensity", 4);

            this._uniformBuffer.addUniform("pointSize", 1);
            this._uniformBuffer.create();
        }


        public unbind(): void {
            if (this.reflectionTexture && this.reflectionTexture.isRenderTarget) {
                this._uniformBuffer.setTexture("reflection2DSampler", null);
            }

            if (this.refractionTexture && this.refractionTexture.isRenderTarget) {
                this._uniformBuffer.setTexture("refraction2DSampler", null);
            }

            super.unbind();
        }

        public bindOnlyWorldMatrix(world: Matrix): void {
            this._effect.setMatrix("world", world);
        }

        private _myScene: BABYLON.Scene = null;
        private _myShadowGenerator: BABYLON.ShadowGenerator = null;

        public bind(world: Matrix, mesh?: Mesh): void {
            this._myScene = this.getScene();
            var effect = this._effect;
            // Matrices        
            this.bindOnlyWorldMatrix(world);

            // Bones
            MaterialHelper.BindBonesParameters(mesh, this._effect);

            if (this._myScene.getCachedMaterial() !== (<BABYLON.Material>this)) {
                this._uniformBuffer.bindToEffect(effect, "Material");

                this.bindViewProjection(effect);

                if (!this._uniformBuffer.useUbo || !this.isFrozen || !this._uniformBuffer.isSync) {

                    // Fresnel
                    if (StandardMaterial.FresnelEnabled) {
                        if (this.opacityFresnelParameters && this.opacityFresnelParameters.isEnabled) {
                            this._uniformBuffer.updateColor4("opacityParts", new Color3(this.opacityFresnelParameters.leftColor.toLuminance(), this.opacityFresnelParameters.rightColor.toLuminance(), this.opacityFresnelParameters.bias), this.opacityFresnelParameters.power);
                        }

                        if (this.emissiveFresnelParameters && this.emissiveFresnelParameters.isEnabled) {
                            this._uniformBuffer.updateColor4("emissiveLeftColor", this.emissiveFresnelParameters.leftColor, this.emissiveFresnelParameters.power);
                            this._uniformBuffer.updateColor4("emissiveRightColor", this.emissiveFresnelParameters.rightColor, this.emissiveFresnelParameters.bias);
                        }
                    }

                    // Texture uniforms      
                    if (this._myScene.texturesEnabled) {
                        if (this.albedoTexture && StandardMaterial.DiffuseTextureEnabled) {
                            this._uniformBuffer.updateFloat2("vAlbedoInfos", this.albedoTexture.coordinatesIndex, this.albedoTexture.level);
                            this._uniformBuffer.updateMatrix("albedoMatrix", this.albedoTexture.getTextureMatrix());
                        }

                        if (this.ambientTexture && StandardMaterial.AmbientTextureEnabled) {
                            this._uniformBuffer.updateFloat3("vAmbientInfos", this.ambientTexture.coordinatesIndex, this.ambientTexture.level, this.ambientTextureStrength);
                            this._uniformBuffer.updateMatrix("ambientMatrix", this.ambientTexture.getTextureMatrix());
                        }

                        if (this.opacityTexture && StandardMaterial.OpacityTextureEnabled) {
                            this._uniformBuffer.updateFloat2("vOpacityInfos", this.opacityTexture.coordinatesIndex, this.opacityTexture.level);
                            this._uniformBuffer.updateMatrix("opacityMatrix", this.opacityTexture.getTextureMatrix());
                        }

                        if (this.reflectionTexture && StandardMaterial.ReflectionTextureEnabled) {
                            this._microsurfaceTextureLods.x = Math.round(Math.log(this.reflectionTexture.getSize().width) * Math.LOG2E);
                            this._uniformBuffer.updateMatrix("reflectionMatrix", this.reflectionTexture.getReflectionTextureMatrix());
                            this._uniformBuffer.updateFloat2("vReflectionInfos", this.reflectionTexture.level, 0);

                            if (this._defines.USESPHERICALFROMREFLECTIONMAP) {
                                this._effect.setFloat3("vSphericalX", (<HDRCubeTexture>this.reflectionTexture).sphericalPolynomial.x.x,
                                    (<HDRCubeTexture>this.reflectionTexture).sphericalPolynomial.x.y,
                                    (<HDRCubeTexture>this.reflectionTexture).sphericalPolynomial.x.z);
                                this._effect.setFloat3("vSphericalY", (<HDRCubeTexture>this.reflectionTexture).sphericalPolynomial.y.x,
                                    (<HDRCubeTexture>this.reflectionTexture).sphericalPolynomial.y.y,
                                    (<HDRCubeTexture>this.reflectionTexture).sphericalPolynomial.y.z);
                                this._effect.setFloat3("vSphericalZ", (<HDRCubeTexture>this.reflectionTexture).sphericalPolynomial.z.x,
                                    (<HDRCubeTexture>this.reflectionTexture).sphericalPolynomial.z.y,
                                    (<HDRCubeTexture>this.reflectionTexture).sphericalPolynomial.z.z);
                                this._effect.setFloat3("vSphericalXX", (<HDRCubeTexture>this.reflectionTexture).sphericalPolynomial.xx.x,
                                    (<HDRCubeTexture>this.reflectionTexture).sphericalPolynomial.xx.y,
                                    (<HDRCubeTexture>this.reflectionTexture).sphericalPolynomial.xx.z);
                                this._effect.setFloat3("vSphericalYY", (<HDRCubeTexture>this.reflectionTexture).sphericalPolynomial.yy.x,
                                    (<HDRCubeTexture>this.reflectionTexture).sphericalPolynomial.yy.y,
                                    (<HDRCubeTexture>this.reflectionTexture).sphericalPolynomial.yy.z);
                                this._effect.setFloat3("vSphericalZZ", (<HDRCubeTexture>this.reflectionTexture).sphericalPolynomial.zz.x,
                                    (<HDRCubeTexture>this.reflectionTexture).sphericalPolynomial.zz.y,
                                    (<HDRCubeTexture>this.reflectionTexture).sphericalPolynomial.zz.z);
                                this._effect.setFloat3("vSphericalXY", (<HDRCubeTexture>this.reflectionTexture).sphericalPolynomial.xy.x,
                                    (<HDRCubeTexture>this.reflectionTexture).sphericalPolynomial.xy.y,
                                    (<HDRCubeTexture>this.reflectionTexture).sphericalPolynomial.xy.z);
                                this._effect.setFloat3("vSphericalYZ", (<HDRCubeTexture>this.reflectionTexture).sphericalPolynomial.yz.x,
                                    (<HDRCubeTexture>this.reflectionTexture).sphericalPolynomial.yz.y,
                                    (<HDRCubeTexture>this.reflectionTexture).sphericalPolynomial.yz.z);
                                this._effect.setFloat3("vSphericalZX", (<HDRCubeTexture>this.reflectionTexture).sphericalPolynomial.zx.x,
                                    (<HDRCubeTexture>this.reflectionTexture).sphericalPolynomial.zx.y,
                                    (<HDRCubeTexture>this.reflectionTexture).sphericalPolynomial.zx.z);
                            }
                        }

                        if (this.emissiveTexture && StandardMaterial.EmissiveTextureEnabled) {
                            this._uniformBuffer.updateFloat2("vEmissiveInfos", this.emissiveTexture.coordinatesIndex, this.emissiveTexture.level);
                            this._uniformBuffer.updateMatrix("emissiveMatrix", this.emissiveTexture.getTextureMatrix());
                        }

                        if (this.lightmapTexture && StandardMaterial.LightmapTextureEnabled) {
                            this._uniformBuffer.updateFloat2("vLightmapInfos", this.lightmapTexture.coordinatesIndex, this.lightmapTexture.level);
                            this._uniformBuffer.updateMatrix("lightmapMatrix", this.lightmapTexture.getTextureMatrix());
                        }

                        if (StandardMaterial.SpecularTextureEnabled) {
                            if (this.metallicTexture) {
                                this._uniformBuffer.updateFloat3("vReflectivityInfos", this.metallicTexture.coordinatesIndex, this.metallicTexture.level, this.ambientTextureStrength);
                                this._uniformBuffer.updateMatrix("reflectivityMatrix", this.metallicTexture.getTextureMatrix());
                            }
                            else if (this.reflectivityTexture) {
                                this._uniformBuffer.updateFloat3("vReflectivityInfos", this.reflectivityTexture.coordinatesIndex, this.reflectivityTexture.level, 1.0);
                                this._uniformBuffer.updateMatrix("reflectivityMatrix", this.reflectivityTexture.getTextureMatrix());
                            }

                            if (this.microSurfaceTexture) {
                                this._uniformBuffer.updateFloat2("vMicroSurfaceSamplerInfos", this.microSurfaceTexture.coordinatesIndex, this.microSurfaceTexture.level);
                                this._uniformBuffer.updateMatrix("microSurfaceSamplerMatrix", this.microSurfaceTexture.getTextureMatrix());
                            }
                        }

                        if (this.bumpTexture && this._myScene.getEngine().getCaps().standardDerivatives && StandardMaterial.BumpTextureEnabled && !this.disableBumpMap) {
                            this._uniformBuffer.updateFloat3("vBumpInfos", this.bumpTexture.coordinatesIndex, 1.0 / this.bumpTexture.level, this.parallaxScaleBias);
                            this._uniformBuffer.updateMatrix("bumpMatrix", this.bumpTexture.getTextureMatrix());
                        }

                        if (this.refractionTexture && StandardMaterial.RefractionTextureEnabled) {
                            this._microsurfaceTextureLods.y = Math.round(Math.log(this.refractionTexture.getSize().width) * Math.LOG2E);

                            var depth = 1.0;
                            if (!this.refractionTexture.isCube) {
                                this._uniformBuffer.updateMatrix("refractionMatrix", this.refractionTexture.getReflectionTextureMatrix());

                                if ((<any>this.refractionTexture).depth) {
                                    depth = (<any>this.refractionTexture).depth;
                                }
                            }
                            this._uniformBuffer.updateFloat4("vRefractionInfos", this.refractionTexture.level, this.indexOfRefraction, depth, this.invertRefractionY ? -1 : 1);
                        }

                        if ((this.reflectionTexture || this.refractionTexture)) {
                            this._uniformBuffer.updateFloat2("vMicrosurfaceTextureLods", this._microsurfaceTextureLods.x, this._microsurfaceTextureLods.y);
                        }
                    }

                    // Point size
                    if (this.pointsCloud) {
                        this._uniformBuffer.updateFloat("pointSize", this.pointSize);
                    }

                    // Colors
                    if (this._defines.METALLICWORKFLOW) {
                        PBRMaterial._scaledReflectivity.r = (this.metallic === undefined || this.metallic === null) ? 1 : this.metallic;
                        PBRMaterial._scaledReflectivity.g = (this.roughness === undefined || this.roughness === null) ? 1 : this.roughness;
                        this._uniformBuffer.updateColor4("vReflectivityColor", PBRMaterial._scaledReflectivity, 0);
                    }
                    else {
                        // GAMMA CORRECTION.
                        this.convertColorToLinearSpaceToRef(this.reflectivityColor, PBRMaterial._scaledReflectivity);
                        this._uniformBuffer.updateColor4("vReflectivityColor", PBRMaterial._scaledReflectivity, this.microSurface);
                    }

                    // GAMMA CORRECTION.
                    this.convertColorToLinearSpaceToRef(this.emissiveColor, PBRMaterial._scaledEmissive);
                    this._uniformBuffer.updateColor3("vEmissiveColor", PBRMaterial._scaledEmissive);

                    // GAMMA CORRECTION.
                    this.convertColorToLinearSpaceToRef(this.reflectionColor, PBRMaterial._scaledReflection);
                    this._uniformBuffer.updateColor3("vReflectionColor", PBRMaterial._scaledReflection);

                    // GAMMA CORRECTION.
                    this.convertColorToLinearSpaceToRef(this.albedoColor, PBRMaterial._scaledAlbedo);
                    this._uniformBuffer.updateColor4("vAlbedoColor", PBRMaterial._scaledAlbedo, this.alpha * mesh.visibility);


                    // Misc
                    this._lightingInfos.x = this.directIntensity;
                    this._lightingInfos.y = this.emissiveIntensity;
                    this._lightingInfos.z = this.environmentIntensity;
                    this._lightingInfos.w = this.specularIntensity;

                    this._uniformBuffer.updateVector4("vLightingIntensity", this._lightingInfos);

                    // Overloaded params

                    this._overloadedShadowInfos.x = this.overloadedShadowIntensity;
                    this._overloadedShadowInfos.y = this.overloadedShadeIntensity;
                    this._uniformBuffer.updateVector4("vOverloadedShadowIntensity", this._overloadedShadowInfos);

                    this._overloadedIntensity.x = this.overloadedAmbientIntensity;
                    this._overloadedIntensity.y = this.overloadedAlbedoIntensity;
                    this._overloadedIntensity.z = this.overloadedReflectivityIntensity;
                    this._overloadedIntensity.w = this.overloadedEmissiveIntensity;
                    this._uniformBuffer.updateVector4("vOverloadedIntensity", this._overloadedIntensity);

                    this._uniformBuffer.updateColor3("vOverloadedAmbient", this.overloadedAmbient);
                    this.convertColorToLinearSpaceToRef(this.overloadedAlbedo, this._tempColor);
                    this._uniformBuffer.updateColor3("vOverloadedAlbedo", this._tempColor);
                    this.convertColorToLinearSpaceToRef(this.overloadedReflectivity, this._tempColor);
                    this._uniformBuffer.updateColor3("vOverloadedReflectivity", this._tempColor);
                    this.convertColorToLinearSpaceToRef(this.overloadedEmissive, this._tempColor);
                    this._uniformBuffer.updateColor3("vOverloadedEmissive", this._tempColor);
                    this.convertColorToLinearSpaceToRef(this.overloadedReflection, this._tempColor);
                    this._uniformBuffer.updateColor3("vOverloadedReflection", this._tempColor);

                    this._overloadedMicroSurface.x = this.overloadedMicroSurface;
                    this._overloadedMicroSurface.y = this.overloadedMicroSurfaceIntensity;
                    this._overloadedMicroSurface.z = this.overloadedReflectionIntensity;
                    this._uniformBuffer.updateVector3("vOverloadedMicroSurface", this._overloadedMicroSurface);

                }

                // Textures        
                if (this._myScene.texturesEnabled) {
                    if (this.albedoTexture && StandardMaterial.DiffuseTextureEnabled) {
                        this._uniformBuffer.setTexture("albedoSampler", this.albedoTexture);
                    }

                    if (this.ambientTexture && StandardMaterial.AmbientTextureEnabled) {
                        this._uniformBuffer.setTexture("ambientSampler", this.ambientTexture);
                    }

                    if (this.opacityTexture && StandardMaterial.OpacityTextureEnabled) {
                        this._uniformBuffer.setTexture("opacitySampler", this.opacityTexture);
                    }

                    if (this.reflectionTexture && StandardMaterial.ReflectionTextureEnabled) {
                        if (this.reflectionTexture.isCube) {
                            this._uniformBuffer.setTexture("reflectionCubeSampler", this.reflectionTexture);
                        } else {
                            this._uniformBuffer.setTexture("reflection2DSampler", this.reflectionTexture);
                        }
                    }

                    if (this.emissiveTexture && StandardMaterial.EmissiveTextureEnabled) {
                        this._uniformBuffer.setTexture("emissiveSampler", this.emissiveTexture);
                    }

                    if (this.lightmapTexture && StandardMaterial.LightmapTextureEnabled) {
                        this._uniformBuffer.setTexture("lightmapSampler", this.lightmapTexture);
                    }

                    if (StandardMaterial.SpecularTextureEnabled) {
                        if (this.metallicTexture) {
                            this._uniformBuffer.setTexture("reflectivitySampler", this.metallicTexture);
                        }
                        else if (this.reflectivityTexture) {
                            this._uniformBuffer.setTexture("reflectivitySampler", this.reflectivityTexture);
                        }

                        if (this.microSurfaceTexture) {
                            this._uniformBuffer.setTexture("microSurfaceSampler", this.microSurfaceTexture);
                        }
                    }

                    if (this.bumpTexture && this._myScene.getEngine().getCaps().standardDerivatives && StandardMaterial.BumpTextureEnabled && !this.disableBumpMap) {
                        this._uniformBuffer.setTexture("bumpSampler", this.bumpTexture);
                    }

                    if (this.refractionTexture && StandardMaterial.RefractionTextureEnabled) {
                        if (this.refractionTexture.isCube) {
                            this._uniformBuffer.setTexture("refractionCubeSampler", this.refractionTexture);
                        } else {
                            this._uniformBuffer.setTexture("refraction2DSampler", this.refractionTexture);
                        }
                    }

                    if (this.cameraColorGradingTexture && StandardMaterial.ColorGradingTextureEnabled) {
                        ColorGradingTexture.Bind(this.cameraColorGradingTexture, this._effect);
                    }
                }

                // Clip plane
                MaterialHelper.BindClipPlane(this._effect, this._myScene);

                // Colors
                this._myScene.ambientColor.multiplyToRef(this.ambientColor, this._globalAmbientColor);

                effect.setVector3("vEyePosition", this._myScene._mirroredCameraPosition ? this._myScene._mirroredCameraPosition : this._myScene.activeCamera.position);
                effect.setColor3("vAmbientColor", this._globalAmbientColor);
            }

            if (this._myScene.getCachedMaterial() !== this || !this.isFrozen) {

                // Lights
                if (this._myScene.lightsEnabled && !this.disableLighting) {
                    PBRMaterial.BindLights(this._myScene, mesh, this._effect, this._defines, this.useScalarInLinearSpace, this.maxSimultaneousLights, this.usePhysicalLightFalloff);
                }

                // View
                if (this._myScene.fogEnabled && mesh.applyFog && this._myScene.fogMode !== Scene.FOGMODE_NONE || this.reflectionTexture) {
                    this.bindView(effect);
                }

                // Fog
                MaterialHelper.BindFogParameters(this._myScene, mesh, this._effect);

                // Morph targets
                if (this._defines.NUM_MORPH_INFLUENCERS) {
                    MaterialHelper.BindMorphTargetParameters(mesh, this._effect);                
                }

                this._cameraInfos.x = this.cameraExposure;
                this._cameraInfos.y = this.cameraContrast;
                effect.setVector4("vCameraInfos", this._cameraInfos);
                
                if (this.cameraColorCurves) {
                    ColorCurves.Bind(this.cameraColorCurves, this._effect);
                }

                // Log. depth
                MaterialHelper.BindLogDepth(this._defines, this._effect, this._myScene);
            }

            this._uniformBuffer.update();

            this._afterBind(mesh);

            this._myScene = null;
        }

        public getAnimatables(): IAnimatable[] {
            var results = [];

            if (this.albedoTexture && this.albedoTexture.animations && this.albedoTexture.animations.length > 0) {
                results.push(this.albedoTexture);
            }

            if (this.ambientTexture && this.ambientTexture.animations && this.ambientTexture.animations.length > 0) {
                results.push(this.ambientTexture);
            }

            if (this.opacityTexture && this.opacityTexture.animations && this.opacityTexture.animations.length > 0) {
                results.push(this.opacityTexture);
            }

            if (this.reflectionTexture && this.reflectionTexture.animations && this.reflectionTexture.animations.length > 0) {
                results.push(this.reflectionTexture);
            }

            if (this.emissiveTexture && this.emissiveTexture.animations && this.emissiveTexture.animations.length > 0) {
                results.push(this.emissiveTexture);
            }

            if (this.metallicTexture && this.metallicTexture.animations && this.metallicTexture.animations.length > 0) {
                results.push(this.metallicTexture);
            }
            else if (this.reflectivityTexture && this.reflectivityTexture.animations && this.reflectivityTexture.animations.length > 0) {
                results.push(this.reflectivityTexture);
            }

            if (this.bumpTexture && this.bumpTexture.animations && this.bumpTexture.animations.length > 0) {
                results.push(this.bumpTexture);
            }

            if (this.lightmapTexture && this.lightmapTexture.animations && this.lightmapTexture.animations.length > 0) {
                results.push(this.lightmapTexture);
            }

            if (this.refractionTexture && this.refractionTexture.animations && this.refractionTexture.animations.length > 0) {
                results.push(this.refractionTexture);
            }
            
            if (this.cameraColorGradingTexture && this.cameraColorGradingTexture.animations && this.cameraColorGradingTexture.animations.length > 0) {
                results.push(this.cameraColorGradingTexture);
            }

            return results;
        }

        public dispose(forceDisposeEffect?: boolean, forceDisposeTextures?: boolean): void {
            if (forceDisposeTextures) {
                if (this.albedoTexture) {
                    this.albedoTexture.dispose();
                }

                if (this.ambientTexture) {
                    this.ambientTexture.dispose();
                }

                if (this.opacityTexture) {
                    this.opacityTexture.dispose();
                }

                if (this.reflectionTexture) {
                    this.reflectionTexture.dispose();
                }

                if (this.emissiveTexture) {
                    this.emissiveTexture.dispose();
                }

                if (this.metallicTexture) {
                    this.metallicTexture.dispose();
                }

                if (this.reflectivityTexture) {
                    this.reflectivityTexture.dispose();
                }

                if (this.bumpTexture) {
                    this.bumpTexture.dispose();
                }

                if (this.lightmapTexture) {
                    this.lightmapTexture.dispose();
                }

                if (this.refractionTexture) {
                    this.refractionTexture.dispose();
                }
                
                if (this.cameraColorGradingTexture) {
                    this.cameraColorGradingTexture.dispose();
                }
            }

            this._renderTargets.dispose();

            super.dispose(forceDisposeEffect, forceDisposeTextures);
        }

        public clone(name: string): PBRMaterial {
            return SerializationHelper.Clone(() => new PBRMaterial(name, this.getScene()), this);
        }

        public serialize(): any {
            var serializationObject = SerializationHelper.Serialize(this);
            serializationObject.customType = "BABYLON.PBRMaterial";
            return serializationObject;
        }

        // Statics
        public static Parse(source: any, scene: Scene, rootUrl: string): PBRMaterial {
            return SerializationHelper.Parse(() => new PBRMaterial(source.name, scene), source, scene, rootUrl);
        }
    }
}<|MERGE_RESOLUTION|>--- conflicted
+++ resolved
@@ -1,1704 +1,1697 @@
-﻿module BABYLON {
-    class PBRMaterialDefines extends MaterialDefines {
-        public ALBEDO = false;
-        public AMBIENT = false;
-        public AMBIENTINGRAYSCALE = false;
-        public OPACITY = false;
-        public OPACITYRGB = false;
-        public REFLECTION = false;
-        public EMISSIVE = false;
-        public REFLECTIVITY = false;
-        public BUMP = false;
-        public PARALLAX = false;
-        public PARALLAXOCCLUSION = false;
-        public SPECULAROVERALPHA = false;
-        public CLIPPLANE = false;
-        public ALPHATEST = false;
-        public ALPHAFROMALBEDO = false;
-        public POINTSIZE = false;
-        public FOG = false;
-        public SPECULARTERM = false;
-        public OPACITYFRESNEL = false;
-        public EMISSIVEFRESNEL = false;
-        public FRESNEL = false;
-        public NORMAL = false;
-        public TANGENT = false;
-        public UV1 = false;
-        public UV2 = false;
-        public VERTEXCOLOR = false;
-        public VERTEXALPHA = false;
-        public NUM_BONE_INFLUENCERS = 0;
-        public BonesPerMesh = 0;
-        public INSTANCES = false;
-        public MICROSURFACEFROMREFLECTIVITYMAP = false;
-        public MICROSURFACEAUTOMATIC = false;
-        public EMISSIVEASILLUMINATION = false;
-        public LINKEMISSIVEWITHALBEDO = false;
-        public LIGHTMAP = false;
-        public USELIGHTMAPASSHADOWMAP = false;
-        public REFLECTIONMAP_3D = false;
-        public REFLECTIONMAP_SPHERICAL = false;
-        public REFLECTIONMAP_PLANAR = false;
-        public REFLECTIONMAP_CUBIC = false;
-        public REFLECTIONMAP_PROJECTION = false;
-        public REFLECTIONMAP_SKYBOX = false;
-        public REFLECTIONMAP_EXPLICIT = false;
-        public REFLECTIONMAP_EQUIRECTANGULAR = false;        
-        public REFLECTIONMAP_EQUIRECTANGULAR_FIXED = false;
-        public REFLECTIONMAP_MIRROREDEQUIRECTANGULAR_FIXED = false;
-        public INVERTCUBICMAP = false;
-        public LOGARITHMICDEPTH = false;
-        public CAMERATONEMAP = false;
-        public CAMERACONTRAST = false;
-        public CAMERACOLORGRADING = false;
-        public CAMERACOLORCURVES = false;
-        public OVERLOADEDVALUES = false;
-        public OVERLOADEDSHADOWVALUES = false;
-        public USESPHERICALFROMREFLECTIONMAP = false;
-        public REFRACTION = false;
-        public REFRACTIONMAP_3D = false;
-        public LINKREFRACTIONTOTRANSPARENCY = false;
-        public REFRACTIONMAPINLINEARSPACE = false;
-        public LODBASEDMICROSFURACE = false;
-        public USEPHYSICALLIGHTFALLOFF = false;
-        public RADIANCEOVERALPHA = false;
-        public USEPMREMREFLECTION = false;
-        public USEPMREMREFRACTION = false;
-        public INVERTNORMALMAPX = false;
-        public INVERTNORMALMAPY = false;
-        public TWOSIDEDLIGHTING = false;
-        public SHADOWFULLFLOAT = false;
-
-        public METALLICWORKFLOW = false;
-        public METALLICMAP = false;
-        public ROUGHNESSSTOREINMETALMAPALPHA = false;
-        public ROUGHNESSSTOREINMETALMAPGREEN = false;
-        public METALLNESSSTOREINMETALMAPBLUE = false;
-        public AOSTOREINMETALMAPRED = false;
-        public MICROSURFACEMAP = false;
-
-        public MORPHTARGETS = false;
-        public MORPHTARGETS_NORMAL = false;
-        public NUM_MORPH_INFLUENCERS = 0;
-
-        constructor() {
-            super();
-            this.rebuild();
-        }
-    }
-
-    /**
-     * The Physically based material of BJS.
-     * 
-     * This offers the main features of a standard PBR material.
-     * For more information, please refer to the documentation : 
-     * http://doc.babylonjs.com/extensions/Physically_Based_Rendering
-     */
-    export class PBRMaterial extends BABYLON.Material {
-
-        /**
-         * Intensity of the direct lights e.g. the four lights available in your scene.
-         * This impacts both the direct diffuse and specular highlights.
-         */
-        @serialize()
-        public directIntensity: number = 1.0;
-        
-        /**
-         * Intensity of the emissive part of the material.
-         * This helps controlling the emissive effect without modifying the emissive color.
-         */
-        @serialize()
-        public emissiveIntensity: number = 1.0;
-        
-        /**
-         * Intensity of the environment e.g. how much the environment will light the object
-         * either through harmonics for rough material or through the refelction for shiny ones.
-         */
-        @serialize()
-        public environmentIntensity: number = 1.0;
-        
-        /**
-         * This is a special control allowing the reduction of the specular highlights coming from the 
-         * four lights of the scene. Those highlights may not be needed in full environment lighting.
-         */
-        @serialize()
-        public specularIntensity: number = 1.0;
-
-        private _lightingInfos: Vector4 = new Vector4(this.directIntensity, this.emissiveIntensity, this.environmentIntensity, this.specularIntensity);
-        
-        /**
-         * Debug Control allowing disabling the bump map on this material.
-         */
-        @serialize()
-        public disableBumpMap: boolean = false;
-
-        /**
-         * Debug Control helping enforcing or dropping the darkness of shadows.
-         * 1.0 means the shadows have their normal darkness, 0.0 means the shadows are not visible.
-         */
-        @serialize()
-        public overloadedShadowIntensity: number = 1.0;
-        
-        /**
-         * Debug Control helping dropping the shading effect coming from the diffuse lighting.
-         * 1.0 means the shade have their normal impact, 0.0 means no shading at all.
-         */
-        @serialize()
-        public overloadedShadeIntensity: number = 1.0;
-
-        private _overloadedShadowInfos: Vector4 = new Vector4(this.overloadedShadowIntensity, this.overloadedShadeIntensity, 0.0, 0.0);
-
-        /**
-         * The camera exposure used on this material.
-         * This property is here and not in the camera to allow controlling exposure without full screen post process.
-         * This corresponds to a photographic exposure.
-         */
-        @serialize()
-        public cameraExposure: number = 1.0;
-        
-        /**
-         * The camera contrast used on this material.
-         * This property is here and not in the camera to allow controlling contrast without full screen post process.
-         */
-        @serialize()
-        public cameraContrast: number = 1.0;
-        
-        /**
-         * Color Grading 2D Lookup Texture.
-         * This allows special effects like sepia, black and white to sixties rendering style. 
-         */
-        @serializeAsTexture()
-        public cameraColorGradingTexture: BaseTexture = null;
-        
-        /**
-         * The color grading curves provide additional color adjustmnent that is applied after any color grading transform (3D LUT). 
-         * They allow basic adjustment of saturation and small exposure adjustments, along with color filter tinting to provide white balance adjustment or more stylistic effects.
-         * These are similar to controls found in many professional imaging or colorist software. The global controls are applied to the entire image. For advanced tuning, extra controls are provided to adjust the shadow, midtone and highlight areas of the image; 
-         * corresponding to low luminance, medium luminance, and high luminance areas respectively.
-         */
-        @serializeAsColorCurves()
-        public cameraColorCurves: ColorCurves = null;
-         
-        private _cameraInfos: Vector4 = new Vector4(1.0, 1.0, 0.0, 0.0);
-
-        private _microsurfaceTextureLods: Vector2 = new Vector2(0.0, 0.0);
-
-        /**
-         * Debug Control allowing to overload the ambient color.
-         * This as to be use with the overloadedAmbientIntensity parameter.
-         */
-        @serializeAsColor3()
-        public overloadedAmbient: Color3 = BABYLON.Color3.White();
-
-        /**
-         * Debug Control indicating how much the overloaded ambient color is used against the default one.
-         */
-        @serialize()
-        public overloadedAmbientIntensity: number = 0.0;
-        
-        /**
-         * Debug Control allowing to overload the albedo color.
-         * This as to be use with the overloadedAlbedoIntensity parameter.
-         */
-        @serializeAsColor3()
-        public overloadedAlbedo: Color3 = BABYLON.Color3.White();
-        
-        /**
-         * Debug Control indicating how much the overloaded albedo color is used against the default one.
-         */
-        @serialize()
-        public overloadedAlbedoIntensity: number = 0.0;
-        
-        /**
-         * Debug Control allowing to overload the reflectivity color.
-         * This as to be use with the overloadedReflectivityIntensity parameter.
-         */
-        @serializeAsColor3()
-        public overloadedReflectivity: Color3 = new BABYLON.Color3(0.0, 0.0, 0.0);
-        
-        /**
-         * Debug Control indicating how much the overloaded reflectivity color is used against the default one.
-         */
-        @serialize()
-        public overloadedReflectivityIntensity: number = 0.0;
-        
-        /**
-         * Debug Control allowing to overload the emissive color.
-         * This as to be use with the overloadedEmissiveIntensity parameter.
-         */
-        @serializeAsColor3()
-        public overloadedEmissive: Color3 = BABYLON.Color3.White();
-        
-        /**
-         * Debug Control indicating how much the overloaded emissive color is used against the default one.
-         */
-        @serialize()
-        public overloadedEmissiveIntensity: number = 0.0;
-
-        private _overloadedIntensity: Vector4 = new Vector4(this.overloadedAmbientIntensity, this.overloadedAlbedoIntensity, this.overloadedReflectivityIntensity, this.overloadedEmissiveIntensity);
-        
-        /**
-         * Debug Control allowing to overload the reflection color.
-         * This as to be use with the overloadedReflectionIntensity parameter.
-         */
-        @serializeAsColor3()
-        public overloadedReflection: Color3 = BABYLON.Color3.White();
-        
-        /**
-         * Debug Control indicating how much the overloaded reflection color is used against the default one.
-         */
-        @serialize()
-        public overloadedReflectionIntensity: number = 0.0;
-
-        /**
-         * Debug Control allowing to overload the microsurface.
-         * This as to be use with the overloadedMicroSurfaceIntensity parameter.
-         */
-        @serialize()
-        public overloadedMicroSurface: number = 0.0;
-        
-        /**
-         * Debug Control indicating how much the overloaded microsurface is used against the default one.
-         */
-        @serialize()
-        public overloadedMicroSurfaceIntensity: number = 0.0;
-
-        private _overloadedMicroSurface: Vector3 = new Vector3(this.overloadedMicroSurface, this.overloadedMicroSurfaceIntensity, this.overloadedReflectionIntensity);
-
-        /**
-         * AKA Diffuse Texture in standard nomenclature.
-         */
-        @serializeAsTexture()
-        public albedoTexture: BaseTexture;
-        
-        /**
-         * AKA Occlusion Texture in other nomenclature.
-         */
-        @serializeAsTexture()
-        public ambientTexture: BaseTexture;
-
-        /**
-         * AKA Occlusion Texture Intensity in other nomenclature.
-         */
-        @serialize()
-        public ambientTextureStrength: number = 1.0;
-
-        @serializeAsTexture()
-        public opacityTexture: BaseTexture;
-
-        @serializeAsTexture()
-        public reflectionTexture: BaseTexture;
-
-        @serializeAsTexture()
-        public emissiveTexture: BaseTexture;
-        
-        /**
-         * AKA Specular texture in other nomenclature.
-         */
-        @serializeAsTexture()
-        public reflectivityTexture: BaseTexture;
-
-        /**
-         * Used to switch from specular/glossiness to metallic/roughness workflow.
-         */
-        @serializeAsTexture()
-        public metallicTexture: BaseTexture;
-
-        /**
-         * Specifies the metallic scalar of the metallic/roughness workflow.
-         * Can also be used to scale the metalness values of the metallic texture.
-         */
-        @serialize()
-        public metallic: number;
-
-        /**
-         * Specifies the roughness scalar of the metallic/roughness workflow.
-         * Can also be used to scale the roughness values of the metallic texture.
-         */
-        @serialize()
-        public roughness: number;
-
-        /**
-         * Used to enable roughness/glossiness fetch from a separate chanel depending on the current mode.
-         * Gray Scale represents roughness in metallic mode and glossiness in specular mode.
-         */
-        @serializeAsTexture()
-        public microSurfaceTexture: BaseTexture;
-
-        @serializeAsTexture()
-        public bumpTexture: BaseTexture;
-
-        @serializeAsTexture()
-        public lightmapTexture: BaseTexture;
-
-        @serializeAsTexture()
-        public refractionTexture: BaseTexture;
-
-        @serializeAsColor3("ambient")
-        public ambientColor = new Color3(0, 0, 0);
-
-        /**
-         * AKA Diffuse Color in other nomenclature.
-         */
-        @serializeAsColor3("albedo")
-        public albedoColor = new Color3(1, 1, 1);
-        
-        /**
-         * AKA Specular Color in other nomenclature.
-         */
-        @serializeAsColor3("reflectivity")
-        public reflectivityColor = new Color3(1, 1, 1);
-
-        @serializeAsColor3("reflection")
-        public reflectionColor = new Color3(0.0, 0.0, 0.0);
-
-        @serializeAsColor3("emissive")
-        public emissiveColor = new Color3(0, 0, 0);
-        
-        /**
-         * AKA Glossiness in other nomenclature.
-         */
-        @serialize()
-        public microSurface = 0.9;
-
-        /**
-         * source material index of refraction (IOR)' / 'destination material IOR.
-         */
-        @serialize()
-        public indexOfRefraction = 0.66;
-        
-        /**
-         * Controls if refraction needs to be inverted on Y. This could be usefull for procedural texture.
-         */
-        @serialize()
-        public invertRefractionY = false;
-
-        @serializeAsFresnelParameters()
-        public opacityFresnelParameters: FresnelParameters;
-
-        @serializeAsFresnelParameters()
-        public emissiveFresnelParameters: FresnelParameters;
-
-        /**
-         * This parameters will make the material used its opacity to control how much it is refracting aginst not.
-         * Materials half opaque for instance using refraction could benefit from this control.
-         */
-        @serialize()
-        public linkRefractionWithTransparency = false;
-        
-        /**
-         * The emissive and albedo are linked to never be more than one (Energy conservation).
-         */
-        @serialize()
-        public linkEmissiveWithAlbedo = false;
-
-        @serialize()
-        public useLightmapAsShadowmap = false;
-        
-        /**
-         * In this mode, the emissive informtaion will always be added to the lighting once.
-         * A light for instance can be thought as emissive.
-         */
-        @serialize()
-        public useEmissiveAsIllumination = false;
-        
-        /**
-         * Secifies that the alpha is coming form the albedo channel alpha channel.
-         */
-        @serialize()
-        public useAlphaFromAlbedoTexture = false;
-        
-        /**
-         * Specifies that the material will keeps the specular highlights over a transparent surface (only the most limunous ones).
-         * A car glass is a good exemple of that. When sun reflects on it you can not see what is behind.
-         */
-        @serialize()
-        public useSpecularOverAlpha = true;
-        
-        /**
-         * Specifies if the reflectivity texture contains the glossiness information in its alpha channel.
-         */
-        @serialize()
-        public useMicroSurfaceFromReflectivityMapAlpha = false;
-
-        /**
-         * Specifies if the metallic texture contains the roughness information in its alpha channel.
-         */
-        @serialize()
-        public useRoughnessFromMetallicTextureAlpha = true;
-
-        /**
-         * Specifies if the metallic texture contains the roughness information in its green channel.
-         */
-        @serialize()
-        public useRoughnessFromMetallicTextureGreen = false;
-
-        /**
-         * Specifies if the metallic texture contains the metallness information in its blue channel.
-         */
-        @serialize()
-        public useMetallnessFromMetallicTextureBlue = false;
-
-        /**
-         * Specifies if the metallic texture contains the ambient occlusion information in its red channel.
-         */
-        @serialize()
-        public useAmbientOcclusionFromMetallicTextureRed = false;
-
-        /**
-         * Specifies if the ambient texture contains the ambient occlusion information in its red channel only.
-         */
-        @serialize()
-        public useAmbientInGrayScale = false;
-        
-        /**
-         * In case the reflectivity map does not contain the microsurface information in its alpha channel,
-         * The material will try to infer what glossiness each pixel should be.
-         */
-        @serialize()
-        public useAutoMicroSurfaceFromReflectivityMap = false;
-        
-        /**
-         * Allows to work with scalar in linear mode. This is definitely a matter of preferences and tools used during
-         * the creation of the material.
-         */
-        @serialize()
-        public useScalarInLinearSpace = false;
-        
-        /**
-         * BJS is using an harcoded light falloff based on a manually sets up range.
-         * In PBR, one way to represents the fallof is to use the inverse squared root algorythm.
-         * This parameter can help you switch back to the BJS mode in order to create scenes using both materials.
-         */
-        @serialize()
-        public usePhysicalLightFalloff = true;
-        
-        /**
-         * Specifies that the material will keeps the reflection highlights over a transparent surface (only the most limunous ones).
-         * A car glass is a good exemple of that. When the street lights reflects on it you can not see what is behind.
-         */
-        @serialize()
-        public useRadianceOverAlpha = true;
-        
-        /**
-         * Allows using the bump map in parallax mode.
-         */
-        @serialize()
-        public useParallax = false;
-
-        /**
-         * Allows using the bump map in parallax occlusion mode.
-         */
-        @serialize()
-        public useParallaxOcclusion = false;
-
-        /**
-         * Controls the scale bias of the parallax mode.
-         */
-        @serialize()
-        public parallaxScaleBias = 0.05;
-        
-        /**
-         * If sets to true, disables all the lights affecting the material.
-         */
-        @serialize()
-        public disableLighting = false;
-
-        /**
-         * Number of Simultaneous lights allowed on the material.
-         */
-        @serialize()
-        public maxSimultaneousLights = 4;  
-
-        /**
-         * If sets to true, x component of normal map value will invert (x = 1.0 - x).
-         */
-        @serialize()
-        public invertNormalMapX = false;
-
-        /**
-         * If sets to true, y component of normal map value will invert (y = 1.0 - y).
-         */
-        @serialize()
-        public invertNormalMapY = false;
-
-        /**
-         * If sets to true and backfaceCulling is false, normals will be flipped on the backside.
-         */
-        @serialize()
-        public twoSidedLighting = false;
-
-        private _renderTargets = new SmartArray<RenderTargetTexture>(16);
-        private _worldViewProjectionMatrix = Matrix.Zero();
-        private _globalAmbientColor = new Color3(0, 0, 0);
-        private _tempColor = new Color3();
-        private _renderId: number;
-
-        private _defines = new PBRMaterialDefines();
-        private _cachedDefines = new PBRMaterialDefines();
-
-        private _useLogarithmicDepth: boolean;
-
-        /**
-         * Instantiates a new PBRMaterial instance.
-         * 
-         * @param name The material name
-         * @param scene The scene the material will be use in.
-         */
-        constructor(name: string, scene: Scene) {
-            super(name, scene);
-
-            this._cachedDefines.BonesPerMesh = -1;
-
-            this.getRenderTargetTextures = (): SmartArray<RenderTargetTexture> => {
-                this._renderTargets.reset();
-
-                if (this.reflectionTexture && this.reflectionTexture.isRenderTarget) {
-                    this._renderTargets.push(this.reflectionTexture);
-                }
-
-                if (this.refractionTexture && this.refractionTexture.isRenderTarget) {
-                    this._renderTargets.push(this.refractionTexture);
-                }
-
-                return this._renderTargets;
-            }
-        }
-
-        public getClassName(): string {
-            return "PBRMaterial";
-        }
-
-        @serialize()
-        public get useLogarithmicDepth(): boolean {
-            return this._useLogarithmicDepth;
-        }
-
-        public set useLogarithmicDepth(value: boolean) {
-            this._useLogarithmicDepth = value && this.getScene().getEngine().getCaps().fragmentDepthSupported;
-        }
-
-        public needAlphaBlending(): boolean {
-            if (this.linkRefractionWithTransparency) {
-                return false;
-            }
-            return (this.alpha < 1.0) || (this.opacityTexture != null) || this._shouldUseAlphaFromAlbedoTexture() || this.opacityFresnelParameters && this.opacityFresnelParameters.isEnabled;
-        }
-
-        public needAlphaTesting(): boolean {
-            if (this.linkRefractionWithTransparency) {
-                return false;
-            }
-            return this.albedoTexture != null && this.albedoTexture.hasAlpha;
-        }
-
-        private _shouldUseAlphaFromAlbedoTexture(): boolean {
-            return this.albedoTexture != null && this.albedoTexture.hasAlpha && this.useAlphaFromAlbedoTexture;
-        }
-
-        public getAlphaTestTexture(): BaseTexture {
-            return this.albedoTexture;
-        }
-
-        private _checkCache(scene: Scene, mesh?: AbstractMesh, useInstances?: boolean): boolean {
-            if (!mesh) {
-                return true;
-            }
-
-            if (this._defines.INSTANCES !== useInstances) {
-                return false;
-            }
-
-            return false;
-        }
-
-        private convertColorToLinearSpaceToRef(color: Color3, ref: Color3): void {
-            PBRMaterial.convertColorToLinearSpaceToRef(color, ref, this.useScalarInLinearSpace);
-        }
-
-        private static convertColorToLinearSpaceToRef(color: Color3, ref: Color3, useScalarInLinear: boolean): void {
-            if (!useScalarInLinear) {
-                color.toLinearSpaceToRef(ref);
-            } else {
-                ref.r = color.r;
-                ref.g = color.g;
-                ref.b = color.b;
-            }
-        }
-
-        private static _scaledAlbedo = new Color3();
-        private static _scaledReflectivity = new Color3();
-        private static _scaledEmissive = new Color3();
-        private static _scaledReflection = new Color3();
-
-        public static BindLights(scene: Scene, mesh: AbstractMesh, effect: Effect, defines: MaterialDefines, useScalarInLinearSpace: boolean, maxSimultaneousLights: number, usePhysicalLightFalloff: boolean) {
-            var lightIndex = 0;
-            var depthValuesAlreadySet = false;
-            for (var light of mesh._lightSources) {
-                var useUbo = light._uniformBuffer.useUbo;
-
-                light._uniformBuffer.bindToEffect(effect, "Light" + lightIndex);
-                MaterialHelper.BindLightProperties(light, effect, lightIndex);
-
-                // GAMMA CORRECTION.
-                this.convertColorToLinearSpaceToRef(light.diffuse, PBRMaterial._scaledAlbedo, useScalarInLinearSpace);
-
-                PBRMaterial._scaledAlbedo.scaleToRef(light.intensity, PBRMaterial._scaledAlbedo);
-                light._uniformBuffer.updateColor4(useUbo ? "vLightDiffuse" : "vLightDiffuse" + lightIndex, PBRMaterial._scaledAlbedo, usePhysicalLightFalloff ? light.radius : light.range);
-
-                if (defines["SPECULARTERM"]) {
-                    this.convertColorToLinearSpaceToRef(light.specular, PBRMaterial._scaledReflectivity, useScalarInLinearSpace);
-
-                    PBRMaterial._scaledReflectivity.scaleToRef(light.intensity, PBRMaterial._scaledReflectivity);
-                    light._uniformBuffer.updateColor3(useUbo ? "vLightSpecular" : "vLightSpecular" + lightIndex, PBRMaterial._scaledReflectivity);
-                }
-
-                // Shadows
-                if (scene.shadowsEnabled) {
-                    depthValuesAlreadySet = MaterialHelper.BindLightShadow(light, scene, mesh, lightIndex, effect, depthValuesAlreadySet);
-                }
-
-                light._uniformBuffer.update();
-
-                lightIndex++;
-
-                if (lightIndex === maxSimultaneousLights)
-                    break;
-            }
-        }
-
-        public isReady(mesh?: AbstractMesh, useInstances?: boolean): boolean {
-            if (this.isFrozen) {
-                if (this._wasPreviouslyReady) {
-                    return true;
-                }
-            }
-
-            var scene = this.getScene();
-            var engine = scene.getEngine();
-            var needUVs = false;
-
-            this._defines.reset();
-
-            if (scene.lightsEnabled && !this.disableLighting) {
-                MaterialHelper.PrepareDefinesForLights(scene, mesh, this._defines, true, this.maxSimultaneousLights);
-            }
-
-            if (!this.checkReadyOnEveryCall) {
-                if (this._renderId === scene.getRenderId()) {
-                    if (this._checkCache(scene, mesh, useInstances)) {
-                        return true;
-                    }
-                }
-            }
-
-            if (scene.texturesEnabled) {
-                if (scene.getEngine().getCaps().textureLOD) {
-                    this._defines.LODBASEDMICROSFURACE = true;
-                }
-
-                if (this.albedoTexture && StandardMaterial.DiffuseTextureEnabled) {
-                    if (!this.albedoTexture.isReady()) {
-                        return false;
-                    }
-
-                    needUVs = true;
-                    this._defines.ALBEDO = true;
-                }
-
-                if (this.ambientTexture && StandardMaterial.AmbientTextureEnabled) {
-                    if (!this.ambientTexture.isReady()) {
-                        return false;
-                    }
-
-                    needUVs = true;
-                    this._defines.AMBIENT = true;
-                    this._defines.AMBIENTINGRAYSCALE = this.useAmbientInGrayScale;
-                }
-
-                if (this.opacityTexture && StandardMaterial.OpacityTextureEnabled) {
-                    if (!this.opacityTexture.isReady()) {
-                        return false;
-                    }
-                    
-                    needUVs = true;
-                    this._defines.OPACITY = true;
-
-                    if (this.opacityTexture.getAlphaFromRGB) {
-                        this._defines.OPACITYRGB = true;
-                    }
-                }
-
-                if (this.reflectionTexture && StandardMaterial.ReflectionTextureEnabled) {
-                    if (!this.reflectionTexture.isReady()) {
-                        return false;
-                    }
-                    
-                    this._defines.REFLECTION = true;
-
-                    if (this.reflectionTexture.coordinatesMode === Texture.INVCUBIC_MODE) {
-                        this._defines.INVERTCUBICMAP = true;
-                    }
-
-                    this._defines.REFLECTIONMAP_3D = this.reflectionTexture.isCube;
-
-                    switch (this.reflectionTexture.coordinatesMode) {
-                        case Texture.CUBIC_MODE:
-                        case Texture.INVCUBIC_MODE:
-                            this._defines.REFLECTIONMAP_CUBIC = true;
-                            break;
-                        case Texture.EXPLICIT_MODE:
-                            this._defines.REFLECTIONMAP_EXPLICIT = true;
-                            break;
-                        case Texture.PLANAR_MODE:
-                            this._defines.REFLECTIONMAP_PLANAR = true;
-                            break;
-                        case Texture.PROJECTION_MODE:
-                            this._defines.REFLECTIONMAP_PROJECTION = true;
-                            break;
-                        case Texture.SKYBOX_MODE:
-                            this._defines.REFLECTIONMAP_SKYBOX = true;
-                            break;
-                        case Texture.SPHERICAL_MODE:
-                            this._defines.REFLECTIONMAP_SPHERICAL = true;
-                            break;
-                        case Texture.EQUIRECTANGULAR_MODE:
-                            this._defines.REFLECTIONMAP_EQUIRECTANGULAR = true;
-                            break;
-                        case Texture.FIXED_EQUIRECTANGULAR_MODE:
-                            this._defines.REFLECTIONMAP_EQUIRECTANGULAR_FIXED = true;
-                            break;
-                        case Texture.FIXED_EQUIRECTANGULAR_MIRRORED_MODE:
-                            this._defines.REFLECTIONMAP_MIRROREDEQUIRECTANGULAR_FIXED = true;
-                            break;                                
-                    }
-
-                    if (this.reflectionTexture instanceof HDRCubeTexture && (<HDRCubeTexture>this.reflectionTexture)) {
-                        this._defines.USESPHERICALFROMREFLECTIONMAP = true;
-
-                        if ((<HDRCubeTexture>this.reflectionTexture).isPMREM) {
-                            this._defines.USEPMREMREFLECTION = true;
-                        }
-                    }
-                }
-
-                if (this.lightmapTexture && StandardMaterial.LightmapTextureEnabled) {
-                    if (!this.lightmapTexture.isReady()) {
-                        return false;
-                    }
-
-                    needUVs = true;
-                    this._defines.LIGHTMAP = true;
-                    this._defines.USELIGHTMAPASSHADOWMAP = this.useLightmapAsShadowmap;
-                }
-
-                if (this.emissiveTexture && StandardMaterial.EmissiveTextureEnabled) {
-                    if (!this.emissiveTexture.isReady()) {
-                        return false;
-                    }
-
-                    needUVs = true;
-                    this._defines.EMISSIVE = true;
-                }
-
-                if (StandardMaterial.SpecularTextureEnabled) {
-                    if (this.metallicTexture) {
-                        if (!this.metallicTexture.isReady()) {
-                            return false;
-                        }
-
-                        needUVs = true;
-                        this._defines.METALLICWORKFLOW = true;
-                        this._defines.METALLICMAP = true;
-                        this._defines.ROUGHNESSSTOREINMETALMAPALPHA = this.useRoughnessFromMetallicTextureAlpha;
-                        this._defines.ROUGHNESSSTOREINMETALMAPGREEN = !this.useRoughnessFromMetallicTextureAlpha && this.useRoughnessFromMetallicTextureGreen;                            
-                        this._defines.METALLNESSSTOREINMETALMAPBLUE = this.useMetallnessFromMetallicTextureBlue;                            
-                        this._defines.AOSTOREINMETALMAPRED = this.useAmbientOcclusionFromMetallicTextureRed;
-                    }
-                    else if (this.reflectivityTexture) {
-                        if (!this.reflectivityTexture.isReady()) {
-                            return false;
-                        }
-
-                        needUVs = true;
-                        this._defines.REFLECTIVITY = true;
-                        this._defines.MICROSURFACEFROMREFLECTIVITYMAP = this.useMicroSurfaceFromReflectivityMapAlpha;
-                        this._defines.MICROSURFACEAUTOMATIC = this.useAutoMicroSurfaceFromReflectivityMap;
-                    }
-
-                    if (this.microSurfaceTexture) {
-                        if (!this.microSurfaceTexture.isReady()) {
-                            return false;
-                        }
-
-                        needUVs = true;
-                        this._defines.MICROSURFACEMAP = true;
-                    }
-                }
-
-                if (scene.getEngine().getCaps().standardDerivatives && this.bumpTexture && StandardMaterial.BumpTextureEnabled && !this.disableBumpMap) {
-                    if (!this.bumpTexture.isReady()) {
-                        return false;
-                    }
-                    
-                    needUVs = true;
-                    this._defines.BUMP = true;
-
-                    if (this.useParallax && this.albedoTexture && StandardMaterial.DiffuseTextureEnabled) {
-                        this._defines.PARALLAX = true;
-                        if (this.useParallaxOcclusion) {
-                            this._defines.PARALLAXOCCLUSION = true;
-                        }
-                    }
-
-                    if (this.invertNormalMapX) {
-                        this._defines.INVERTNORMALMAPX = true;
-                    }
-
-                    if (this.invertNormalMapY) {
-                        this._defines.INVERTNORMALMAPY = true;
-                    }
-
-                    if (scene._mirroredCameraPosition) {
-                        this._defines.INVERTNORMALMAPX = !this._defines.INVERTNORMALMAPX;
-                        this._defines.INVERTNORMALMAPY = !this._defines.INVERTNORMALMAPY;
-                    }                        
-                }
-
-                if (this.refractionTexture && StandardMaterial.RefractionTextureEnabled) {
-                    if (!this.refractionTexture.isReady()) {
-                        return false;
-                    }
-                    
-                    needUVs = true;
-                    this._defines.REFRACTION = true;
-                    this._defines.REFRACTIONMAP_3D = this.refractionTexture.isCube;
-
-                    if (this.linkRefractionWithTransparency) {
-                        this._defines.LINKREFRACTIONTOTRANSPARENCY = true;
-                    }
-                    if (this.refractionTexture instanceof HDRCubeTexture) {
-                        this._defines.REFRACTIONMAPINLINEARSPACE = true;
-
-                        if ((<HDRCubeTexture>this.refractionTexture).isPMREM) {
-                            this._defines.USEPMREMREFRACTION = true;
-                        }
-                    }
-                }
-            
-                if (this.cameraColorGradingTexture && StandardMaterial.ColorGradingTextureEnabled) {
-                    if (!this.cameraColorGradingTexture.isReady()) {
-                        return false;
-                    }
-                    
-                    this._defines.CAMERACOLORGRADING = true;
-                }
-
-                if (!this.backFaceCulling && this.twoSidedLighting) {
-                    this._defines.TWOSIDEDLIGHTING = true;
-                }
-            }
-
-            // Effect
-            if (scene.clipPlane) {
-                this._defines.CLIPPLANE = true;
-            }
-
-            if (engine.getAlphaTesting()) {
-                this._defines.ALPHATEST = true;
-            }
-
-            if (this._shouldUseAlphaFromAlbedoTexture()) {
-                this._defines.ALPHAFROMALBEDO = true;
-            }
-
-            if (this.useEmissiveAsIllumination) {
-                this._defines.EMISSIVEASILLUMINATION = true;
-            }
-
-            if (this.linkEmissiveWithAlbedo) {
-                this._defines.LINKEMISSIVEWITHALBEDO = true;
-            }
-
-            if (this.useLogarithmicDepth) {
-                this._defines.LOGARITHMICDEPTH = true;
-            }
-
-            if (this.cameraContrast != 1) {
-                this._defines.CAMERACONTRAST = true;
-            }
-
-            if (this.cameraExposure != 1) {
-                this._defines.CAMERATONEMAP = true;
-            }
-            
-            if (this.cameraColorCurves) {
-                this._defines.CAMERACOLORCURVES = true;
-            }
-
-            if (this.overloadedShadeIntensity != 1 ||
-                this.overloadedShadowIntensity != 1) {
-                this._defines.OVERLOADEDSHADOWVALUES = true;
-            }
-
-            if (this.overloadedMicroSurfaceIntensity > 0 ||
-                this.overloadedEmissiveIntensity > 0 ||
-                this.overloadedReflectivityIntensity > 0 ||
-                this.overloadedAlbedoIntensity > 0 ||
-                this.overloadedAmbientIntensity > 0 ||
-                this.overloadedReflectionIntensity > 0) {
-                this._defines.OVERLOADEDVALUES = true;
-            }
-
-            // Point size
-            if (this.pointsCloud || scene.forcePointsCloud) {
-                this._defines.POINTSIZE = true;
-            }
-
-            // Fog
-            if (scene.fogEnabled && mesh && mesh.applyFog && scene.fogMode !== Scene.FOGMODE_NONE && this.fogEnabled) {
-                this._defines.FOG = true;
-            }
-
-            if (StandardMaterial.FresnelEnabled) {
-                // Fresnel
-                if (this.opacityFresnelParameters && this.opacityFresnelParameters.isEnabled ||
-                    this.emissiveFresnelParameters && this.emissiveFresnelParameters.isEnabled) {
-
-                    if (this.opacityFresnelParameters && this.opacityFresnelParameters.isEnabled) {
-                        this._defines.OPACITYFRESNEL = true;
-                    }
-
-                    if (this.emissiveFresnelParameters && this.emissiveFresnelParameters.isEnabled) {
-                        this._defines.EMISSIVEFRESNEL = true;
-                    }
-
-                    this._defines.FRESNEL = true;
-                }
-            }
-
-            if (this._defines.SPECULARTERM && this.useSpecularOverAlpha) {
-                this._defines.SPECULAROVERALPHA = true;
-            }
-
-            if (this.usePhysicalLightFalloff) {
-                this._defines.USEPHYSICALLIGHTFALLOFF = true;
-            }
-
-            if (this.useRadianceOverAlpha) {
-                this._defines.RADIANCEOVERALPHA = true;
-            }
-
-            if ((this.metallic !== undefined && this.metallic !== null) || (this.roughness !== undefined && this.roughness !== null)) {
-                this._defines.METALLICWORKFLOW = true;
-            }
-
-            // Attribs
-            if (mesh) {
-                if (!mesh.isVerticesDataPresent(VertexBuffer.NormalKind)) {
-                    mesh.createNormals(true);
-                    Tools.Warn("PBRMaterial: Normals have been created for the mesh: " + mesh.name);
-                }
-
-                if (mesh.isVerticesDataPresent(VertexBuffer.NormalKind)) {
-                    this._defines.NORMAL = true;
-                    if (mesh.isVerticesDataPresent(VertexBuffer.TangentKind)) {
-                        this._defines.TANGENT = true;
-                    }
-                }
-                if (needUVs) {
-                    if (mesh.isVerticesDataPresent(VertexBuffer.UVKind)) {
-                        this._defines.UV1 = true;
-                    }
-                    if (mesh.isVerticesDataPresent(VertexBuffer.UV2Kind)) {
-                        this._defines.UV2 = true;
-                    }
-                }
-                if (mesh.useVertexColors && mesh.isVerticesDataPresent(VertexBuffer.ColorKind)) {
-                    this._defines.VERTEXCOLOR = true;
-
-                    if (mesh.hasVertexAlpha) {
-                        this._defines.VERTEXALPHA = true;
-                    }
-                }
-                if (mesh.useBones && mesh.computeBonesUsingShaders) {
-                    this._defines.NUM_BONE_INFLUENCERS = mesh.numBoneInfluencers;
-                    this._defines.BonesPerMesh = (mesh.skeleton.bones.length + 1);
-                }
-
-                // Instances
-                if (useInstances) {
-                    this._defines.INSTANCES = true;
-                }
-
-               if ((<any>mesh).morphTargetManager) {
-                    var manager = (<Mesh>mesh).morphTargetManager;
-                    this._defines.MORPHTARGETS_NORMAL = manager.supportsNormals && this._defines.NORMAL;
-                    this._defines.MORPHTARGETS = (manager.numInfluencers > 0);
-                    this._defines.NUM_MORPH_INFLUENCERS = manager.numInfluencers;
-                }
-            }
-
-            // Get correct effect
-            if (!this._defines.isEqual(this._cachedDefines)) {
-                this._defines.cloneTo(this._cachedDefines);
-
-                scene.resetCachedMaterial();
-
-                // Fallbacks
-                var fallbacks = new EffectFallbacks();
-                if (this._defines.REFLECTION) {
-                    fallbacks.addFallback(0, "REFLECTION");
-                }
-
-                if (this._defines.REFRACTION) {
-                    fallbacks.addFallback(0, "REFRACTION");
-                }
-
-                if (this._defines.REFLECTIVITY) {
-                    fallbacks.addFallback(0, "REFLECTIVITY");
-                }
-
-                if (this._defines.BUMP) {
-                    fallbacks.addFallback(0, "BUMP");
-                }
-
-                if (this._defines.PARALLAX) {
-                    fallbacks.addFallback(1, "PARALLAX");
-                }
-
-                if (this._defines.PARALLAXOCCLUSION) {
-                    fallbacks.addFallback(0, "PARALLAXOCCLUSION");
-                }
-
-                if (this._defines.SPECULAROVERALPHA) {
-                    fallbacks.addFallback(0, "SPECULAROVERALPHA");
-                }
-
-                if (this._defines.FOG) {
-                    fallbacks.addFallback(1, "FOG");
-                }
-
-                if (this._defines.POINTSIZE) {
-                    fallbacks.addFallback(0, "POINTSIZE");
-                }
-
-                if (this._defines.LOGARITHMICDEPTH) {
-                    fallbacks.addFallback(0, "LOGARITHMICDEPTH");
-                }
-
-                MaterialHelper.HandleFallbacksForShadows(this._defines, fallbacks, this.maxSimultaneousLights);
-
-                if (this._defines.SPECULARTERM) {
-                    fallbacks.addFallback(0, "SPECULARTERM");
-                }
-
-                if (this._defines.OPACITYFRESNEL) {
-                    fallbacks.addFallback(1, "OPACITYFRESNEL");
-                }
-
-                if (this._defines.EMISSIVEFRESNEL) {
-                    fallbacks.addFallback(2, "EMISSIVEFRESNEL");
-                }
-
-                if (this._defines.FRESNEL) {
-                    fallbacks.addFallback(3, "FRESNEL");
-                }
-
-                if (this._defines.NUM_BONE_INFLUENCERS > 0) {
-                    fallbacks.addCPUSkinningFallback(0, mesh);
-                }
-
-                //Attributes
-                var attribs = [VertexBuffer.PositionKind];
-
-                if (this._defines.NORMAL) {
-                    attribs.push(VertexBuffer.NormalKind);
-                }
-
-                if (this._defines.TANGENT) {
-                    attribs.push(VertexBuffer.TangentKind);
-                }
-
-                if (this._defines.UV1) {
-                    attribs.push(VertexBuffer.UVKind);
-                }
-
-                if (this._defines.UV2) {
-                    attribs.push(VertexBuffer.UV2Kind);
-                }
-
-                if (this._defines.VERTEXCOLOR) {
-                    attribs.push(VertexBuffer.ColorKind);
-                }
-
-                MaterialHelper.PrepareAttributesForBones(attribs, mesh, this._defines, fallbacks);
-                MaterialHelper.PrepareAttributesForInstances(attribs, this._defines);
-                MaterialHelper.PrepareAttributesForMorphTargets(attribs, mesh, this._defines);
-
-                // Legacy browser patch
-                var join = this._defines.toString();
-                
-                var uniforms = ["world", "view", "viewProjection", "vEyePosition", "vLightsType", "vAmbientColor", "vAlbedoColor", "vReflectivityColor", "vEmissiveColor", "vReflectionColor",
-                        "vFogInfos", "vFogColor", "pointSize",
-                        "vAlbedoInfos", "vAmbientInfos", "vOpacityInfos", "vReflectionInfos", "vEmissiveInfos", "vReflectivityInfos", "vMicroSurfaceSamplerInfos", "vBumpInfos", "vLightmapInfos", "vRefractionInfos",
-                        "mBones",
-                        "vClipPlane", "albedoMatrix", "ambientMatrix", "opacityMatrix", "reflectionMatrix", "emissiveMatrix", "reflectivityMatrix", "microSurfaceSamplerMatrix", "bumpMatrix", "lightmapMatrix", "refractionMatrix",
-                        "depthValues",
-                        "opacityParts", "emissiveLeftColor", "emissiveRightColor",
-                        "vLightingIntensity", "vOverloadedShadowIntensity", "vOverloadedIntensity", "vOverloadedAlbedo", "vOverloadedReflection", "vOverloadedReflectivity", "vOverloadedEmissive", "vOverloadedMicroSurface",
-                        "logarithmicDepthConstant",
-                        "vSphericalX", "vSphericalY", "vSphericalZ",
-                        "vSphericalXX", "vSphericalYY", "vSphericalZZ",
-                        "vSphericalXY", "vSphericalYZ", "vSphericalZX",
-                        "vMicrosurfaceTextureLods",
-                        "vCameraInfos"
-                ];
-
-                var samplers = ["albedoSampler", "ambientSampler", "opacitySampler", "reflectionCubeSampler", "reflection2DSampler", "emissiveSampler", "reflectivitySampler", "microSurfaceSampler", "bumpSampler", "lightmapSampler", "refractionCubeSampler", "refraction2DSampler"];
-<<<<<<< HEAD
-                var uniformBuffers = ["Material", "Scene"];
-
-                ColorCurves.PrepareUniforms(uniforms); 
-                ColorGradingTexture.PrepareUniformsAndSamplers(uniforms, samplers); 
-                MaterialHelper.PrepareUniformsAndSamplersList(<EffectCreationOptions>{
-                    uniformsNames: uniforms, 
-                    uniformBuffersNames: uniformBuffers,
-                    samplers: samplers, 
-                    defines: this._defines, 
-                    maxSimultaneousLights: this.maxSimultaneousLights
-                });
-
-                var onCompiled = function(effect) {
-                    if (this.onCompiled) {
-                        this.onCompiled(effect);
-                    }
-
-                    this.bindSceneUniformBuffer(effect, scene.getSceneUniformBuffer());
-                }.bind(this);
-                
-                this._effect = scene.getEngine().createEffect("pbr", <EffectCreationOptions>{
-                    attributes: attribs,
-                    uniformsNames: uniforms,
-                    uniformBuffersNames: uniformBuffers,
-                    samplers: samplers,
-                    defines: join,
-                    fallbacks: fallbacks,
-                    onCompiled: onCompiled,
-                    onError: this.onError,
-                    indexParameters: { maxSimultaneousLights: this.maxSimultaneousLights, maxSimultaneousMorphTargets: this._defines.NUM_MORPH_INFLUENCERS }
-                }, engine);
-=======
-                
-                if (this._defines.CAMERACOLORCURVES) {
-                    ColorCurves.PrepareUniforms(uniforms);
-                }
-                if (this._defines.CAMERACOLORGRADING) {
-                    ColorGradingTexture.PrepareUniformsAndSamplers(uniforms, samplers);
-                }
-                MaterialHelper.PrepareUniformsAndSamplersList(uniforms, samplers, this._defines, this.maxSimultaneousLights); 
->>>>>>> f71aed7a
-                
-                this.buildUniformLayout();
-            }
-            if (!this._effect.isReady()) {
-                return false;
-            }
-
-            this._renderId = scene.getRenderId();
-            this._wasPreviouslyReady = true;
-
-            return true;
-        }
-
-        public buildUniformLayout(): void {
-            // Order is important !
-            this._uniformBuffer.addUniform("vAlbedoInfos", 2);
-            this._uniformBuffer.addUniform("vAmbientInfos", 3);
-            this._uniformBuffer.addUniform("vOpacityInfos", 2);
-            this._uniformBuffer.addUniform("vEmissiveInfos", 2);
-            this._uniformBuffer.addUniform("vLightmapInfos", 2);
-            this._uniformBuffer.addUniform("vReflectivityInfos", 3);
-            this._uniformBuffer.addUniform("vMicroSurfaceSamplerInfos", 2);
-            this._uniformBuffer.addUniform("vRefractionInfos", 4);
-            this._uniformBuffer.addUniform("vReflectionInfos", 2);
-            this._uniformBuffer.addUniform("vBumpInfos", 3);
-            this._uniformBuffer.addUniform("albedoMatrix", 16);
-            this._uniformBuffer.addUniform("ambientMatrix", 16);
-            this._uniformBuffer.addUniform("opacityMatrix", 16);
-            this._uniformBuffer.addUniform("emissiveMatrix", 16);
-            this._uniformBuffer.addUniform("lightmapMatrix", 16);
-            this._uniformBuffer.addUniform("reflectivityMatrix", 16);
-            this._uniformBuffer.addUniform("microSurfaceSamplerMatrix", 16);
-            this._uniformBuffer.addUniform("bumpMatrix", 16);
-            this._uniformBuffer.addUniform("refractionMatrix", 16);
-            this._uniformBuffer.addUniform("reflectionMatrix", 16);
-
-            this._uniformBuffer.addUniform("vReflectionColor", 3);
-            this._uniformBuffer.addUniform("vAlbedoColor", 4);
-            this._uniformBuffer.addUniform("vLightingIntensity", 4);
-
-            this._uniformBuffer.addUniform("vMicrosurfaceTextureLods", 2);
-            this._uniformBuffer.addUniform("vReflectivityColor", 4);
-            this._uniformBuffer.addUniform("vEmissiveColor", 3);
-            this._uniformBuffer.addUniform("opacityParts", 4);
-            this._uniformBuffer.addUniform("emissiveLeftColor", 4);
-            this._uniformBuffer.addUniform("emissiveRightColor", 4);
-
-            this._uniformBuffer.addUniform("vOverloadedIntensity", 4);
-            this._uniformBuffer.addUniform("vOverloadedAmbient", 3);
-            this._uniformBuffer.addUniform("vOverloadedAlbedo", 3);
-            this._uniformBuffer.addUniform("vOverloadedReflectivity", 3);
-            this._uniformBuffer.addUniform("vOverloadedEmissive", 3);
-            this._uniformBuffer.addUniform("vOverloadedReflection", 3);
-            this._uniformBuffer.addUniform("vOverloadedMicroSurface", 3);
-            this._uniformBuffer.addUniform("vOverloadedShadowIntensity", 4);
-
-            this._uniformBuffer.addUniform("pointSize", 1);
-            this._uniformBuffer.create();
-        }
-
-
-        public unbind(): void {
-            if (this.reflectionTexture && this.reflectionTexture.isRenderTarget) {
-                this._uniformBuffer.setTexture("reflection2DSampler", null);
-            }
-
-            if (this.refractionTexture && this.refractionTexture.isRenderTarget) {
-                this._uniformBuffer.setTexture("refraction2DSampler", null);
-            }
-
-            super.unbind();
-        }
-
-        public bindOnlyWorldMatrix(world: Matrix): void {
-            this._effect.setMatrix("world", world);
-        }
-
-        private _myScene: BABYLON.Scene = null;
-        private _myShadowGenerator: BABYLON.ShadowGenerator = null;
-
-        public bind(world: Matrix, mesh?: Mesh): void {
-            this._myScene = this.getScene();
-            var effect = this._effect;
-            // Matrices        
-            this.bindOnlyWorldMatrix(world);
-
-            // Bones
-            MaterialHelper.BindBonesParameters(mesh, this._effect);
-
-            if (this._myScene.getCachedMaterial() !== (<BABYLON.Material>this)) {
-                this._uniformBuffer.bindToEffect(effect, "Material");
-
-                this.bindViewProjection(effect);
-
-                if (!this._uniformBuffer.useUbo || !this.isFrozen || !this._uniformBuffer.isSync) {
-
-                    // Fresnel
-                    if (StandardMaterial.FresnelEnabled) {
-                        if (this.opacityFresnelParameters && this.opacityFresnelParameters.isEnabled) {
-                            this._uniformBuffer.updateColor4("opacityParts", new Color3(this.opacityFresnelParameters.leftColor.toLuminance(), this.opacityFresnelParameters.rightColor.toLuminance(), this.opacityFresnelParameters.bias), this.opacityFresnelParameters.power);
-                        }
-
-                        if (this.emissiveFresnelParameters && this.emissiveFresnelParameters.isEnabled) {
-                            this._uniformBuffer.updateColor4("emissiveLeftColor", this.emissiveFresnelParameters.leftColor, this.emissiveFresnelParameters.power);
-                            this._uniformBuffer.updateColor4("emissiveRightColor", this.emissiveFresnelParameters.rightColor, this.emissiveFresnelParameters.bias);
-                        }
-                    }
-
-                    // Texture uniforms      
-                    if (this._myScene.texturesEnabled) {
-                        if (this.albedoTexture && StandardMaterial.DiffuseTextureEnabled) {
-                            this._uniformBuffer.updateFloat2("vAlbedoInfos", this.albedoTexture.coordinatesIndex, this.albedoTexture.level);
-                            this._uniformBuffer.updateMatrix("albedoMatrix", this.albedoTexture.getTextureMatrix());
-                        }
-
-                        if (this.ambientTexture && StandardMaterial.AmbientTextureEnabled) {
-                            this._uniformBuffer.updateFloat3("vAmbientInfos", this.ambientTexture.coordinatesIndex, this.ambientTexture.level, this.ambientTextureStrength);
-                            this._uniformBuffer.updateMatrix("ambientMatrix", this.ambientTexture.getTextureMatrix());
-                        }
-
-                        if (this.opacityTexture && StandardMaterial.OpacityTextureEnabled) {
-                            this._uniformBuffer.updateFloat2("vOpacityInfos", this.opacityTexture.coordinatesIndex, this.opacityTexture.level);
-                            this._uniformBuffer.updateMatrix("opacityMatrix", this.opacityTexture.getTextureMatrix());
-                        }
-
-                        if (this.reflectionTexture && StandardMaterial.ReflectionTextureEnabled) {
-                            this._microsurfaceTextureLods.x = Math.round(Math.log(this.reflectionTexture.getSize().width) * Math.LOG2E);
-                            this._uniformBuffer.updateMatrix("reflectionMatrix", this.reflectionTexture.getReflectionTextureMatrix());
-                            this._uniformBuffer.updateFloat2("vReflectionInfos", this.reflectionTexture.level, 0);
-
-                            if (this._defines.USESPHERICALFROMREFLECTIONMAP) {
-                                this._effect.setFloat3("vSphericalX", (<HDRCubeTexture>this.reflectionTexture).sphericalPolynomial.x.x,
-                                    (<HDRCubeTexture>this.reflectionTexture).sphericalPolynomial.x.y,
-                                    (<HDRCubeTexture>this.reflectionTexture).sphericalPolynomial.x.z);
-                                this._effect.setFloat3("vSphericalY", (<HDRCubeTexture>this.reflectionTexture).sphericalPolynomial.y.x,
-                                    (<HDRCubeTexture>this.reflectionTexture).sphericalPolynomial.y.y,
-                                    (<HDRCubeTexture>this.reflectionTexture).sphericalPolynomial.y.z);
-                                this._effect.setFloat3("vSphericalZ", (<HDRCubeTexture>this.reflectionTexture).sphericalPolynomial.z.x,
-                                    (<HDRCubeTexture>this.reflectionTexture).sphericalPolynomial.z.y,
-                                    (<HDRCubeTexture>this.reflectionTexture).sphericalPolynomial.z.z);
-                                this._effect.setFloat3("vSphericalXX", (<HDRCubeTexture>this.reflectionTexture).sphericalPolynomial.xx.x,
-                                    (<HDRCubeTexture>this.reflectionTexture).sphericalPolynomial.xx.y,
-                                    (<HDRCubeTexture>this.reflectionTexture).sphericalPolynomial.xx.z);
-                                this._effect.setFloat3("vSphericalYY", (<HDRCubeTexture>this.reflectionTexture).sphericalPolynomial.yy.x,
-                                    (<HDRCubeTexture>this.reflectionTexture).sphericalPolynomial.yy.y,
-                                    (<HDRCubeTexture>this.reflectionTexture).sphericalPolynomial.yy.z);
-                                this._effect.setFloat3("vSphericalZZ", (<HDRCubeTexture>this.reflectionTexture).sphericalPolynomial.zz.x,
-                                    (<HDRCubeTexture>this.reflectionTexture).sphericalPolynomial.zz.y,
-                                    (<HDRCubeTexture>this.reflectionTexture).sphericalPolynomial.zz.z);
-                                this._effect.setFloat3("vSphericalXY", (<HDRCubeTexture>this.reflectionTexture).sphericalPolynomial.xy.x,
-                                    (<HDRCubeTexture>this.reflectionTexture).sphericalPolynomial.xy.y,
-                                    (<HDRCubeTexture>this.reflectionTexture).sphericalPolynomial.xy.z);
-                                this._effect.setFloat3("vSphericalYZ", (<HDRCubeTexture>this.reflectionTexture).sphericalPolynomial.yz.x,
-                                    (<HDRCubeTexture>this.reflectionTexture).sphericalPolynomial.yz.y,
-                                    (<HDRCubeTexture>this.reflectionTexture).sphericalPolynomial.yz.z);
-                                this._effect.setFloat3("vSphericalZX", (<HDRCubeTexture>this.reflectionTexture).sphericalPolynomial.zx.x,
-                                    (<HDRCubeTexture>this.reflectionTexture).sphericalPolynomial.zx.y,
-                                    (<HDRCubeTexture>this.reflectionTexture).sphericalPolynomial.zx.z);
-                            }
-                        }
-
-                        if (this.emissiveTexture && StandardMaterial.EmissiveTextureEnabled) {
-                            this._uniformBuffer.updateFloat2("vEmissiveInfos", this.emissiveTexture.coordinatesIndex, this.emissiveTexture.level);
-                            this._uniformBuffer.updateMatrix("emissiveMatrix", this.emissiveTexture.getTextureMatrix());
-                        }
-
-                        if (this.lightmapTexture && StandardMaterial.LightmapTextureEnabled) {
-                            this._uniformBuffer.updateFloat2("vLightmapInfos", this.lightmapTexture.coordinatesIndex, this.lightmapTexture.level);
-                            this._uniformBuffer.updateMatrix("lightmapMatrix", this.lightmapTexture.getTextureMatrix());
-                        }
-
-                        if (StandardMaterial.SpecularTextureEnabled) {
-                            if (this.metallicTexture) {
-                                this._uniformBuffer.updateFloat3("vReflectivityInfos", this.metallicTexture.coordinatesIndex, this.metallicTexture.level, this.ambientTextureStrength);
-                                this._uniformBuffer.updateMatrix("reflectivityMatrix", this.metallicTexture.getTextureMatrix());
-                            }
-                            else if (this.reflectivityTexture) {
-                                this._uniformBuffer.updateFloat3("vReflectivityInfos", this.reflectivityTexture.coordinatesIndex, this.reflectivityTexture.level, 1.0);
-                                this._uniformBuffer.updateMatrix("reflectivityMatrix", this.reflectivityTexture.getTextureMatrix());
-                            }
-
-                            if (this.microSurfaceTexture) {
-                                this._uniformBuffer.updateFloat2("vMicroSurfaceSamplerInfos", this.microSurfaceTexture.coordinatesIndex, this.microSurfaceTexture.level);
-                                this._uniformBuffer.updateMatrix("microSurfaceSamplerMatrix", this.microSurfaceTexture.getTextureMatrix());
-                            }
-                        }
-
-                        if (this.bumpTexture && this._myScene.getEngine().getCaps().standardDerivatives && StandardMaterial.BumpTextureEnabled && !this.disableBumpMap) {
-                            this._uniformBuffer.updateFloat3("vBumpInfos", this.bumpTexture.coordinatesIndex, 1.0 / this.bumpTexture.level, this.parallaxScaleBias);
-                            this._uniformBuffer.updateMatrix("bumpMatrix", this.bumpTexture.getTextureMatrix());
-                        }
-
-                        if (this.refractionTexture && StandardMaterial.RefractionTextureEnabled) {
-                            this._microsurfaceTextureLods.y = Math.round(Math.log(this.refractionTexture.getSize().width) * Math.LOG2E);
-
-                            var depth = 1.0;
-                            if (!this.refractionTexture.isCube) {
-                                this._uniformBuffer.updateMatrix("refractionMatrix", this.refractionTexture.getReflectionTextureMatrix());
-
-                                if ((<any>this.refractionTexture).depth) {
-                                    depth = (<any>this.refractionTexture).depth;
-                                }
-                            }
-                            this._uniformBuffer.updateFloat4("vRefractionInfos", this.refractionTexture.level, this.indexOfRefraction, depth, this.invertRefractionY ? -1 : 1);
-                        }
-
-                        if ((this.reflectionTexture || this.refractionTexture)) {
-                            this._uniformBuffer.updateFloat2("vMicrosurfaceTextureLods", this._microsurfaceTextureLods.x, this._microsurfaceTextureLods.y);
-                        }
-                    }
-
-                    // Point size
-                    if (this.pointsCloud) {
-                        this._uniformBuffer.updateFloat("pointSize", this.pointSize);
-                    }
-
-                    // Colors
-                    if (this._defines.METALLICWORKFLOW) {
-                        PBRMaterial._scaledReflectivity.r = (this.metallic === undefined || this.metallic === null) ? 1 : this.metallic;
-                        PBRMaterial._scaledReflectivity.g = (this.roughness === undefined || this.roughness === null) ? 1 : this.roughness;
-                        this._uniformBuffer.updateColor4("vReflectivityColor", PBRMaterial._scaledReflectivity, 0);
-                    }
-                    else {
-                        // GAMMA CORRECTION.
-                        this.convertColorToLinearSpaceToRef(this.reflectivityColor, PBRMaterial._scaledReflectivity);
-                        this._uniformBuffer.updateColor4("vReflectivityColor", PBRMaterial._scaledReflectivity, this.microSurface);
-                    }
-
-                    // GAMMA CORRECTION.
-                    this.convertColorToLinearSpaceToRef(this.emissiveColor, PBRMaterial._scaledEmissive);
-                    this._uniformBuffer.updateColor3("vEmissiveColor", PBRMaterial._scaledEmissive);
-
-                    // GAMMA CORRECTION.
-                    this.convertColorToLinearSpaceToRef(this.reflectionColor, PBRMaterial._scaledReflection);
-                    this._uniformBuffer.updateColor3("vReflectionColor", PBRMaterial._scaledReflection);
-
-                    // GAMMA CORRECTION.
-                    this.convertColorToLinearSpaceToRef(this.albedoColor, PBRMaterial._scaledAlbedo);
-                    this._uniformBuffer.updateColor4("vAlbedoColor", PBRMaterial._scaledAlbedo, this.alpha * mesh.visibility);
-
-
-                    // Misc
-                    this._lightingInfos.x = this.directIntensity;
-                    this._lightingInfos.y = this.emissiveIntensity;
-                    this._lightingInfos.z = this.environmentIntensity;
-                    this._lightingInfos.w = this.specularIntensity;
-
-                    this._uniformBuffer.updateVector4("vLightingIntensity", this._lightingInfos);
-
-                    // Overloaded params
-
-                    this._overloadedShadowInfos.x = this.overloadedShadowIntensity;
-                    this._overloadedShadowInfos.y = this.overloadedShadeIntensity;
-                    this._uniformBuffer.updateVector4("vOverloadedShadowIntensity", this._overloadedShadowInfos);
-
-                    this._overloadedIntensity.x = this.overloadedAmbientIntensity;
-                    this._overloadedIntensity.y = this.overloadedAlbedoIntensity;
-                    this._overloadedIntensity.z = this.overloadedReflectivityIntensity;
-                    this._overloadedIntensity.w = this.overloadedEmissiveIntensity;
-                    this._uniformBuffer.updateVector4("vOverloadedIntensity", this._overloadedIntensity);
-
-                    this._uniformBuffer.updateColor3("vOverloadedAmbient", this.overloadedAmbient);
-                    this.convertColorToLinearSpaceToRef(this.overloadedAlbedo, this._tempColor);
-                    this._uniformBuffer.updateColor3("vOverloadedAlbedo", this._tempColor);
-                    this.convertColorToLinearSpaceToRef(this.overloadedReflectivity, this._tempColor);
-                    this._uniformBuffer.updateColor3("vOverloadedReflectivity", this._tempColor);
-                    this.convertColorToLinearSpaceToRef(this.overloadedEmissive, this._tempColor);
-                    this._uniformBuffer.updateColor3("vOverloadedEmissive", this._tempColor);
-                    this.convertColorToLinearSpaceToRef(this.overloadedReflection, this._tempColor);
-                    this._uniformBuffer.updateColor3("vOverloadedReflection", this._tempColor);
-
-                    this._overloadedMicroSurface.x = this.overloadedMicroSurface;
-                    this._overloadedMicroSurface.y = this.overloadedMicroSurfaceIntensity;
-                    this._overloadedMicroSurface.z = this.overloadedReflectionIntensity;
-                    this._uniformBuffer.updateVector3("vOverloadedMicroSurface", this._overloadedMicroSurface);
-
-                }
-
-                // Textures        
-                if (this._myScene.texturesEnabled) {
-                    if (this.albedoTexture && StandardMaterial.DiffuseTextureEnabled) {
-                        this._uniformBuffer.setTexture("albedoSampler", this.albedoTexture);
-                    }
-
-                    if (this.ambientTexture && StandardMaterial.AmbientTextureEnabled) {
-                        this._uniformBuffer.setTexture("ambientSampler", this.ambientTexture);
-                    }
-
-                    if (this.opacityTexture && StandardMaterial.OpacityTextureEnabled) {
-                        this._uniformBuffer.setTexture("opacitySampler", this.opacityTexture);
-                    }
-
-                    if (this.reflectionTexture && StandardMaterial.ReflectionTextureEnabled) {
-                        if (this.reflectionTexture.isCube) {
-                            this._uniformBuffer.setTexture("reflectionCubeSampler", this.reflectionTexture);
-                        } else {
-                            this._uniformBuffer.setTexture("reflection2DSampler", this.reflectionTexture);
-                        }
-                    }
-
-                    if (this.emissiveTexture && StandardMaterial.EmissiveTextureEnabled) {
-                        this._uniformBuffer.setTexture("emissiveSampler", this.emissiveTexture);
-                    }
-
-                    if (this.lightmapTexture && StandardMaterial.LightmapTextureEnabled) {
-                        this._uniformBuffer.setTexture("lightmapSampler", this.lightmapTexture);
-                    }
-
-                    if (StandardMaterial.SpecularTextureEnabled) {
-                        if (this.metallicTexture) {
-                            this._uniformBuffer.setTexture("reflectivitySampler", this.metallicTexture);
-                        }
-                        else if (this.reflectivityTexture) {
-                            this._uniformBuffer.setTexture("reflectivitySampler", this.reflectivityTexture);
-                        }
-
-                        if (this.microSurfaceTexture) {
-                            this._uniformBuffer.setTexture("microSurfaceSampler", this.microSurfaceTexture);
-                        }
-                    }
-
-                    if (this.bumpTexture && this._myScene.getEngine().getCaps().standardDerivatives && StandardMaterial.BumpTextureEnabled && !this.disableBumpMap) {
-                        this._uniformBuffer.setTexture("bumpSampler", this.bumpTexture);
-                    }
-
-                    if (this.refractionTexture && StandardMaterial.RefractionTextureEnabled) {
-                        if (this.refractionTexture.isCube) {
-                            this._uniformBuffer.setTexture("refractionCubeSampler", this.refractionTexture);
-                        } else {
-                            this._uniformBuffer.setTexture("refraction2DSampler", this.refractionTexture);
-                        }
-                    }
-
-                    if (this.cameraColorGradingTexture && StandardMaterial.ColorGradingTextureEnabled) {
-                        ColorGradingTexture.Bind(this.cameraColorGradingTexture, this._effect);
-                    }
-                }
-
-                // Clip plane
-                MaterialHelper.BindClipPlane(this._effect, this._myScene);
-
-                // Colors
-                this._myScene.ambientColor.multiplyToRef(this.ambientColor, this._globalAmbientColor);
-
-                effect.setVector3("vEyePosition", this._myScene._mirroredCameraPosition ? this._myScene._mirroredCameraPosition : this._myScene.activeCamera.position);
-                effect.setColor3("vAmbientColor", this._globalAmbientColor);
-            }
-
-            if (this._myScene.getCachedMaterial() !== this || !this.isFrozen) {
-
-                // Lights
-                if (this._myScene.lightsEnabled && !this.disableLighting) {
-                    PBRMaterial.BindLights(this._myScene, mesh, this._effect, this._defines, this.useScalarInLinearSpace, this.maxSimultaneousLights, this.usePhysicalLightFalloff);
-                }
-
-                // View
-                if (this._myScene.fogEnabled && mesh.applyFog && this._myScene.fogMode !== Scene.FOGMODE_NONE || this.reflectionTexture) {
-                    this.bindView(effect);
-                }
-
-                // Fog
-                MaterialHelper.BindFogParameters(this._myScene, mesh, this._effect);
-
-                // Morph targets
-                if (this._defines.NUM_MORPH_INFLUENCERS) {
-                    MaterialHelper.BindMorphTargetParameters(mesh, this._effect);                
-                }
-
-                this._cameraInfos.x = this.cameraExposure;
-                this._cameraInfos.y = this.cameraContrast;
-                effect.setVector4("vCameraInfos", this._cameraInfos);
-                
-                if (this.cameraColorCurves) {
-                    ColorCurves.Bind(this.cameraColorCurves, this._effect);
-                }
-
-                // Log. depth
-                MaterialHelper.BindLogDepth(this._defines, this._effect, this._myScene);
-            }
-
-            this._uniformBuffer.update();
-
-            this._afterBind(mesh);
-
-            this._myScene = null;
-        }
-
-        public getAnimatables(): IAnimatable[] {
-            var results = [];
-
-            if (this.albedoTexture && this.albedoTexture.animations && this.albedoTexture.animations.length > 0) {
-                results.push(this.albedoTexture);
-            }
-
-            if (this.ambientTexture && this.ambientTexture.animations && this.ambientTexture.animations.length > 0) {
-                results.push(this.ambientTexture);
-            }
-
-            if (this.opacityTexture && this.opacityTexture.animations && this.opacityTexture.animations.length > 0) {
-                results.push(this.opacityTexture);
-            }
-
-            if (this.reflectionTexture && this.reflectionTexture.animations && this.reflectionTexture.animations.length > 0) {
-                results.push(this.reflectionTexture);
-            }
-
-            if (this.emissiveTexture && this.emissiveTexture.animations && this.emissiveTexture.animations.length > 0) {
-                results.push(this.emissiveTexture);
-            }
-
-            if (this.metallicTexture && this.metallicTexture.animations && this.metallicTexture.animations.length > 0) {
-                results.push(this.metallicTexture);
-            }
-            else if (this.reflectivityTexture && this.reflectivityTexture.animations && this.reflectivityTexture.animations.length > 0) {
-                results.push(this.reflectivityTexture);
-            }
-
-            if (this.bumpTexture && this.bumpTexture.animations && this.bumpTexture.animations.length > 0) {
-                results.push(this.bumpTexture);
-            }
-
-            if (this.lightmapTexture && this.lightmapTexture.animations && this.lightmapTexture.animations.length > 0) {
-                results.push(this.lightmapTexture);
-            }
-
-            if (this.refractionTexture && this.refractionTexture.animations && this.refractionTexture.animations.length > 0) {
-                results.push(this.refractionTexture);
-            }
-            
-            if (this.cameraColorGradingTexture && this.cameraColorGradingTexture.animations && this.cameraColorGradingTexture.animations.length > 0) {
-                results.push(this.cameraColorGradingTexture);
-            }
-
-            return results;
-        }
-
-        public dispose(forceDisposeEffect?: boolean, forceDisposeTextures?: boolean): void {
-            if (forceDisposeTextures) {
-                if (this.albedoTexture) {
-                    this.albedoTexture.dispose();
-                }
-
-                if (this.ambientTexture) {
-                    this.ambientTexture.dispose();
-                }
-
-                if (this.opacityTexture) {
-                    this.opacityTexture.dispose();
-                }
-
-                if (this.reflectionTexture) {
-                    this.reflectionTexture.dispose();
-                }
-
-                if (this.emissiveTexture) {
-                    this.emissiveTexture.dispose();
-                }
-
-                if (this.metallicTexture) {
-                    this.metallicTexture.dispose();
-                }
-
-                if (this.reflectivityTexture) {
-                    this.reflectivityTexture.dispose();
-                }
-
-                if (this.bumpTexture) {
-                    this.bumpTexture.dispose();
-                }
-
-                if (this.lightmapTexture) {
-                    this.lightmapTexture.dispose();
-                }
-
-                if (this.refractionTexture) {
-                    this.refractionTexture.dispose();
-                }
-                
-                if (this.cameraColorGradingTexture) {
-                    this.cameraColorGradingTexture.dispose();
-                }
-            }
-
-            this._renderTargets.dispose();
-
-            super.dispose(forceDisposeEffect, forceDisposeTextures);
-        }
-
-        public clone(name: string): PBRMaterial {
-            return SerializationHelper.Clone(() => new PBRMaterial(name, this.getScene()), this);
-        }
-
-        public serialize(): any {
-            var serializationObject = SerializationHelper.Serialize(this);
-            serializationObject.customType = "BABYLON.PBRMaterial";
-            return serializationObject;
-        }
-
-        // Statics
-        public static Parse(source: any, scene: Scene, rootUrl: string): PBRMaterial {
-            return SerializationHelper.Parse(() => new PBRMaterial(source.name, scene), source, scene, rootUrl);
-        }
-    }
+﻿module BABYLON {
+    class PBRMaterialDefines extends MaterialDefines {
+        public ALBEDO = false;
+        public AMBIENT = false;
+        public AMBIENTINGRAYSCALE = false;
+        public OPACITY = false;
+        public OPACITYRGB = false;
+        public REFLECTION = false;
+        public EMISSIVE = false;
+        public REFLECTIVITY = false;
+        public BUMP = false;
+        public PARALLAX = false;
+        public PARALLAXOCCLUSION = false;
+        public SPECULAROVERALPHA = false;
+        public CLIPPLANE = false;
+        public ALPHATEST = false;
+        public ALPHAFROMALBEDO = false;
+        public POINTSIZE = false;
+        public FOG = false;
+        public SPECULARTERM = false;
+        public OPACITYFRESNEL = false;
+        public EMISSIVEFRESNEL = false;
+        public FRESNEL = false;
+        public NORMAL = false;
+        public TANGENT = false;
+        public UV1 = false;
+        public UV2 = false;
+        public VERTEXCOLOR = false;
+        public VERTEXALPHA = false;
+        public NUM_BONE_INFLUENCERS = 0;
+        public BonesPerMesh = 0;
+        public INSTANCES = false;
+        public MICROSURFACEFROMREFLECTIVITYMAP = false;
+        public MICROSURFACEAUTOMATIC = false;
+        public EMISSIVEASILLUMINATION = false;
+        public LINKEMISSIVEWITHALBEDO = false;
+        public LIGHTMAP = false;
+        public USELIGHTMAPASSHADOWMAP = false;
+        public REFLECTIONMAP_3D = false;
+        public REFLECTIONMAP_SPHERICAL = false;
+        public REFLECTIONMAP_PLANAR = false;
+        public REFLECTIONMAP_CUBIC = false;
+        public REFLECTIONMAP_PROJECTION = false;
+        public REFLECTIONMAP_SKYBOX = false;
+        public REFLECTIONMAP_EXPLICIT = false;
+        public REFLECTIONMAP_EQUIRECTANGULAR = false;        
+        public REFLECTIONMAP_EQUIRECTANGULAR_FIXED = false;
+        public REFLECTIONMAP_MIRROREDEQUIRECTANGULAR_FIXED = false;
+        public INVERTCUBICMAP = false;
+        public LOGARITHMICDEPTH = false;
+        public CAMERATONEMAP = false;
+        public CAMERACONTRAST = false;
+        public CAMERACOLORGRADING = false;
+        public CAMERACOLORCURVES = false;
+        public OVERLOADEDVALUES = false;
+        public OVERLOADEDSHADOWVALUES = false;
+        public USESPHERICALFROMREFLECTIONMAP = false;
+        public REFRACTION = false;
+        public REFRACTIONMAP_3D = false;
+        public LINKREFRACTIONTOTRANSPARENCY = false;
+        public REFRACTIONMAPINLINEARSPACE = false;
+        public LODBASEDMICROSFURACE = false;
+        public USEPHYSICALLIGHTFALLOFF = false;
+        public RADIANCEOVERALPHA = false;
+        public USEPMREMREFLECTION = false;
+        public USEPMREMREFRACTION = false;
+        public INVERTNORMALMAPX = false;
+        public INVERTNORMALMAPY = false;
+        public TWOSIDEDLIGHTING = false;
+        public SHADOWFULLFLOAT = false;
+
+        public METALLICWORKFLOW = false;
+        public METALLICMAP = false;
+        public ROUGHNESSSTOREINMETALMAPALPHA = false;
+        public ROUGHNESSSTOREINMETALMAPGREEN = false;
+        public METALLNESSSTOREINMETALMAPBLUE = false;
+        public AOSTOREINMETALMAPRED = false;
+        public MICROSURFACEMAP = false;
+
+        public MORPHTARGETS = false;
+        public MORPHTARGETS_NORMAL = false;
+        public NUM_MORPH_INFLUENCERS = 0;
+
+        constructor() {
+            super();
+            this.rebuild();
+        }
+    }
+
+    /**
+     * The Physically based material of BJS.
+     * 
+     * This offers the main features of a standard PBR material.
+     * For more information, please refer to the documentation : 
+     * http://doc.babylonjs.com/extensions/Physically_Based_Rendering
+     */
+    export class PBRMaterial extends BABYLON.Material {
+
+        /**
+         * Intensity of the direct lights e.g. the four lights available in your scene.
+         * This impacts both the direct diffuse and specular highlights.
+         */
+        @serialize()
+        public directIntensity: number = 1.0;
+        
+        /**
+         * Intensity of the emissive part of the material.
+         * This helps controlling the emissive effect without modifying the emissive color.
+         */
+        @serialize()
+        public emissiveIntensity: number = 1.0;
+        
+        /**
+         * Intensity of the environment e.g. how much the environment will light the object
+         * either through harmonics for rough material or through the refelction for shiny ones.
+         */
+        @serialize()
+        public environmentIntensity: number = 1.0;
+        
+        /**
+         * This is a special control allowing the reduction of the specular highlights coming from the 
+         * four lights of the scene. Those highlights may not be needed in full environment lighting.
+         */
+        @serialize()
+        public specularIntensity: number = 1.0;
+
+        private _lightingInfos: Vector4 = new Vector4(this.directIntensity, this.emissiveIntensity, this.environmentIntensity, this.specularIntensity);
+        
+        /**
+         * Debug Control allowing disabling the bump map on this material.
+         */
+        @serialize()
+        public disableBumpMap: boolean = false;
+
+        /**
+         * Debug Control helping enforcing or dropping the darkness of shadows.
+         * 1.0 means the shadows have their normal darkness, 0.0 means the shadows are not visible.
+         */
+        @serialize()
+        public overloadedShadowIntensity: number = 1.0;
+        
+        /**
+         * Debug Control helping dropping the shading effect coming from the diffuse lighting.
+         * 1.0 means the shade have their normal impact, 0.0 means no shading at all.
+         */
+        @serialize()
+        public overloadedShadeIntensity: number = 1.0;
+
+        private _overloadedShadowInfos: Vector4 = new Vector4(this.overloadedShadowIntensity, this.overloadedShadeIntensity, 0.0, 0.0);
+
+        /**
+         * The camera exposure used on this material.
+         * This property is here and not in the camera to allow controlling exposure without full screen post process.
+         * This corresponds to a photographic exposure.
+         */
+        @serialize()
+        public cameraExposure: number = 1.0;
+        
+        /**
+         * The camera contrast used on this material.
+         * This property is here and not in the camera to allow controlling contrast without full screen post process.
+         */
+        @serialize()
+        public cameraContrast: number = 1.0;
+        
+        /**
+         * Color Grading 2D Lookup Texture.
+         * This allows special effects like sepia, black and white to sixties rendering style. 
+         */
+        @serializeAsTexture()
+        public cameraColorGradingTexture: BaseTexture = null;
+        
+        /**
+         * The color grading curves provide additional color adjustmnent that is applied after any color grading transform (3D LUT). 
+         * They allow basic adjustment of saturation and small exposure adjustments, along with color filter tinting to provide white balance adjustment or more stylistic effects.
+         * These are similar to controls found in many professional imaging or colorist software. The global controls are applied to the entire image. For advanced tuning, extra controls are provided to adjust the shadow, midtone and highlight areas of the image; 
+         * corresponding to low luminance, medium luminance, and high luminance areas respectively.
+         */
+        @serializeAsColorCurves()
+        public cameraColorCurves: ColorCurves = null;
+         
+        private _cameraInfos: Vector4 = new Vector4(1.0, 1.0, 0.0, 0.0);
+
+        private _microsurfaceTextureLods: Vector2 = new Vector2(0.0, 0.0);
+
+        /**
+         * Debug Control allowing to overload the ambient color.
+         * This as to be use with the overloadedAmbientIntensity parameter.
+         */
+        @serializeAsColor3()
+        public overloadedAmbient: Color3 = BABYLON.Color3.White();
+
+        /**
+         * Debug Control indicating how much the overloaded ambient color is used against the default one.
+         */
+        @serialize()
+        public overloadedAmbientIntensity: number = 0.0;
+        
+        /**
+         * Debug Control allowing to overload the albedo color.
+         * This as to be use with the overloadedAlbedoIntensity parameter.
+         */
+        @serializeAsColor3()
+        public overloadedAlbedo: Color3 = BABYLON.Color3.White();
+        
+        /**
+         * Debug Control indicating how much the overloaded albedo color is used against the default one.
+         */
+        @serialize()
+        public overloadedAlbedoIntensity: number = 0.0;
+        
+        /**
+         * Debug Control allowing to overload the reflectivity color.
+         * This as to be use with the overloadedReflectivityIntensity parameter.
+         */
+        @serializeAsColor3()
+        public overloadedReflectivity: Color3 = new BABYLON.Color3(0.0, 0.0, 0.0);
+        
+        /**
+         * Debug Control indicating how much the overloaded reflectivity color is used against the default one.
+         */
+        @serialize()
+        public overloadedReflectivityIntensity: number = 0.0;
+        
+        /**
+         * Debug Control allowing to overload the emissive color.
+         * This as to be use with the overloadedEmissiveIntensity parameter.
+         */
+        @serializeAsColor3()
+        public overloadedEmissive: Color3 = BABYLON.Color3.White();
+        
+        /**
+         * Debug Control indicating how much the overloaded emissive color is used against the default one.
+         */
+        @serialize()
+        public overloadedEmissiveIntensity: number = 0.0;
+
+        private _overloadedIntensity: Vector4 = new Vector4(this.overloadedAmbientIntensity, this.overloadedAlbedoIntensity, this.overloadedReflectivityIntensity, this.overloadedEmissiveIntensity);
+        
+        /**
+         * Debug Control allowing to overload the reflection color.
+         * This as to be use with the overloadedReflectionIntensity parameter.
+         */
+        @serializeAsColor3()
+        public overloadedReflection: Color3 = BABYLON.Color3.White();
+        
+        /**
+         * Debug Control indicating how much the overloaded reflection color is used against the default one.
+         */
+        @serialize()
+        public overloadedReflectionIntensity: number = 0.0;
+
+        /**
+         * Debug Control allowing to overload the microsurface.
+         * This as to be use with the overloadedMicroSurfaceIntensity parameter.
+         */
+        @serialize()
+        public overloadedMicroSurface: number = 0.0;
+        
+        /**
+         * Debug Control indicating how much the overloaded microsurface is used against the default one.
+         */
+        @serialize()
+        public overloadedMicroSurfaceIntensity: number = 0.0;
+
+        private _overloadedMicroSurface: Vector3 = new Vector3(this.overloadedMicroSurface, this.overloadedMicroSurfaceIntensity, this.overloadedReflectionIntensity);
+
+        /**
+         * AKA Diffuse Texture in standard nomenclature.
+         */
+        @serializeAsTexture()
+        public albedoTexture: BaseTexture;
+        
+        /**
+         * AKA Occlusion Texture in other nomenclature.
+         */
+        @serializeAsTexture()
+        public ambientTexture: BaseTexture;
+
+        /**
+         * AKA Occlusion Texture Intensity in other nomenclature.
+         */
+        @serialize()
+        public ambientTextureStrength: number = 1.0;
+
+        @serializeAsTexture()
+        public opacityTexture: BaseTexture;
+
+        @serializeAsTexture()
+        public reflectionTexture: BaseTexture;
+
+        @serializeAsTexture()
+        public emissiveTexture: BaseTexture;
+        
+        /**
+         * AKA Specular texture in other nomenclature.
+         */
+        @serializeAsTexture()
+        public reflectivityTexture: BaseTexture;
+
+        /**
+         * Used to switch from specular/glossiness to metallic/roughness workflow.
+         */
+        @serializeAsTexture()
+        public metallicTexture: BaseTexture;
+
+        /**
+         * Specifies the metallic scalar of the metallic/roughness workflow.
+         * Can also be used to scale the metalness values of the metallic texture.
+         */
+        @serialize()
+        public metallic: number;
+
+        /**
+         * Specifies the roughness scalar of the metallic/roughness workflow.
+         * Can also be used to scale the roughness values of the metallic texture.
+         */
+        @serialize()
+        public roughness: number;
+
+        /**
+         * Used to enable roughness/glossiness fetch from a separate chanel depending on the current mode.
+         * Gray Scale represents roughness in metallic mode and glossiness in specular mode.
+         */
+        @serializeAsTexture()
+        public microSurfaceTexture: BaseTexture;
+
+        @serializeAsTexture()
+        public bumpTexture: BaseTexture;
+
+        @serializeAsTexture()
+        public lightmapTexture: BaseTexture;
+
+        @serializeAsTexture()
+        public refractionTexture: BaseTexture;
+
+        @serializeAsColor3("ambient")
+        public ambientColor = new Color3(0, 0, 0);
+
+        /**
+         * AKA Diffuse Color in other nomenclature.
+         */
+        @serializeAsColor3("albedo")
+        public albedoColor = new Color3(1, 1, 1);
+        
+        /**
+         * AKA Specular Color in other nomenclature.
+         */
+        @serializeAsColor3("reflectivity")
+        public reflectivityColor = new Color3(1, 1, 1);
+
+        @serializeAsColor3("reflection")
+        public reflectionColor = new Color3(0.0, 0.0, 0.0);
+
+        @serializeAsColor3("emissive")
+        public emissiveColor = new Color3(0, 0, 0);
+        
+        /**
+         * AKA Glossiness in other nomenclature.
+         */
+        @serialize()
+        public microSurface = 0.9;
+
+        /**
+         * source material index of refraction (IOR)' / 'destination material IOR.
+         */
+        @serialize()
+        public indexOfRefraction = 0.66;
+        
+        /**
+         * Controls if refraction needs to be inverted on Y. This could be usefull for procedural texture.
+         */
+        @serialize()
+        public invertRefractionY = false;
+
+        @serializeAsFresnelParameters()
+        public opacityFresnelParameters: FresnelParameters;
+
+        @serializeAsFresnelParameters()
+        public emissiveFresnelParameters: FresnelParameters;
+
+        /**
+         * This parameters will make the material used its opacity to control how much it is refracting aginst not.
+         * Materials half opaque for instance using refraction could benefit from this control.
+         */
+        @serialize()
+        public linkRefractionWithTransparency = false;
+        
+        /**
+         * The emissive and albedo are linked to never be more than one (Energy conservation).
+         */
+        @serialize()
+        public linkEmissiveWithAlbedo = false;
+
+        @serialize()
+        public useLightmapAsShadowmap = false;
+        
+        /**
+         * In this mode, the emissive informtaion will always be added to the lighting once.
+         * A light for instance can be thought as emissive.
+         */
+        @serialize()
+        public useEmissiveAsIllumination = false;
+        
+        /**
+         * Secifies that the alpha is coming form the albedo channel alpha channel.
+         */
+        @serialize()
+        public useAlphaFromAlbedoTexture = false;
+        
+        /**
+         * Specifies that the material will keeps the specular highlights over a transparent surface (only the most limunous ones).
+         * A car glass is a good exemple of that. When sun reflects on it you can not see what is behind.
+         */
+        @serialize()
+        public useSpecularOverAlpha = true;
+        
+        /**
+         * Specifies if the reflectivity texture contains the glossiness information in its alpha channel.
+         */
+        @serialize()
+        public useMicroSurfaceFromReflectivityMapAlpha = false;
+
+        /**
+         * Specifies if the metallic texture contains the roughness information in its alpha channel.
+         */
+        @serialize()
+        public useRoughnessFromMetallicTextureAlpha = true;
+
+        /**
+         * Specifies if the metallic texture contains the roughness information in its green channel.
+         */
+        @serialize()
+        public useRoughnessFromMetallicTextureGreen = false;
+
+        /**
+         * Specifies if the metallic texture contains the metallness information in its blue channel.
+         */
+        @serialize()
+        public useMetallnessFromMetallicTextureBlue = false;
+
+        /**
+         * Specifies if the metallic texture contains the ambient occlusion information in its red channel.
+         */
+        @serialize()
+        public useAmbientOcclusionFromMetallicTextureRed = false;
+
+        /**
+         * Specifies if the ambient texture contains the ambient occlusion information in its red channel only.
+         */
+        @serialize()
+        public useAmbientInGrayScale = false;
+        
+        /**
+         * In case the reflectivity map does not contain the microsurface information in its alpha channel,
+         * The material will try to infer what glossiness each pixel should be.
+         */
+        @serialize()
+        public useAutoMicroSurfaceFromReflectivityMap = false;
+        
+        /**
+         * Allows to work with scalar in linear mode. This is definitely a matter of preferences and tools used during
+         * the creation of the material.
+         */
+        @serialize()
+        public useScalarInLinearSpace = false;
+        
+        /**
+         * BJS is using an harcoded light falloff based on a manually sets up range.
+         * In PBR, one way to represents the fallof is to use the inverse squared root algorythm.
+         * This parameter can help you switch back to the BJS mode in order to create scenes using both materials.
+         */
+        @serialize()
+        public usePhysicalLightFalloff = true;
+        
+        /**
+         * Specifies that the material will keeps the reflection highlights over a transparent surface (only the most limunous ones).
+         * A car glass is a good exemple of that. When the street lights reflects on it you can not see what is behind.
+         */
+        @serialize()
+        public useRadianceOverAlpha = true;
+        
+        /**
+         * Allows using the bump map in parallax mode.
+         */
+        @serialize()
+        public useParallax = false;
+
+        /**
+         * Allows using the bump map in parallax occlusion mode.
+         */
+        @serialize()
+        public useParallaxOcclusion = false;
+
+        /**
+         * Controls the scale bias of the parallax mode.
+         */
+        @serialize()
+        public parallaxScaleBias = 0.05;
+        
+        /**
+         * If sets to true, disables all the lights affecting the material.
+         */
+        @serialize()
+        public disableLighting = false;
+
+        /**
+         * Number of Simultaneous lights allowed on the material.
+         */
+        @serialize()
+        public maxSimultaneousLights = 4;  
+
+        /**
+         * If sets to true, x component of normal map value will invert (x = 1.0 - x).
+         */
+        @serialize()
+        public invertNormalMapX = false;
+
+        /**
+         * If sets to true, y component of normal map value will invert (y = 1.0 - y).
+         */
+        @serialize()
+        public invertNormalMapY = false;
+
+        /**
+         * If sets to true and backfaceCulling is false, normals will be flipped on the backside.
+         */
+        @serialize()
+        public twoSidedLighting = false;
+
+        private _renderTargets = new SmartArray<RenderTargetTexture>(16);
+        private _worldViewProjectionMatrix = Matrix.Zero();
+        private _globalAmbientColor = new Color3(0, 0, 0);
+        private _tempColor = new Color3();
+        private _renderId: number;
+
+        private _defines = new PBRMaterialDefines();
+        private _cachedDefines = new PBRMaterialDefines();
+
+        private _useLogarithmicDepth: boolean;
+
+        /**
+         * Instantiates a new PBRMaterial instance.
+         * 
+         * @param name The material name
+         * @param scene The scene the material will be use in.
+         */
+        constructor(name: string, scene: Scene) {
+            super(name, scene);
+
+            this._cachedDefines.BonesPerMesh = -1;
+
+            this.getRenderTargetTextures = (): SmartArray<RenderTargetTexture> => {
+                this._renderTargets.reset();
+
+                if (this.reflectionTexture && this.reflectionTexture.isRenderTarget) {
+                    this._renderTargets.push(this.reflectionTexture);
+                }
+
+                if (this.refractionTexture && this.refractionTexture.isRenderTarget) {
+                    this._renderTargets.push(this.refractionTexture);
+                }
+
+                return this._renderTargets;
+            }
+        }
+
+        public getClassName(): string {
+            return "PBRMaterial";
+        }
+
+        @serialize()
+        public get useLogarithmicDepth(): boolean {
+            return this._useLogarithmicDepth;
+        }
+
+        public set useLogarithmicDepth(value: boolean) {
+            this._useLogarithmicDepth = value && this.getScene().getEngine().getCaps().fragmentDepthSupported;
+        }
+
+        public needAlphaBlending(): boolean {
+            if (this.linkRefractionWithTransparency) {
+                return false;
+            }
+            return (this.alpha < 1.0) || (this.opacityTexture != null) || this._shouldUseAlphaFromAlbedoTexture() || this.opacityFresnelParameters && this.opacityFresnelParameters.isEnabled;
+        }
+
+        public needAlphaTesting(): boolean {
+            if (this.linkRefractionWithTransparency) {
+                return false;
+            }
+            return this.albedoTexture != null && this.albedoTexture.hasAlpha;
+        }
+
+        private _shouldUseAlphaFromAlbedoTexture(): boolean {
+            return this.albedoTexture != null && this.albedoTexture.hasAlpha && this.useAlphaFromAlbedoTexture;
+        }
+
+        public getAlphaTestTexture(): BaseTexture {
+            return this.albedoTexture;
+        }
+
+        private _checkCache(scene: Scene, mesh?: AbstractMesh, useInstances?: boolean): boolean {
+            if (!mesh) {
+                return true;
+            }
+
+            if (this._defines.INSTANCES !== useInstances) {
+                return false;
+            }
+
+            return false;
+        }
+
+        private convertColorToLinearSpaceToRef(color: Color3, ref: Color3): void {
+            PBRMaterial.convertColorToLinearSpaceToRef(color, ref, this.useScalarInLinearSpace);
+        }
+
+        private static convertColorToLinearSpaceToRef(color: Color3, ref: Color3, useScalarInLinear: boolean): void {
+            if (!useScalarInLinear) {
+                color.toLinearSpaceToRef(ref);
+            } else {
+                ref.r = color.r;
+                ref.g = color.g;
+                ref.b = color.b;
+            }
+        }
+
+        private static _scaledAlbedo = new Color3();
+        private static _scaledReflectivity = new Color3();
+        private static _scaledEmissive = new Color3();
+        private static _scaledReflection = new Color3();
+
+        public static BindLights(scene: Scene, mesh: AbstractMesh, effect: Effect, defines: MaterialDefines, useScalarInLinearSpace: boolean, maxSimultaneousLights: number, usePhysicalLightFalloff: boolean) {
+            var lightIndex = 0;
+            var depthValuesAlreadySet = false;
+            for (var light of mesh._lightSources) {
+                var useUbo = light._uniformBuffer.useUbo;
+
+                light._uniformBuffer.bindToEffect(effect, "Light" + lightIndex);
+                MaterialHelper.BindLightProperties(light, effect, lightIndex);
+
+                // GAMMA CORRECTION.
+                this.convertColorToLinearSpaceToRef(light.diffuse, PBRMaterial._scaledAlbedo, useScalarInLinearSpace);
+
+                PBRMaterial._scaledAlbedo.scaleToRef(light.intensity, PBRMaterial._scaledAlbedo);
+                light._uniformBuffer.updateColor4(useUbo ? "vLightDiffuse" : "vLightDiffuse" + lightIndex, PBRMaterial._scaledAlbedo, usePhysicalLightFalloff ? light.radius : light.range);
+
+                if (defines["SPECULARTERM"]) {
+                    this.convertColorToLinearSpaceToRef(light.specular, PBRMaterial._scaledReflectivity, useScalarInLinearSpace);
+
+                    PBRMaterial._scaledReflectivity.scaleToRef(light.intensity, PBRMaterial._scaledReflectivity);
+                    light._uniformBuffer.updateColor3(useUbo ? "vLightSpecular" : "vLightSpecular" + lightIndex, PBRMaterial._scaledReflectivity);
+                }
+
+                // Shadows
+                if (scene.shadowsEnabled) {
+                    depthValuesAlreadySet = MaterialHelper.BindLightShadow(light, scene, mesh, lightIndex, effect, depthValuesAlreadySet);
+                }
+
+                light._uniformBuffer.update();
+
+                lightIndex++;
+
+                if (lightIndex === maxSimultaneousLights)
+                    break;
+            }
+        }
+
+        public isReady(mesh?: AbstractMesh, useInstances?: boolean): boolean {
+            if (this.isFrozen) {
+                if (this._wasPreviouslyReady) {
+                    return true;
+                }
+            }
+
+            var scene = this.getScene();
+            var engine = scene.getEngine();
+            var needUVs = false;
+
+            this._defines.reset();
+
+            if (scene.lightsEnabled && !this.disableLighting) {
+                MaterialHelper.PrepareDefinesForLights(scene, mesh, this._defines, true, this.maxSimultaneousLights);
+            }
+
+            if (!this.checkReadyOnEveryCall) {
+                if (this._renderId === scene.getRenderId()) {
+                    if (this._checkCache(scene, mesh, useInstances)) {
+                        return true;
+                    }
+                }
+            }
+
+            if (scene.texturesEnabled) {
+                if (scene.getEngine().getCaps().textureLOD) {
+                    this._defines.LODBASEDMICROSFURACE = true;
+                }
+
+                if (this.albedoTexture && StandardMaterial.DiffuseTextureEnabled) {
+                    if (!this.albedoTexture.isReady()) {
+                        return false;
+                    }
+
+                    needUVs = true;
+                    this._defines.ALBEDO = true;
+                }
+
+                if (this.ambientTexture && StandardMaterial.AmbientTextureEnabled) {
+                    if (!this.ambientTexture.isReady()) {
+                        return false;
+                    }
+
+                    needUVs = true;
+                    this._defines.AMBIENT = true;
+                    this._defines.AMBIENTINGRAYSCALE = this.useAmbientInGrayScale;
+                }
+
+                if (this.opacityTexture && StandardMaterial.OpacityTextureEnabled) {
+                    if (!this.opacityTexture.isReady()) {
+                        return false;
+                    }
+                    
+                    needUVs = true;
+                    this._defines.OPACITY = true;
+
+                    if (this.opacityTexture.getAlphaFromRGB) {
+                        this._defines.OPACITYRGB = true;
+                    }
+                }
+
+                if (this.reflectionTexture && StandardMaterial.ReflectionTextureEnabled) {
+                    if (!this.reflectionTexture.isReady()) {
+                        return false;
+                    }
+                    
+                    this._defines.REFLECTION = true;
+
+                    if (this.reflectionTexture.coordinatesMode === Texture.INVCUBIC_MODE) {
+                        this._defines.INVERTCUBICMAP = true;
+                    }
+
+                    this._defines.REFLECTIONMAP_3D = this.reflectionTexture.isCube;
+
+                    switch (this.reflectionTexture.coordinatesMode) {
+                        case Texture.CUBIC_MODE:
+                        case Texture.INVCUBIC_MODE:
+                            this._defines.REFLECTIONMAP_CUBIC = true;
+                            break;
+                        case Texture.EXPLICIT_MODE:
+                            this._defines.REFLECTIONMAP_EXPLICIT = true;
+                            break;
+                        case Texture.PLANAR_MODE:
+                            this._defines.REFLECTIONMAP_PLANAR = true;
+                            break;
+                        case Texture.PROJECTION_MODE:
+                            this._defines.REFLECTIONMAP_PROJECTION = true;
+                            break;
+                        case Texture.SKYBOX_MODE:
+                            this._defines.REFLECTIONMAP_SKYBOX = true;
+                            break;
+                        case Texture.SPHERICAL_MODE:
+                            this._defines.REFLECTIONMAP_SPHERICAL = true;
+                            break;
+                        case Texture.EQUIRECTANGULAR_MODE:
+                            this._defines.REFLECTIONMAP_EQUIRECTANGULAR = true;
+                            break;
+                        case Texture.FIXED_EQUIRECTANGULAR_MODE:
+                            this._defines.REFLECTIONMAP_EQUIRECTANGULAR_FIXED = true;
+                            break;
+                        case Texture.FIXED_EQUIRECTANGULAR_MIRRORED_MODE:
+                            this._defines.REFLECTIONMAP_MIRROREDEQUIRECTANGULAR_FIXED = true;
+                            break;                                
+                    }
+
+                    if (this.reflectionTexture instanceof HDRCubeTexture && (<HDRCubeTexture>this.reflectionTexture)) {
+                        this._defines.USESPHERICALFROMREFLECTIONMAP = true;
+
+                        if ((<HDRCubeTexture>this.reflectionTexture).isPMREM) {
+                            this._defines.USEPMREMREFLECTION = true;
+                        }
+                    }
+                }
+
+                if (this.lightmapTexture && StandardMaterial.LightmapTextureEnabled) {
+                    if (!this.lightmapTexture.isReady()) {
+                        return false;
+                    }
+
+                    needUVs = true;
+                    this._defines.LIGHTMAP = true;
+                    this._defines.USELIGHTMAPASSHADOWMAP = this.useLightmapAsShadowmap;
+                }
+
+                if (this.emissiveTexture && StandardMaterial.EmissiveTextureEnabled) {
+                    if (!this.emissiveTexture.isReady()) {
+                        return false;
+                    }
+
+                    needUVs = true;
+                    this._defines.EMISSIVE = true;
+                }
+
+                if (StandardMaterial.SpecularTextureEnabled) {
+                    if (this.metallicTexture) {
+                        if (!this.metallicTexture.isReady()) {
+                            return false;
+                        }
+
+                        needUVs = true;
+                        this._defines.METALLICWORKFLOW = true;
+                        this._defines.METALLICMAP = true;
+                        this._defines.ROUGHNESSSTOREINMETALMAPALPHA = this.useRoughnessFromMetallicTextureAlpha;
+                        this._defines.ROUGHNESSSTOREINMETALMAPGREEN = !this.useRoughnessFromMetallicTextureAlpha && this.useRoughnessFromMetallicTextureGreen;                            
+                        this._defines.METALLNESSSTOREINMETALMAPBLUE = this.useMetallnessFromMetallicTextureBlue;                            
+                        this._defines.AOSTOREINMETALMAPRED = this.useAmbientOcclusionFromMetallicTextureRed;
+                    }
+                    else if (this.reflectivityTexture) {
+                        if (!this.reflectivityTexture.isReady()) {
+                            return false;
+                        }
+
+                        needUVs = true;
+                        this._defines.REFLECTIVITY = true;
+                        this._defines.MICROSURFACEFROMREFLECTIVITYMAP = this.useMicroSurfaceFromReflectivityMapAlpha;
+                        this._defines.MICROSURFACEAUTOMATIC = this.useAutoMicroSurfaceFromReflectivityMap;
+                    }
+
+                    if (this.microSurfaceTexture) {
+                        if (!this.microSurfaceTexture.isReady()) {
+                            return false;
+                        }
+
+                        needUVs = true;
+                        this._defines.MICROSURFACEMAP = true;
+                    }
+                }
+
+                if (scene.getEngine().getCaps().standardDerivatives && this.bumpTexture && StandardMaterial.BumpTextureEnabled && !this.disableBumpMap) {
+                    if (!this.bumpTexture.isReady()) {
+                        return false;
+                    }
+                    
+                    needUVs = true;
+                    this._defines.BUMP = true;
+
+                    if (this.useParallax && this.albedoTexture && StandardMaterial.DiffuseTextureEnabled) {
+                        this._defines.PARALLAX = true;
+                        if (this.useParallaxOcclusion) {
+                            this._defines.PARALLAXOCCLUSION = true;
+                        }
+                    }
+
+                    if (this.invertNormalMapX) {
+                        this._defines.INVERTNORMALMAPX = true;
+                    }
+
+                    if (this.invertNormalMapY) {
+                        this._defines.INVERTNORMALMAPY = true;
+                    }
+
+                    if (scene._mirroredCameraPosition) {
+                        this._defines.INVERTNORMALMAPX = !this._defines.INVERTNORMALMAPX;
+                        this._defines.INVERTNORMALMAPY = !this._defines.INVERTNORMALMAPY;
+                    }                        
+                }
+
+                if (this.refractionTexture && StandardMaterial.RefractionTextureEnabled) {
+                    if (!this.refractionTexture.isReady()) {
+                        return false;
+                    }
+                    
+                    needUVs = true;
+                    this._defines.REFRACTION = true;
+                    this._defines.REFRACTIONMAP_3D = this.refractionTexture.isCube;
+
+                    if (this.linkRefractionWithTransparency) {
+                        this._defines.LINKREFRACTIONTOTRANSPARENCY = true;
+                    }
+                    if (this.refractionTexture instanceof HDRCubeTexture) {
+                        this._defines.REFRACTIONMAPINLINEARSPACE = true;
+
+                        if ((<HDRCubeTexture>this.refractionTexture).isPMREM) {
+                            this._defines.USEPMREMREFRACTION = true;
+                        }
+                    }
+                }
+            
+                if (this.cameraColorGradingTexture && StandardMaterial.ColorGradingTextureEnabled) {
+                    if (!this.cameraColorGradingTexture.isReady()) {
+                        return false;
+                    }
+                    
+                    this._defines.CAMERACOLORGRADING = true;
+                }
+
+                if (!this.backFaceCulling && this.twoSidedLighting) {
+                    this._defines.TWOSIDEDLIGHTING = true;
+                }
+            }
+
+            // Effect
+            if (scene.clipPlane) {
+                this._defines.CLIPPLANE = true;
+            }
+
+            if (engine.getAlphaTesting()) {
+                this._defines.ALPHATEST = true;
+            }
+
+            if (this._shouldUseAlphaFromAlbedoTexture()) {
+                this._defines.ALPHAFROMALBEDO = true;
+            }
+
+            if (this.useEmissiveAsIllumination) {
+                this._defines.EMISSIVEASILLUMINATION = true;
+            }
+
+            if (this.linkEmissiveWithAlbedo) {
+                this._defines.LINKEMISSIVEWITHALBEDO = true;
+            }
+
+            if (this.useLogarithmicDepth) {
+                this._defines.LOGARITHMICDEPTH = true;
+            }
+
+            if (this.cameraContrast != 1) {
+                this._defines.CAMERACONTRAST = true;
+            }
+
+            if (this.cameraExposure != 1) {
+                this._defines.CAMERATONEMAP = true;
+            }
+            
+            if (this.cameraColorCurves) {
+                this._defines.CAMERACOLORCURVES = true;
+            }
+
+            if (this.overloadedShadeIntensity != 1 ||
+                this.overloadedShadowIntensity != 1) {
+                this._defines.OVERLOADEDSHADOWVALUES = true;
+            }
+
+            if (this.overloadedMicroSurfaceIntensity > 0 ||
+                this.overloadedEmissiveIntensity > 0 ||
+                this.overloadedReflectivityIntensity > 0 ||
+                this.overloadedAlbedoIntensity > 0 ||
+                this.overloadedAmbientIntensity > 0 ||
+                this.overloadedReflectionIntensity > 0) {
+                this._defines.OVERLOADEDVALUES = true;
+            }
+
+            // Point size
+            if (this.pointsCloud || scene.forcePointsCloud) {
+                this._defines.POINTSIZE = true;
+            }
+
+            // Fog
+            if (scene.fogEnabled && mesh && mesh.applyFog && scene.fogMode !== Scene.FOGMODE_NONE && this.fogEnabled) {
+                this._defines.FOG = true;
+            }
+
+            if (StandardMaterial.FresnelEnabled) {
+                // Fresnel
+                if (this.opacityFresnelParameters && this.opacityFresnelParameters.isEnabled ||
+                    this.emissiveFresnelParameters && this.emissiveFresnelParameters.isEnabled) {
+
+                    if (this.opacityFresnelParameters && this.opacityFresnelParameters.isEnabled) {
+                        this._defines.OPACITYFRESNEL = true;
+                    }
+
+                    if (this.emissiveFresnelParameters && this.emissiveFresnelParameters.isEnabled) {
+                        this._defines.EMISSIVEFRESNEL = true;
+                    }
+
+                    this._defines.FRESNEL = true;
+                }
+            }
+
+            if (this._defines.SPECULARTERM && this.useSpecularOverAlpha) {
+                this._defines.SPECULAROVERALPHA = true;
+            }
+
+            if (this.usePhysicalLightFalloff) {
+                this._defines.USEPHYSICALLIGHTFALLOFF = true;
+            }
+
+            if (this.useRadianceOverAlpha) {
+                this._defines.RADIANCEOVERALPHA = true;
+            }
+
+            if ((this.metallic !== undefined && this.metallic !== null) || (this.roughness !== undefined && this.roughness !== null)) {
+                this._defines.METALLICWORKFLOW = true;
+            }
+
+            // Attribs
+            if (mesh) {
+                if (!mesh.isVerticesDataPresent(VertexBuffer.NormalKind)) {
+                    mesh.createNormals(true);
+                    Tools.Warn("PBRMaterial: Normals have been created for the mesh: " + mesh.name);
+                }
+
+                if (mesh.isVerticesDataPresent(VertexBuffer.NormalKind)) {
+                    this._defines.NORMAL = true;
+                    if (mesh.isVerticesDataPresent(VertexBuffer.TangentKind)) {
+                        this._defines.TANGENT = true;
+                    }
+                }
+                if (needUVs) {
+                    if (mesh.isVerticesDataPresent(VertexBuffer.UVKind)) {
+                        this._defines.UV1 = true;
+                    }
+                    if (mesh.isVerticesDataPresent(VertexBuffer.UV2Kind)) {
+                        this._defines.UV2 = true;
+                    }
+                }
+                if (mesh.useVertexColors && mesh.isVerticesDataPresent(VertexBuffer.ColorKind)) {
+                    this._defines.VERTEXCOLOR = true;
+
+                    if (mesh.hasVertexAlpha) {
+                        this._defines.VERTEXALPHA = true;
+                    }
+                }
+                if (mesh.useBones && mesh.computeBonesUsingShaders) {
+                    this._defines.NUM_BONE_INFLUENCERS = mesh.numBoneInfluencers;
+                    this._defines.BonesPerMesh = (mesh.skeleton.bones.length + 1);
+                }
+
+                // Instances
+                if (useInstances) {
+                    this._defines.INSTANCES = true;
+                }
+
+               if ((<any>mesh).morphTargetManager) {
+                    var manager = (<Mesh>mesh).morphTargetManager;
+                    this._defines.MORPHTARGETS_NORMAL = manager.supportsNormals && this._defines.NORMAL;
+                    this._defines.MORPHTARGETS = (manager.numInfluencers > 0);
+                    this._defines.NUM_MORPH_INFLUENCERS = manager.numInfluencers;
+                }
+            }
+
+            // Get correct effect
+            if (!this._defines.isEqual(this._cachedDefines)) {
+                this._defines.cloneTo(this._cachedDefines);
+
+                scene.resetCachedMaterial();
+
+                // Fallbacks
+                var fallbacks = new EffectFallbacks();
+                if (this._defines.REFLECTION) {
+                    fallbacks.addFallback(0, "REFLECTION");
+                }
+
+                if (this._defines.REFRACTION) {
+                    fallbacks.addFallback(0, "REFRACTION");
+                }
+
+                if (this._defines.REFLECTIVITY) {
+                    fallbacks.addFallback(0, "REFLECTIVITY");
+                }
+
+                if (this._defines.BUMP) {
+                    fallbacks.addFallback(0, "BUMP");
+                }
+
+                if (this._defines.PARALLAX) {
+                    fallbacks.addFallback(1, "PARALLAX");
+                }
+
+                if (this._defines.PARALLAXOCCLUSION) {
+                    fallbacks.addFallback(0, "PARALLAXOCCLUSION");
+                }
+
+                if (this._defines.SPECULAROVERALPHA) {
+                    fallbacks.addFallback(0, "SPECULAROVERALPHA");
+                }
+
+                if (this._defines.FOG) {
+                    fallbacks.addFallback(1, "FOG");
+                }
+
+                if (this._defines.POINTSIZE) {
+                    fallbacks.addFallback(0, "POINTSIZE");
+                }
+
+                if (this._defines.LOGARITHMICDEPTH) {
+                    fallbacks.addFallback(0, "LOGARITHMICDEPTH");
+                }
+
+                MaterialHelper.HandleFallbacksForShadows(this._defines, fallbacks, this.maxSimultaneousLights);
+
+                if (this._defines.SPECULARTERM) {
+                    fallbacks.addFallback(0, "SPECULARTERM");
+                }
+
+                if (this._defines.OPACITYFRESNEL) {
+                    fallbacks.addFallback(1, "OPACITYFRESNEL");
+                }
+
+                if (this._defines.EMISSIVEFRESNEL) {
+                    fallbacks.addFallback(2, "EMISSIVEFRESNEL");
+                }
+
+                if (this._defines.FRESNEL) {
+                    fallbacks.addFallback(3, "FRESNEL");
+                }
+
+                if (this._defines.NUM_BONE_INFLUENCERS > 0) {
+                    fallbacks.addCPUSkinningFallback(0, mesh);
+                }
+
+                //Attributes
+                var attribs = [VertexBuffer.PositionKind];
+
+                if (this._defines.NORMAL) {
+                    attribs.push(VertexBuffer.NormalKind);
+                }
+
+                if (this._defines.TANGENT) {
+                    attribs.push(VertexBuffer.TangentKind);
+                }
+
+                if (this._defines.UV1) {
+                    attribs.push(VertexBuffer.UVKind);
+                }
+
+                if (this._defines.UV2) {
+                    attribs.push(VertexBuffer.UV2Kind);
+                }
+
+                if (this._defines.VERTEXCOLOR) {
+                    attribs.push(VertexBuffer.ColorKind);
+                }
+
+                MaterialHelper.PrepareAttributesForBones(attribs, mesh, this._defines, fallbacks);
+                MaterialHelper.PrepareAttributesForInstances(attribs, this._defines);
+                MaterialHelper.PrepareAttributesForMorphTargets(attribs, mesh, this._defines);
+
+                // Legacy browser patch
+                var join = this._defines.toString();
+                
+                var uniforms = ["world", "view", "viewProjection", "vEyePosition", "vLightsType", "vAmbientColor", "vAlbedoColor", "vReflectivityColor", "vEmissiveColor", "vReflectionColor",
+                        "vFogInfos", "vFogColor", "pointSize",
+                        "vAlbedoInfos", "vAmbientInfos", "vOpacityInfos", "vReflectionInfos", "vEmissiveInfos", "vReflectivityInfos", "vMicroSurfaceSamplerInfos", "vBumpInfos", "vLightmapInfos", "vRefractionInfos",
+                        "mBones",
+                        "vClipPlane", "albedoMatrix", "ambientMatrix", "opacityMatrix", "reflectionMatrix", "emissiveMatrix", "reflectivityMatrix", "microSurfaceSamplerMatrix", "bumpMatrix", "lightmapMatrix", "refractionMatrix",
+                        "depthValues",
+                        "opacityParts", "emissiveLeftColor", "emissiveRightColor",
+                        "vLightingIntensity", "vOverloadedShadowIntensity", "vOverloadedIntensity", "vOverloadedAlbedo", "vOverloadedReflection", "vOverloadedReflectivity", "vOverloadedEmissive", "vOverloadedMicroSurface",
+                        "logarithmicDepthConstant",
+                        "vSphericalX", "vSphericalY", "vSphericalZ",
+                        "vSphericalXX", "vSphericalYY", "vSphericalZZ",
+                        "vSphericalXY", "vSphericalYZ", "vSphericalZX",
+                        "vMicrosurfaceTextureLods",
+                        "vCameraInfos"
+                ];
+
+                var samplers = ["albedoSampler", "ambientSampler", "opacitySampler", "reflectionCubeSampler", "reflection2DSampler", "emissiveSampler", "reflectivitySampler", "microSurfaceSampler", "bumpSampler", "lightmapSampler", "refractionCubeSampler", "refraction2DSampler"];
+                var uniformBuffers = ["Material", "Scene"];
+
+                if (this._defines.CAMERACOLORCURVES) {
+                    ColorCurves.PrepareUniforms(uniforms);
+                }
+                if (this._defines.CAMERACOLORGRADING) {
+                    ColorGradingTexture.PrepareUniformsAndSamplers(uniforms, samplers);
+é                }
+                MaterialHelper.PrepareUniformsAndSamplersList(<EffectCreationOptions>{
+                    uniformsNames: uniforms, 
+                    uniformBuffersNames: uniformBuffers,
+                    samplers: samplers, 
+                    defines: this._defines, 
+                    maxSimultaneousLights: this.maxSimultaneousLights
+                });
+
+                var onCompiled = function(effect) {
+                    if (this.onCompiled) {
+                        this.onCompiled(effect);
+                    }
+
+                    this.bindSceneUniformBuffer(effect, scene.getSceneUniformBuffer());
+                }.bind(this);
+                
+                this._effect = scene.getEngine().createEffect("pbr", <EffectCreationOptions>{
+                    attributes: attribs,
+                    uniformsNames: uniforms,
+                    uniformBuffersNames: uniformBuffers,
+                    samplers: samplers,
+                    defines: join,
+                    fallbacks: fallbacks,
+                    onCompiled: onCompiled,
+                    onError: this.onError,
+                    indexParameters: { maxSimultaneousLights: this.maxSimultaneousLights, maxSimultaneousMorphTargets: this._defines.NUM_MORPH_INFLUENCERS }
+                }, engine);
+                
+                this.buildUniformLayout();
+            }
+            if (!this._effect.isReady()) {
+                return false;
+            }
+
+            this._renderId = scene.getRenderId();
+            this._wasPreviouslyReady = true;
+
+            return true;
+        }
+
+        public buildUniformLayout(): void {
+            // Order is important !
+            this._uniformBuffer.addUniform("vAlbedoInfos", 2);
+            this._uniformBuffer.addUniform("vAmbientInfos", 3);
+            this._uniformBuffer.addUniform("vOpacityInfos", 2);
+            this._uniformBuffer.addUniform("vEmissiveInfos", 2);
+            this._uniformBuffer.addUniform("vLightmapInfos", 2);
+            this._uniformBuffer.addUniform("vReflectivityInfos", 3);
+            this._uniformBuffer.addUniform("vMicroSurfaceSamplerInfos", 2);
+            this._uniformBuffer.addUniform("vRefractionInfos", 4);
+            this._uniformBuffer.addUniform("vReflectionInfos", 2);
+            this._uniformBuffer.addUniform("vBumpInfos", 3);
+            this._uniformBuffer.addUniform("albedoMatrix", 16);
+            this._uniformBuffer.addUniform("ambientMatrix", 16);
+            this._uniformBuffer.addUniform("opacityMatrix", 16);
+            this._uniformBuffer.addUniform("emissiveMatrix", 16);
+            this._uniformBuffer.addUniform("lightmapMatrix", 16);
+            this._uniformBuffer.addUniform("reflectivityMatrix", 16);
+            this._uniformBuffer.addUniform("microSurfaceSamplerMatrix", 16);
+            this._uniformBuffer.addUniform("bumpMatrix", 16);
+            this._uniformBuffer.addUniform("refractionMatrix", 16);
+            this._uniformBuffer.addUniform("reflectionMatrix", 16);
+
+            this._uniformBuffer.addUniform("vReflectionColor", 3);
+            this._uniformBuffer.addUniform("vAlbedoColor", 4);
+            this._uniformBuffer.addUniform("vLightingIntensity", 4);
+
+            this._uniformBuffer.addUniform("vMicrosurfaceTextureLods", 2);
+            this._uniformBuffer.addUniform("vReflectivityColor", 4);
+            this._uniformBuffer.addUniform("vEmissiveColor", 3);
+            this._uniformBuffer.addUniform("opacityParts", 4);
+            this._uniformBuffer.addUniform("emissiveLeftColor", 4);
+            this._uniformBuffer.addUniform("emissiveRightColor", 4);
+
+            this._uniformBuffer.addUniform("vOverloadedIntensity", 4);
+            this._uniformBuffer.addUniform("vOverloadedAmbient", 3);
+            this._uniformBuffer.addUniform("vOverloadedAlbedo", 3);
+            this._uniformBuffer.addUniform("vOverloadedReflectivity", 3);
+            this._uniformBuffer.addUniform("vOverloadedEmissive", 3);
+            this._uniformBuffer.addUniform("vOverloadedReflection", 3);
+            this._uniformBuffer.addUniform("vOverloadedMicroSurface", 3);
+            this._uniformBuffer.addUniform("vOverloadedShadowIntensity", 4);
+
+            this._uniformBuffer.addUniform("pointSize", 1);
+            this._uniformBuffer.create();
+        }
+
+
+        public unbind(): void {
+            if (this.reflectionTexture && this.reflectionTexture.isRenderTarget) {
+                this._uniformBuffer.setTexture("reflection2DSampler", null);
+            }
+
+            if (this.refractionTexture && this.refractionTexture.isRenderTarget) {
+                this._uniformBuffer.setTexture("refraction2DSampler", null);
+            }
+
+            super.unbind();
+        }
+
+        public bindOnlyWorldMatrix(world: Matrix): void {
+            this._effect.setMatrix("world", world);
+        }
+
+        private _myScene: BABYLON.Scene = null;
+        private _myShadowGenerator: BABYLON.ShadowGenerator = null;
+
+        public bind(world: Matrix, mesh?: Mesh): void {
+            this._myScene = this.getScene();
+            var effect = this._effect;
+            // Matrices        
+            this.bindOnlyWorldMatrix(world);
+
+            // Bones
+            MaterialHelper.BindBonesParameters(mesh, this._effect);
+
+            if (this._myScene.getCachedMaterial() !== (<BABYLON.Material>this)) {
+                this._uniformBuffer.bindToEffect(effect, "Material");
+
+                this.bindViewProjection(effect);
+
+                if (!this._uniformBuffer.useUbo || !this.isFrozen || !this._uniformBuffer.isSync) {
+
+                    // Fresnel
+                    if (StandardMaterial.FresnelEnabled) {
+                        if (this.opacityFresnelParameters && this.opacityFresnelParameters.isEnabled) {
+                            this._uniformBuffer.updateColor4("opacityParts", new Color3(this.opacityFresnelParameters.leftColor.toLuminance(), this.opacityFresnelParameters.rightColor.toLuminance(), this.opacityFresnelParameters.bias), this.opacityFresnelParameters.power);
+                        }
+
+                        if (this.emissiveFresnelParameters && this.emissiveFresnelParameters.isEnabled) {
+                            this._uniformBuffer.updateColor4("emissiveLeftColor", this.emissiveFresnelParameters.leftColor, this.emissiveFresnelParameters.power);
+                            this._uniformBuffer.updateColor4("emissiveRightColor", this.emissiveFresnelParameters.rightColor, this.emissiveFresnelParameters.bias);
+                        }
+                    }
+
+                    // Texture uniforms      
+                    if (this._myScene.texturesEnabled) {
+                        if (this.albedoTexture && StandardMaterial.DiffuseTextureEnabled) {
+                            this._uniformBuffer.updateFloat2("vAlbedoInfos", this.albedoTexture.coordinatesIndex, this.albedoTexture.level);
+                            this._uniformBuffer.updateMatrix("albedoMatrix", this.albedoTexture.getTextureMatrix());
+                        }
+
+                        if (this.ambientTexture && StandardMaterial.AmbientTextureEnabled) {
+                            this._uniformBuffer.updateFloat3("vAmbientInfos", this.ambientTexture.coordinatesIndex, this.ambientTexture.level, this.ambientTextureStrength);
+                            this._uniformBuffer.updateMatrix("ambientMatrix", this.ambientTexture.getTextureMatrix());
+                        }
+
+                        if (this.opacityTexture && StandardMaterial.OpacityTextureEnabled) {
+                            this._uniformBuffer.updateFloat2("vOpacityInfos", this.opacityTexture.coordinatesIndex, this.opacityTexture.level);
+                            this._uniformBuffer.updateMatrix("opacityMatrix", this.opacityTexture.getTextureMatrix());
+                        }
+
+                        if (this.reflectionTexture && StandardMaterial.ReflectionTextureEnabled) {
+                            this._microsurfaceTextureLods.x = Math.round(Math.log(this.reflectionTexture.getSize().width) * Math.LOG2E);
+                            this._uniformBuffer.updateMatrix("reflectionMatrix", this.reflectionTexture.getReflectionTextureMatrix());
+                            this._uniformBuffer.updateFloat2("vReflectionInfos", this.reflectionTexture.level, 0);
+
+                            if (this._defines.USESPHERICALFROMREFLECTIONMAP) {
+                                this._effect.setFloat3("vSphericalX", (<HDRCubeTexture>this.reflectionTexture).sphericalPolynomial.x.x,
+                                    (<HDRCubeTexture>this.reflectionTexture).sphericalPolynomial.x.y,
+                                    (<HDRCubeTexture>this.reflectionTexture).sphericalPolynomial.x.z);
+                                this._effect.setFloat3("vSphericalY", (<HDRCubeTexture>this.reflectionTexture).sphericalPolynomial.y.x,
+                                    (<HDRCubeTexture>this.reflectionTexture).sphericalPolynomial.y.y,
+                                    (<HDRCubeTexture>this.reflectionTexture).sphericalPolynomial.y.z);
+                                this._effect.setFloat3("vSphericalZ", (<HDRCubeTexture>this.reflectionTexture).sphericalPolynomial.z.x,
+                                    (<HDRCubeTexture>this.reflectionTexture).sphericalPolynomial.z.y,
+                                    (<HDRCubeTexture>this.reflectionTexture).sphericalPolynomial.z.z);
+                                this._effect.setFloat3("vSphericalXX", (<HDRCubeTexture>this.reflectionTexture).sphericalPolynomial.xx.x,
+                                    (<HDRCubeTexture>this.reflectionTexture).sphericalPolynomial.xx.y,
+                                    (<HDRCubeTexture>this.reflectionTexture).sphericalPolynomial.xx.z);
+                                this._effect.setFloat3("vSphericalYY", (<HDRCubeTexture>this.reflectionTexture).sphericalPolynomial.yy.x,
+                                    (<HDRCubeTexture>this.reflectionTexture).sphericalPolynomial.yy.y,
+                                    (<HDRCubeTexture>this.reflectionTexture).sphericalPolynomial.yy.z);
+                                this._effect.setFloat3("vSphericalZZ", (<HDRCubeTexture>this.reflectionTexture).sphericalPolynomial.zz.x,
+                                    (<HDRCubeTexture>this.reflectionTexture).sphericalPolynomial.zz.y,
+                                    (<HDRCubeTexture>this.reflectionTexture).sphericalPolynomial.zz.z);
+                                this._effect.setFloat3("vSphericalXY", (<HDRCubeTexture>this.reflectionTexture).sphericalPolynomial.xy.x,
+                                    (<HDRCubeTexture>this.reflectionTexture).sphericalPolynomial.xy.y,
+                                    (<HDRCubeTexture>this.reflectionTexture).sphericalPolynomial.xy.z);
+                                this._effect.setFloat3("vSphericalYZ", (<HDRCubeTexture>this.reflectionTexture).sphericalPolynomial.yz.x,
+                                    (<HDRCubeTexture>this.reflectionTexture).sphericalPolynomial.yz.y,
+                                    (<HDRCubeTexture>this.reflectionTexture).sphericalPolynomial.yz.z);
+                                this._effect.setFloat3("vSphericalZX", (<HDRCubeTexture>this.reflectionTexture).sphericalPolynomial.zx.x,
+                                    (<HDRCubeTexture>this.reflectionTexture).sphericalPolynomial.zx.y,
+                                    (<HDRCubeTexture>this.reflectionTexture).sphericalPolynomial.zx.z);
+                            }
+                        }
+
+                        if (this.emissiveTexture && StandardMaterial.EmissiveTextureEnabled) {
+                            this._uniformBuffer.updateFloat2("vEmissiveInfos", this.emissiveTexture.coordinatesIndex, this.emissiveTexture.level);
+                            this._uniformBuffer.updateMatrix("emissiveMatrix", this.emissiveTexture.getTextureMatrix());
+                        }
+
+                        if (this.lightmapTexture && StandardMaterial.LightmapTextureEnabled) {
+                            this._uniformBuffer.updateFloat2("vLightmapInfos", this.lightmapTexture.coordinatesIndex, this.lightmapTexture.level);
+                            this._uniformBuffer.updateMatrix("lightmapMatrix", this.lightmapTexture.getTextureMatrix());
+                        }
+
+                        if (StandardMaterial.SpecularTextureEnabled) {
+                            if (this.metallicTexture) {
+                                this._uniformBuffer.updateFloat3("vReflectivityInfos", this.metallicTexture.coordinatesIndex, this.metallicTexture.level, this.ambientTextureStrength);
+                                this._uniformBuffer.updateMatrix("reflectivityMatrix", this.metallicTexture.getTextureMatrix());
+                            }
+                            else if (this.reflectivityTexture) {
+                                this._uniformBuffer.updateFloat3("vReflectivityInfos", this.reflectivityTexture.coordinatesIndex, this.reflectivityTexture.level, 1.0);
+                                this._uniformBuffer.updateMatrix("reflectivityMatrix", this.reflectivityTexture.getTextureMatrix());
+                            }
+
+                            if (this.microSurfaceTexture) {
+                                this._uniformBuffer.updateFloat2("vMicroSurfaceSamplerInfos", this.microSurfaceTexture.coordinatesIndex, this.microSurfaceTexture.level);
+                                this._uniformBuffer.updateMatrix("microSurfaceSamplerMatrix", this.microSurfaceTexture.getTextureMatrix());
+                            }
+                        }
+
+                        if (this.bumpTexture && this._myScene.getEngine().getCaps().standardDerivatives && StandardMaterial.BumpTextureEnabled && !this.disableBumpMap) {
+                            this._uniformBuffer.updateFloat3("vBumpInfos", this.bumpTexture.coordinatesIndex, 1.0 / this.bumpTexture.level, this.parallaxScaleBias);
+                            this._uniformBuffer.updateMatrix("bumpMatrix", this.bumpTexture.getTextureMatrix());
+                        }
+
+                        if (this.refractionTexture && StandardMaterial.RefractionTextureEnabled) {
+                            this._microsurfaceTextureLods.y = Math.round(Math.log(this.refractionTexture.getSize().width) * Math.LOG2E);
+
+                            var depth = 1.0;
+                            if (!this.refractionTexture.isCube) {
+                                this._uniformBuffer.updateMatrix("refractionMatrix", this.refractionTexture.getReflectionTextureMatrix());
+
+                                if ((<any>this.refractionTexture).depth) {
+                                    depth = (<any>this.refractionTexture).depth;
+                                }
+                            }
+                            this._uniformBuffer.updateFloat4("vRefractionInfos", this.refractionTexture.level, this.indexOfRefraction, depth, this.invertRefractionY ? -1 : 1);
+                        }
+
+                        if ((this.reflectionTexture || this.refractionTexture)) {
+                            this._uniformBuffer.updateFloat2("vMicrosurfaceTextureLods", this._microsurfaceTextureLods.x, this._microsurfaceTextureLods.y);
+                        }
+                    }
+
+                    // Point size
+                    if (this.pointsCloud) {
+                        this._uniformBuffer.updateFloat("pointSize", this.pointSize);
+                    }
+
+                    // Colors
+                    if (this._defines.METALLICWORKFLOW) {
+                        PBRMaterial._scaledReflectivity.r = (this.metallic === undefined || this.metallic === null) ? 1 : this.metallic;
+                        PBRMaterial._scaledReflectivity.g = (this.roughness === undefined || this.roughness === null) ? 1 : this.roughness;
+                        this._uniformBuffer.updateColor4("vReflectivityColor", PBRMaterial._scaledReflectivity, 0);
+                    }
+                    else {
+                        // GAMMA CORRECTION.
+                        this.convertColorToLinearSpaceToRef(this.reflectivityColor, PBRMaterial._scaledReflectivity);
+                        this._uniformBuffer.updateColor4("vReflectivityColor", PBRMaterial._scaledReflectivity, this.microSurface);
+                    }
+
+                    // GAMMA CORRECTION.
+                    this.convertColorToLinearSpaceToRef(this.emissiveColor, PBRMaterial._scaledEmissive);
+                    this._uniformBuffer.updateColor3("vEmissiveColor", PBRMaterial._scaledEmissive);
+
+                    // GAMMA CORRECTION.
+                    this.convertColorToLinearSpaceToRef(this.reflectionColor, PBRMaterial._scaledReflection);
+                    this._uniformBuffer.updateColor3("vReflectionColor", PBRMaterial._scaledReflection);
+
+                    // GAMMA CORRECTION.
+                    this.convertColorToLinearSpaceToRef(this.albedoColor, PBRMaterial._scaledAlbedo);
+                    this._uniformBuffer.updateColor4("vAlbedoColor", PBRMaterial._scaledAlbedo, this.alpha * mesh.visibility);
+
+
+                    // Misc
+                    this._lightingInfos.x = this.directIntensity;
+                    this._lightingInfos.y = this.emissiveIntensity;
+                    this._lightingInfos.z = this.environmentIntensity;
+                    this._lightingInfos.w = this.specularIntensity;
+
+                    this._uniformBuffer.updateVector4("vLightingIntensity", this._lightingInfos);
+
+                    // Overloaded params
+
+                    this._overloadedShadowInfos.x = this.overloadedShadowIntensity;
+                    this._overloadedShadowInfos.y = this.overloadedShadeIntensity;
+                    this._uniformBuffer.updateVector4("vOverloadedShadowIntensity", this._overloadedShadowInfos);
+
+                    this._overloadedIntensity.x = this.overloadedAmbientIntensity;
+                    this._overloadedIntensity.y = this.overloadedAlbedoIntensity;
+                    this._overloadedIntensity.z = this.overloadedReflectivityIntensity;
+                    this._overloadedIntensity.w = this.overloadedEmissiveIntensity;
+                    this._uniformBuffer.updateVector4("vOverloadedIntensity", this._overloadedIntensity);
+
+                    this._uniformBuffer.updateColor3("vOverloadedAmbient", this.overloadedAmbient);
+                    this.convertColorToLinearSpaceToRef(this.overloadedAlbedo, this._tempColor);
+                    this._uniformBuffer.updateColor3("vOverloadedAlbedo", this._tempColor);
+                    this.convertColorToLinearSpaceToRef(this.overloadedReflectivity, this._tempColor);
+                    this._uniformBuffer.updateColor3("vOverloadedReflectivity", this._tempColor);
+                    this.convertColorToLinearSpaceToRef(this.overloadedEmissive, this._tempColor);
+                    this._uniformBuffer.updateColor3("vOverloadedEmissive", this._tempColor);
+                    this.convertColorToLinearSpaceToRef(this.overloadedReflection, this._tempColor);
+                    this._uniformBuffer.updateColor3("vOverloadedReflection", this._tempColor);
+
+                    this._overloadedMicroSurface.x = this.overloadedMicroSurface;
+                    this._overloadedMicroSurface.y = this.overloadedMicroSurfaceIntensity;
+                    this._overloadedMicroSurface.z = this.overloadedReflectionIntensity;
+                    this._uniformBuffer.updateVector3("vOverloadedMicroSurface", this._overloadedMicroSurface);
+
+                }
+
+                // Textures        
+                if (this._myScene.texturesEnabled) {
+                    if (this.albedoTexture && StandardMaterial.DiffuseTextureEnabled) {
+                        this._uniformBuffer.setTexture("albedoSampler", this.albedoTexture);
+                    }
+
+                    if (this.ambientTexture && StandardMaterial.AmbientTextureEnabled) {
+                        this._uniformBuffer.setTexture("ambientSampler", this.ambientTexture);
+                    }
+
+                    if (this.opacityTexture && StandardMaterial.OpacityTextureEnabled) {
+                        this._uniformBuffer.setTexture("opacitySampler", this.opacityTexture);
+                    }
+
+                    if (this.reflectionTexture && StandardMaterial.ReflectionTextureEnabled) {
+                        if (this.reflectionTexture.isCube) {
+                            this._uniformBuffer.setTexture("reflectionCubeSampler", this.reflectionTexture);
+                        } else {
+                            this._uniformBuffer.setTexture("reflection2DSampler", this.reflectionTexture);
+                        }
+                    }
+
+                    if (this.emissiveTexture && StandardMaterial.EmissiveTextureEnabled) {
+                        this._uniformBuffer.setTexture("emissiveSampler", this.emissiveTexture);
+                    }
+
+                    if (this.lightmapTexture && StandardMaterial.LightmapTextureEnabled) {
+                        this._uniformBuffer.setTexture("lightmapSampler", this.lightmapTexture);
+                    }
+
+                    if (StandardMaterial.SpecularTextureEnabled) {
+                        if (this.metallicTexture) {
+                            this._uniformBuffer.setTexture("reflectivitySampler", this.metallicTexture);
+                        }
+                        else if (this.reflectivityTexture) {
+                            this._uniformBuffer.setTexture("reflectivitySampler", this.reflectivityTexture);
+                        }
+
+                        if (this.microSurfaceTexture) {
+                            this._uniformBuffer.setTexture("microSurfaceSampler", this.microSurfaceTexture);
+                        }
+                    }
+
+                    if (this.bumpTexture && this._myScene.getEngine().getCaps().standardDerivatives && StandardMaterial.BumpTextureEnabled && !this.disableBumpMap) {
+                        this._uniformBuffer.setTexture("bumpSampler", this.bumpTexture);
+                    }
+
+                    if (this.refractionTexture && StandardMaterial.RefractionTextureEnabled) {
+                        if (this.refractionTexture.isCube) {
+                            this._uniformBuffer.setTexture("refractionCubeSampler", this.refractionTexture);
+                        } else {
+                            this._uniformBuffer.setTexture("refraction2DSampler", this.refractionTexture);
+                        }
+                    }
+
+                    if (this.cameraColorGradingTexture && StandardMaterial.ColorGradingTextureEnabled) {
+                        ColorGradingTexture.Bind(this.cameraColorGradingTexture, this._effect);
+                    }
+                }
+
+                // Clip plane
+                MaterialHelper.BindClipPlane(this._effect, this._myScene);
+
+                // Colors
+                this._myScene.ambientColor.multiplyToRef(this.ambientColor, this._globalAmbientColor);
+
+                effect.setVector3("vEyePosition", this._myScene._mirroredCameraPosition ? this._myScene._mirroredCameraPosition : this._myScene.activeCamera.position);
+                effect.setColor3("vAmbientColor", this._globalAmbientColor);
+            }
+
+            if (this._myScene.getCachedMaterial() !== this || !this.isFrozen) {
+
+                // Lights
+                if (this._myScene.lightsEnabled && !this.disableLighting) {
+                    PBRMaterial.BindLights(this._myScene, mesh, this._effect, this._defines, this.useScalarInLinearSpace, this.maxSimultaneousLights, this.usePhysicalLightFalloff);
+                }
+
+                // View
+                if (this._myScene.fogEnabled && mesh.applyFog && this._myScene.fogMode !== Scene.FOGMODE_NONE || this.reflectionTexture) {
+                    this.bindView(effect);
+                }
+
+                // Fog
+                MaterialHelper.BindFogParameters(this._myScene, mesh, this._effect);
+
+                // Morph targets
+                if (this._defines.NUM_MORPH_INFLUENCERS) {
+                    MaterialHelper.BindMorphTargetParameters(mesh, this._effect);                
+                }
+
+                this._cameraInfos.x = this.cameraExposure;
+                this._cameraInfos.y = this.cameraContrast;
+                effect.setVector4("vCameraInfos", this._cameraInfos);
+                
+                if (this.cameraColorCurves) {
+                    ColorCurves.Bind(this.cameraColorCurves, this._effect);
+                }
+
+                // Log. depth
+                MaterialHelper.BindLogDepth(this._defines, this._effect, this._myScene);
+            }
+
+            this._uniformBuffer.update();
+
+            this._afterBind(mesh);
+
+            this._myScene = null;
+        }
+
+        public getAnimatables(): IAnimatable[] {
+            var results = [];
+
+            if (this.albedoTexture && this.albedoTexture.animations && this.albedoTexture.animations.length > 0) {
+                results.push(this.albedoTexture);
+            }
+
+            if (this.ambientTexture && this.ambientTexture.animations && this.ambientTexture.animations.length > 0) {
+                results.push(this.ambientTexture);
+            }
+
+            if (this.opacityTexture && this.opacityTexture.animations && this.opacityTexture.animations.length > 0) {
+                results.push(this.opacityTexture);
+            }
+
+            if (this.reflectionTexture && this.reflectionTexture.animations && this.reflectionTexture.animations.length > 0) {
+                results.push(this.reflectionTexture);
+            }
+
+            if (this.emissiveTexture && this.emissiveTexture.animations && this.emissiveTexture.animations.length > 0) {
+                results.push(this.emissiveTexture);
+            }
+
+            if (this.metallicTexture && this.metallicTexture.animations && this.metallicTexture.animations.length > 0) {
+                results.push(this.metallicTexture);
+            }
+            else if (this.reflectivityTexture && this.reflectivityTexture.animations && this.reflectivityTexture.animations.length > 0) {
+                results.push(this.reflectivityTexture);
+            }
+
+            if (this.bumpTexture && this.bumpTexture.animations && this.bumpTexture.animations.length > 0) {
+                results.push(this.bumpTexture);
+            }
+
+            if (this.lightmapTexture && this.lightmapTexture.animations && this.lightmapTexture.animations.length > 0) {
+                results.push(this.lightmapTexture);
+            }
+
+            if (this.refractionTexture && this.refractionTexture.animations && this.refractionTexture.animations.length > 0) {
+                results.push(this.refractionTexture);
+            }
+            
+            if (this.cameraColorGradingTexture && this.cameraColorGradingTexture.animations && this.cameraColorGradingTexture.animations.length > 0) {
+                results.push(this.cameraColorGradingTexture);
+            }
+
+            return results;
+        }
+
+        public dispose(forceDisposeEffect?: boolean, forceDisposeTextures?: boolean): void {
+            if (forceDisposeTextures) {
+                if (this.albedoTexture) {
+                    this.albedoTexture.dispose();
+                }
+
+                if (this.ambientTexture) {
+                    this.ambientTexture.dispose();
+                }
+
+                if (this.opacityTexture) {
+                    this.opacityTexture.dispose();
+                }
+
+                if (this.reflectionTexture) {
+                    this.reflectionTexture.dispose();
+                }
+
+                if (this.emissiveTexture) {
+                    this.emissiveTexture.dispose();
+                }
+
+                if (this.metallicTexture) {
+                    this.metallicTexture.dispose();
+                }
+
+                if (this.reflectivityTexture) {
+                    this.reflectivityTexture.dispose();
+                }
+
+                if (this.bumpTexture) {
+                    this.bumpTexture.dispose();
+                }
+
+                if (this.lightmapTexture) {
+                    this.lightmapTexture.dispose();
+                }
+
+                if (this.refractionTexture) {
+                    this.refractionTexture.dispose();
+                }
+                
+                if (this.cameraColorGradingTexture) {
+                    this.cameraColorGradingTexture.dispose();
+                }
+            }
+
+            this._renderTargets.dispose();
+
+            super.dispose(forceDisposeEffect, forceDisposeTextures);
+        }
+
+        public clone(name: string): PBRMaterial {
+            return SerializationHelper.Clone(() => new PBRMaterial(name, this.getScene()), this);
+        }
+
+        public serialize(): any {
+            var serializationObject = SerializationHelper.Serialize(this);
+            serializationObject.customType = "BABYLON.PBRMaterial";
+            return serializationObject;
+        }
+
+        // Statics
+        public static Parse(source: any, scene: Scene, rootUrl: string): PBRMaterial {
+            return SerializationHelper.Parse(() => new PBRMaterial(source.name, scene), source, scene, rootUrl);
+        }
+    }
 }