import { NodeMaterialBlockConnectionPointTypes } from './nodeMaterialBlockConnectionPointTypes';
import { NodeMaterialBlockTargets } from './nodeMaterialBlockTargets';
import { Nullable } from '../../types';
import { InputBlock } from './Blocks/Input/inputBlock';

declare type NodeMaterialBlock = import("./nodeMaterialBlock").NodeMaterialBlock;

/**
 * Defines a connection point for a block
 */
export class NodeMaterialConnectionPoint {
    /** @hidden */
    public _ownerBlock: NodeMaterialBlock;
    /** @hidden */
    public _connectedPoint: Nullable<NodeMaterialConnectionPoint> = null;

    private _endpoints = new Array<NodeMaterialConnectionPoint>();
    private _associatedVariableName: string;

    /** @hidden */
    public _typeConnectionSource: Nullable<NodeMaterialConnectionPoint> = null;

    private _type = NodeMaterialBlockConnectionPointTypes.Float;

    /** @hidden */
    public _enforceAssociatedVariableName = false;

    /**
     * Gets or sets the additional types supported byt this connection point
     */
    public acceptedConnectionPointTypes = new Array<NodeMaterialBlockConnectionPointTypes>();

    /**
     * Gets or sets the associated variable name in the shader
     */
    public get associatedVariableName(): string {
        if (this._ownerBlock.isInput) {
            return (this._ownerBlock as InputBlock).associatedVariableName;
        }

        if (!this._enforceAssociatedVariableName && this._connectedPoint) {
            return this._connectedPoint.associatedVariableName;
        }

        return this._associatedVariableName;
    }

    public set associatedVariableName(value: string) {
        this._associatedVariableName = value;
    }

    /**
     * Gets or sets the connection point type (default is float)
     */
    public get type(): NodeMaterialBlockConnectionPointTypes {
        if (this._type === NodeMaterialBlockConnectionPointTypes.AutoDetect) {
            if (this._ownerBlock.isInput) {
                return (this._ownerBlock as InputBlock).type;
            }

            if (this._connectedPoint) {
                return this._connectedPoint.type;
            }
        }

        if (this._type === NodeMaterialBlockConnectionPointTypes.BasedOnInput && this._typeConnectionSource) {
            return this._typeConnectionSource.type;
        }

        if (this._type === NodeMaterialBlockConnectionPointTypes.InvertInput && this._typeConnectionSource) {
            switch (this._typeConnectionSource.type) {
                case NodeMaterialBlockConnectionPointTypes.Color3:
                    return NodeMaterialBlockConnectionPointTypes.Vector3;

                case NodeMaterialBlockConnectionPointTypes.Color4:
                    return NodeMaterialBlockConnectionPointTypes.Vector4;

                case NodeMaterialBlockConnectionPointTypes.Vector3:
                    return NodeMaterialBlockConnectionPointTypes.Color3;

                case NodeMaterialBlockConnectionPointTypes.Vector4:
                    return NodeMaterialBlockConnectionPointTypes.Color4;
            }
            return this._typeConnectionSource.type;
        }

        return this._type;
    }

    public set type(value: NodeMaterialBlockConnectionPointTypes) {
        this._type = value;
    }

    /**
     * Gets or sets the connection point name
     */
    public name: string;

    /**
     * Gets or sets a boolean indicating that this connection point can be omitted
     */
    public isOptional: boolean;

    /**
     * Gets or sets a string indicating that this uniform must be defined under a #ifdef
     */
    public define: string;

    /** Gets or sets the target of that connection point */
    public target: NodeMaterialBlockTargets = NodeMaterialBlockTargets.VertexAndFragment;

    /**
     * Gets a boolean indicating that the current point is connected
     */
    public get isConnected(): boolean {
        return this.connectedPoint !== null;
    }

    /**
     * Gets a boolean indicating that the current point is connected to an input block
     */
    public get isConnectedToInputBlock(): boolean {
        return this.connectedPoint !== null && this.connectedPoint.ownerBlock.isInput;
    }

    /**
     * Gets a the connected input block (if any)
     */
    public get connectInputBlock(): Nullable<InputBlock> {
        if (!this.isConnectedToInputBlock) {
            return null;
        }

        return this.connectedPoint!.ownerBlock as InputBlock;
    }

    /** Get the other side of the connection (if any) */
    public get connectedPoint(): Nullable<NodeMaterialConnectionPoint> {
        return this._connectedPoint;
    }

    /** Get the block that owns this connection point */
    public get ownerBlock(): NodeMaterialBlock {
        return this._ownerBlock;
    }

    /** Get the block connected on the other side of this connection (if any) */
    public get sourceBlock(): Nullable<NodeMaterialBlock> {
        if (!this._connectedPoint) {
            return null;
        }

        return this._connectedPoint.ownerBlock;
    }

    /** Get the block connected on the endpoints of this connection (if any) */
    public get connectedBlocks(): Array<NodeMaterialBlock> {
        if (this._endpoints.length === 0) {
            return [];
        }

        return this._endpoints.map((e) => e.ownerBlock);
    }

    /** Gets the list of connected endpoints */
    public get endpoints() {
        return this._endpoints;
    }

    /** Gets a boolean indicating if that output point is connected to at least one input */
    public get hasEndpoints(): boolean {
        return this._endpoints && this._endpoints.length > 0;
    }

    /**
     * Creates a new connection point
     * @param name defines the connection point name
     * @param ownerBlock defines the block hosting this connection point
     */
    public constructor(name: string, ownerBlock: NodeMaterialBlock) {
        this._ownerBlock = ownerBlock;
        this.name = name;
    }

    /**
     * Gets the current class name e.g. "NodeMaterialConnectionPoint"
     * @returns the class name
     */
    public getClassName(): string {
        return "NodeMaterialConnectionPoint";
    }

    /**
     * Gets an boolean indicating if the current point can be connected to another point
     * @param connectionPoint defines the other connection point
     * @returns true if the connection is possible
     */
    public canConnectTo(connectionPoint: NodeMaterialConnectionPoint) {
        if (this.type !== connectionPoint.type && connectionPoint.type !== NodeMaterialBlockConnectionPointTypes.AutoDetect) {
<<<<<<< HEAD
=======
            // Equivalents
            switch (this.type) {
                case NodeMaterialBlockConnectionPointTypes.Vector3: {
                    if (connectionPoint.type === NodeMaterialBlockConnectionPointTypes.Color3) {
                        return true;
                    }
                }
                case NodeMaterialBlockConnectionPointTypes.Vector4: {
                    if (connectionPoint.type === NodeMaterialBlockConnectionPointTypes.Color4) {
                        return true;
                    }
                }
                case NodeMaterialBlockConnectionPointTypes.Color3: {
                    if (connectionPoint.type === NodeMaterialBlockConnectionPointTypes.Vector3) {
                        return true;
                    }
                }
                case NodeMaterialBlockConnectionPointTypes.Color4: {
                    if (connectionPoint.type === NodeMaterialBlockConnectionPointTypes.Vector4) {
                        return true;
                    }
                }
            }

            // Accepted types
>>>>>>> 0958f1e8
            return (connectionPoint.acceptedConnectionPointTypes && connectionPoint.acceptedConnectionPointTypes.indexOf(this.type) !== -1);
        }

        return true;
    }

    /**
     * Connect this point to another connection point
     * @param connectionPoint defines the other connection point
     * @returns the current connection point
     */
    public connectTo(connectionPoint: NodeMaterialConnectionPoint): NodeMaterialConnectionPoint {
        if (!this.canConnectTo(connectionPoint)) {
            throw "Cannot connect two different connection types.";
        }

        this._endpoints.push(connectionPoint);
        connectionPoint._connectedPoint = this;

        this._enforceAssociatedVariableName = false;
        return this;
    }

    /**
     * Disconnect this point from one of his endpoint
     * @param endpoint defines the other connection point
     * @returns the current connection point
     */
    public disconnectFrom(endpoint: NodeMaterialConnectionPoint): NodeMaterialConnectionPoint {
        let index = this._endpoints.indexOf(endpoint);

        if (index === -1) {
            return this;
        }

        this._endpoints.splice(index, 1);
        endpoint._connectedPoint = null;
        this._enforceAssociatedVariableName = false;
        endpoint._enforceAssociatedVariableName = false;
        return this;
    }

    /**
     * Serializes this point in a JSON representation
     * @returns the serialized point object
     */
    public serialize(): any {
        let serializationObject: any = {};
<<<<<<< HEAD

        serializationObject.name = this.name;

        if (this.connectedPoint) {
            serializationObject.inputName = this.name;
            serializationObject.targetBlockId = this.connectedPoint.ownerBlock.uniqueId;
            serializationObject.targetConnectionName = this.connectedPoint.name;
        }

=======

        serializationObject.name = this.name;

        if (this.connectedPoint) {
            serializationObject.inputName = this.name;
            serializationObject.targetBlockId = this.connectedPoint.ownerBlock.uniqueId;
            serializationObject.targetConnectionName = this.connectedPoint.name;
        }

>>>>>>> 0958f1e8
        return serializationObject;
    }
}<|MERGE_RESOLUTION|>--- conflicted
+++ resolved
@@ -1,299 +1,267 @@
-import { NodeMaterialBlockConnectionPointTypes } from './nodeMaterialBlockConnectionPointTypes';
-import { NodeMaterialBlockTargets } from './nodeMaterialBlockTargets';
-import { Nullable } from '../../types';
-import { InputBlock } from './Blocks/Input/inputBlock';
-
-declare type NodeMaterialBlock = import("./nodeMaterialBlock").NodeMaterialBlock;
-
-/**
- * Defines a connection point for a block
- */
-export class NodeMaterialConnectionPoint {
-    /** @hidden */
-    public _ownerBlock: NodeMaterialBlock;
-    /** @hidden */
-    public _connectedPoint: Nullable<NodeMaterialConnectionPoint> = null;
-
-    private _endpoints = new Array<NodeMaterialConnectionPoint>();
-    private _associatedVariableName: string;
-
-    /** @hidden */
-    public _typeConnectionSource: Nullable<NodeMaterialConnectionPoint> = null;
-
-    private _type = NodeMaterialBlockConnectionPointTypes.Float;
-
-    /** @hidden */
-    public _enforceAssociatedVariableName = false;
-
-    /**
-     * Gets or sets the additional types supported byt this connection point
-     */
-    public acceptedConnectionPointTypes = new Array<NodeMaterialBlockConnectionPointTypes>();
-
-    /**
-     * Gets or sets the associated variable name in the shader
-     */
-    public get associatedVariableName(): string {
-        if (this._ownerBlock.isInput) {
-            return (this._ownerBlock as InputBlock).associatedVariableName;
-        }
-
-        if (!this._enforceAssociatedVariableName && this._connectedPoint) {
-            return this._connectedPoint.associatedVariableName;
-        }
-
-        return this._associatedVariableName;
-    }
-
-    public set associatedVariableName(value: string) {
-        this._associatedVariableName = value;
-    }
-
-    /**
-     * Gets or sets the connection point type (default is float)
-     */
-    public get type(): NodeMaterialBlockConnectionPointTypes {
-        if (this._type === NodeMaterialBlockConnectionPointTypes.AutoDetect) {
-            if (this._ownerBlock.isInput) {
-                return (this._ownerBlock as InputBlock).type;
-            }
-
-            if (this._connectedPoint) {
-                return this._connectedPoint.type;
-            }
-        }
-
-        if (this._type === NodeMaterialBlockConnectionPointTypes.BasedOnInput && this._typeConnectionSource) {
-            return this._typeConnectionSource.type;
-        }
-
-        if (this._type === NodeMaterialBlockConnectionPointTypes.InvertInput && this._typeConnectionSource) {
-            switch (this._typeConnectionSource.type) {
-                case NodeMaterialBlockConnectionPointTypes.Color3:
-                    return NodeMaterialBlockConnectionPointTypes.Vector3;
-
-                case NodeMaterialBlockConnectionPointTypes.Color4:
-                    return NodeMaterialBlockConnectionPointTypes.Vector4;
-
-                case NodeMaterialBlockConnectionPointTypes.Vector3:
-                    return NodeMaterialBlockConnectionPointTypes.Color3;
-
-                case NodeMaterialBlockConnectionPointTypes.Vector4:
-                    return NodeMaterialBlockConnectionPointTypes.Color4;
-            }
-            return this._typeConnectionSource.type;
-        }
-
-        return this._type;
-    }
-
-    public set type(value: NodeMaterialBlockConnectionPointTypes) {
-        this._type = value;
-    }
-
-    /**
-     * Gets or sets the connection point name
-     */
-    public name: string;
-
-    /**
-     * Gets or sets a boolean indicating that this connection point can be omitted
-     */
-    public isOptional: boolean;
-
-    /**
-     * Gets or sets a string indicating that this uniform must be defined under a #ifdef
-     */
-    public define: string;
-
-    /** Gets or sets the target of that connection point */
-    public target: NodeMaterialBlockTargets = NodeMaterialBlockTargets.VertexAndFragment;
-
-    /**
-     * Gets a boolean indicating that the current point is connected
-     */
-    public get isConnected(): boolean {
-        return this.connectedPoint !== null;
-    }
-
-    /**
-     * Gets a boolean indicating that the current point is connected to an input block
-     */
-    public get isConnectedToInputBlock(): boolean {
-        return this.connectedPoint !== null && this.connectedPoint.ownerBlock.isInput;
-    }
-
-    /**
-     * Gets a the connected input block (if any)
-     */
-    public get connectInputBlock(): Nullable<InputBlock> {
-        if (!this.isConnectedToInputBlock) {
-            return null;
-        }
-
-        return this.connectedPoint!.ownerBlock as InputBlock;
-    }
-
-    /** Get the other side of the connection (if any) */
-    public get connectedPoint(): Nullable<NodeMaterialConnectionPoint> {
-        return this._connectedPoint;
-    }
-
-    /** Get the block that owns this connection point */
-    public get ownerBlock(): NodeMaterialBlock {
-        return this._ownerBlock;
-    }
-
-    /** Get the block connected on the other side of this connection (if any) */
-    public get sourceBlock(): Nullable<NodeMaterialBlock> {
-        if (!this._connectedPoint) {
-            return null;
-        }
-
-        return this._connectedPoint.ownerBlock;
-    }
-
-    /** Get the block connected on the endpoints of this connection (if any) */
-    public get connectedBlocks(): Array<NodeMaterialBlock> {
-        if (this._endpoints.length === 0) {
-            return [];
-        }
-
-        return this._endpoints.map((e) => e.ownerBlock);
-    }
-
-    /** Gets the list of connected endpoints */
-    public get endpoints() {
-        return this._endpoints;
-    }
-
-    /** Gets a boolean indicating if that output point is connected to at least one input */
-    public get hasEndpoints(): boolean {
-        return this._endpoints && this._endpoints.length > 0;
-    }
-
-    /**
-     * Creates a new connection point
-     * @param name defines the connection point name
-     * @param ownerBlock defines the block hosting this connection point
-     */
-    public constructor(name: string, ownerBlock: NodeMaterialBlock) {
-        this._ownerBlock = ownerBlock;
-        this.name = name;
-    }
-
-    /**
-     * Gets the current class name e.g. "NodeMaterialConnectionPoint"
-     * @returns the class name
-     */
-    public getClassName(): string {
-        return "NodeMaterialConnectionPoint";
-    }
-
-    /**
-     * Gets an boolean indicating if the current point can be connected to another point
-     * @param connectionPoint defines the other connection point
-     * @returns true if the connection is possible
-     */
-    public canConnectTo(connectionPoint: NodeMaterialConnectionPoint) {
-        if (this.type !== connectionPoint.type && connectionPoint.type !== NodeMaterialBlockConnectionPointTypes.AutoDetect) {
-<<<<<<< HEAD
-=======
-            // Equivalents
-            switch (this.type) {
-                case NodeMaterialBlockConnectionPointTypes.Vector3: {
-                    if (connectionPoint.type === NodeMaterialBlockConnectionPointTypes.Color3) {
-                        return true;
-                    }
-                }
-                case NodeMaterialBlockConnectionPointTypes.Vector4: {
-                    if (connectionPoint.type === NodeMaterialBlockConnectionPointTypes.Color4) {
-                        return true;
-                    }
-                }
-                case NodeMaterialBlockConnectionPointTypes.Color3: {
-                    if (connectionPoint.type === NodeMaterialBlockConnectionPointTypes.Vector3) {
-                        return true;
-                    }
-                }
-                case NodeMaterialBlockConnectionPointTypes.Color4: {
-                    if (connectionPoint.type === NodeMaterialBlockConnectionPointTypes.Vector4) {
-                        return true;
-                    }
-                }
-            }
-
-            // Accepted types
->>>>>>> 0958f1e8
-            return (connectionPoint.acceptedConnectionPointTypes && connectionPoint.acceptedConnectionPointTypes.indexOf(this.type) !== -1);
-        }
-
-        return true;
-    }
-
-    /**
-     * Connect this point to another connection point
-     * @param connectionPoint defines the other connection point
-     * @returns the current connection point
-     */
-    public connectTo(connectionPoint: NodeMaterialConnectionPoint): NodeMaterialConnectionPoint {
-        if (!this.canConnectTo(connectionPoint)) {
-            throw "Cannot connect two different connection types.";
-        }
-
-        this._endpoints.push(connectionPoint);
-        connectionPoint._connectedPoint = this;
-
-        this._enforceAssociatedVariableName = false;
-        return this;
-    }
-
-    /**
-     * Disconnect this point from one of his endpoint
-     * @param endpoint defines the other connection point
-     * @returns the current connection point
-     */
-    public disconnectFrom(endpoint: NodeMaterialConnectionPoint): NodeMaterialConnectionPoint {
-        let index = this._endpoints.indexOf(endpoint);
-
-        if (index === -1) {
-            return this;
-        }
-
-        this._endpoints.splice(index, 1);
-        endpoint._connectedPoint = null;
-        this._enforceAssociatedVariableName = false;
-        endpoint._enforceAssociatedVariableName = false;
-        return this;
-    }
-
-    /**
-     * Serializes this point in a JSON representation
-     * @returns the serialized point object
-     */
-    public serialize(): any {
-        let serializationObject: any = {};
-<<<<<<< HEAD
-
-        serializationObject.name = this.name;
-
-        if (this.connectedPoint) {
-            serializationObject.inputName = this.name;
-            serializationObject.targetBlockId = this.connectedPoint.ownerBlock.uniqueId;
-            serializationObject.targetConnectionName = this.connectedPoint.name;
-        }
-
-=======
-
-        serializationObject.name = this.name;
-
-        if (this.connectedPoint) {
-            serializationObject.inputName = this.name;
-            serializationObject.targetBlockId = this.connectedPoint.ownerBlock.uniqueId;
-            serializationObject.targetConnectionName = this.connectedPoint.name;
-        }
-
->>>>>>> 0958f1e8
-        return serializationObject;
-    }
+import { NodeMaterialBlockConnectionPointTypes } from './nodeMaterialBlockConnectionPointTypes';
+import { NodeMaterialBlockTargets } from './nodeMaterialBlockTargets';
+import { Nullable } from '../../types';
+import { InputBlock } from './Blocks/Input/inputBlock';
+
+declare type NodeMaterialBlock = import("./nodeMaterialBlock").NodeMaterialBlock;
+
+/**
+ * Defines a connection point for a block
+ */
+export class NodeMaterialConnectionPoint {
+    /** @hidden */
+    public _ownerBlock: NodeMaterialBlock;
+    /** @hidden */
+    public _connectedPoint: Nullable<NodeMaterialConnectionPoint> = null;
+
+    private _endpoints = new Array<NodeMaterialConnectionPoint>();
+    private _associatedVariableName: string;
+
+    /** @hidden */
+    public _typeConnectionSource: Nullable<NodeMaterialConnectionPoint> = null;
+
+    private _type = NodeMaterialBlockConnectionPointTypes.Float;
+
+    /** @hidden */
+    public _enforceAssociatedVariableName = false;
+
+    /**
+     * Gets or sets the additional types supported byt this connection point
+     */
+    public acceptedConnectionPointTypes = new Array<NodeMaterialBlockConnectionPointTypes>();
+
+    /**
+     * Gets or sets the associated variable name in the shader
+     */
+    public get associatedVariableName(): string {
+        if (this._ownerBlock.isInput) {
+            return (this._ownerBlock as InputBlock).associatedVariableName;
+        }
+
+        if (!this._enforceAssociatedVariableName && this._connectedPoint) {
+            return this._connectedPoint.associatedVariableName;
+        }
+
+        return this._associatedVariableName;
+    }
+
+    public set associatedVariableName(value: string) {
+        this._associatedVariableName = value;
+    }
+
+    /**
+     * Gets or sets the connection point type (default is float)
+     */
+    public get type(): NodeMaterialBlockConnectionPointTypes {
+        if (this._type === NodeMaterialBlockConnectionPointTypes.AutoDetect) {
+            if (this._ownerBlock.isInput) {
+                return (this._ownerBlock as InputBlock).type;
+            }
+
+            if (this._connectedPoint) {
+                return this._connectedPoint.type;
+            }
+        }
+
+        if (this._type === NodeMaterialBlockConnectionPointTypes.BasedOnInput && this._typeConnectionSource) {
+            return this._typeConnectionSource.type;
+        }
+
+        return this._type;
+    }
+
+    public set type(value: NodeMaterialBlockConnectionPointTypes) {
+        this._type = value;
+    }
+
+    /**
+     * Gets or sets the connection point name
+     */
+    public name: string;
+
+    /**
+     * Gets or sets a boolean indicating that this connection point can be omitted
+     */
+    public isOptional: boolean;
+
+    /**
+     * Gets or sets a string indicating that this uniform must be defined under a #ifdef
+     */
+    public define: string;
+
+    /** Gets or sets the target of that connection point */
+    public target: NodeMaterialBlockTargets = NodeMaterialBlockTargets.VertexAndFragment;
+
+    /**
+     * Gets a boolean indicating that the current point is connected
+     */
+    public get isConnected(): boolean {
+        return this.connectedPoint !== null;
+    }
+
+    /**
+     * Gets a boolean indicating that the current point is connected to an input block
+     */
+    public get isConnectedToInputBlock(): boolean {
+        return this.connectedPoint !== null && this.connectedPoint.ownerBlock.isInput;
+    }
+
+    /**
+     * Gets a the connected input block (if any)
+     */
+    public get connectInputBlock(): Nullable<InputBlock> {
+        if (!this.isConnectedToInputBlock) {
+            return null;
+        }
+
+        return this.connectedPoint!.ownerBlock as InputBlock;
+    }
+
+    /** Get the other side of the connection (if any) */
+    public get connectedPoint(): Nullable<NodeMaterialConnectionPoint> {
+        return this._connectedPoint;
+    }
+
+    /** Get the block that owns this connection point */
+    public get ownerBlock(): NodeMaterialBlock {
+        return this._ownerBlock;
+    }
+
+    /** Get the block connected on the other side of this connection (if any) */
+    public get sourceBlock(): Nullable<NodeMaterialBlock> {
+        if (!this._connectedPoint) {
+            return null;
+        }
+
+        return this._connectedPoint.ownerBlock;
+    }
+
+    /** Get the block connected on the endpoints of this connection (if any) */
+    public get connectedBlocks(): Array<NodeMaterialBlock> {
+        if (this._endpoints.length === 0) {
+            return [];
+        }
+
+        return this._endpoints.map((e) => e.ownerBlock);
+    }
+
+    /** Gets the list of connected endpoints */
+    public get endpoints() {
+        return this._endpoints;
+    }
+
+    /** Gets a boolean indicating if that output point is connected to at least one input */
+    public get hasEndpoints(): boolean {
+        return this._endpoints && this._endpoints.length > 0;
+    }
+
+    /**
+     * Creates a new connection point
+     * @param name defines the connection point name
+     * @param ownerBlock defines the block hosting this connection point
+     */
+    public constructor(name: string, ownerBlock: NodeMaterialBlock) {
+        this._ownerBlock = ownerBlock;
+        this.name = name;
+    }
+
+    /**
+     * Gets the current class name e.g. "NodeMaterialConnectionPoint"
+     * @returns the class name
+     */
+    public getClassName(): string {
+        return "NodeMaterialConnectionPoint";
+    }
+
+    /**
+     * Gets an boolean indicating if the current point can be connected to another point
+     * @param connectionPoint defines the other connection point
+     * @returns true if the connection is possible
+     */
+    public canConnectTo(connectionPoint: NodeMaterialConnectionPoint) {
+        if (this.type !== connectionPoint.type && connectionPoint.type !== NodeMaterialBlockConnectionPointTypes.AutoDetect) {
+            // Equivalents
+            switch (this.type) {
+                case NodeMaterialBlockConnectionPointTypes.Vector3: {
+                    if (connectionPoint.type === NodeMaterialBlockConnectionPointTypes.Color3) {
+                        return true;
+                    }
+                }
+                case NodeMaterialBlockConnectionPointTypes.Vector4: {
+                    if (connectionPoint.type === NodeMaterialBlockConnectionPointTypes.Color4) {
+                        return true;
+                    }
+                }
+                case NodeMaterialBlockConnectionPointTypes.Color3: {
+                    if (connectionPoint.type === NodeMaterialBlockConnectionPointTypes.Vector3) {
+                        return true;
+                    }
+                }
+                case NodeMaterialBlockConnectionPointTypes.Color4: {
+                    if (connectionPoint.type === NodeMaterialBlockConnectionPointTypes.Vector4) {
+                        return true;
+                    }
+                }
+            }
+
+            // Accepted types
+            return (connectionPoint.acceptedConnectionPointTypes && connectionPoint.acceptedConnectionPointTypes.indexOf(this.type) !== -1);
+        }
+
+        return true;
+    }
+
+    /**
+     * Connect this point to another connection point
+     * @param connectionPoint defines the other connection point
+     * @returns the current connection point
+     */
+    public connectTo(connectionPoint: NodeMaterialConnectionPoint): NodeMaterialConnectionPoint {
+        if (!this.canConnectTo(connectionPoint)) {
+            throw "Cannot connect two different connection types.";
+        }
+
+        this._endpoints.push(connectionPoint);
+        connectionPoint._connectedPoint = this;
+
+        this._enforceAssociatedVariableName = false;
+        return this;
+    }
+
+    /**
+     * Disconnect this point from one of his endpoint
+     * @param endpoint defines the other connection point
+     * @returns the current connection point
+     */
+    public disconnectFrom(endpoint: NodeMaterialConnectionPoint): NodeMaterialConnectionPoint {
+        let index = this._endpoints.indexOf(endpoint);
+
+        if (index === -1) {
+            return this;
+        }
+
+        this._endpoints.splice(index, 1);
+        endpoint._connectedPoint = null;
+        this._enforceAssociatedVariableName = false;
+        endpoint._enforceAssociatedVariableName = false;
+        return this;
+    }
+
+    /**
+     * Serializes this point in a JSON representation
+     * @returns the serialized point object
+     */
+    public serialize(): any {
+        let serializationObject: any = {};
+
+        serializationObject.name = this.name;
+
+        if (this.connectedPoint) {
+            serializationObject.inputName = this.name;
+            serializationObject.targetBlockId = this.connectedPoint.ownerBlock.uniqueId;
+            serializationObject.targetConnectionName = this.connectedPoint.name;
+        }
+
+        return serializationObject;
+    }
 }