--- conflicted
+++ resolved
@@ -1,493 +1,482 @@
-﻿module BABYLON {
-    export interface IRenderTargetOptions {
-        generateMipMaps: boolean,
-        type: number,
-        samplingMode: number,
-        generateDepthBuffer: boolean,
-        generateStencilBuffer: boolean
-    }
-
-    export class RenderTargetTexture extends Texture {
-        public static _REFRESHRATE_RENDER_ONCE: number = 0;
-        public static _REFRESHRATE_RENDER_ONEVERYFRAME: number = 1;
-        public static _REFRESHRATE_RENDER_ONEVERYTWOFRAMES: number = 2;
-
-        public static get REFRESHRATE_RENDER_ONCE(): number {
-            return RenderTargetTexture._REFRESHRATE_RENDER_ONCE;
-        }
-
-        public static get REFRESHRATE_RENDER_ONEVERYFRAME(): number {
-            return RenderTargetTexture._REFRESHRATE_RENDER_ONEVERYFRAME;
-        }
-
-        public static get REFRESHRATE_RENDER_ONEVERYTWOFRAMES(): number {
-            return RenderTargetTexture._REFRESHRATE_RENDER_ONEVERYTWOFRAMES;
-        }
-
-        /**
-        * Use this predicate to dynamically define the list of mesh you want to render.
-        * If set, the renderList property will be overwritten.
-        */
-        public renderListPredicate: (AbstractMesh: AbstractMesh) => boolean;
-
-        /**
-        * Use this list to define the list of mesh you want to render.
-        */
-        public renderList = new Array<AbstractMesh>();
-        public renderParticles = true;
-        public renderSprites = false;
-        public coordinatesMode = Texture.PROJECTION_MODE;
-        public activeCamera: Camera;
-        public customRenderFunction: (opaqueSubMeshes: SmartArray<SubMesh>, transparentSubMeshes: SmartArray<SubMesh>, alphaTestSubMeshes: SmartArray<SubMesh>, beforeTransparents?: () => void) => void;
-        public useCameraPostProcesses: boolean;
-
-        // Events
-
-        /**
-        * An event triggered when the texture is unbind.
-        * @type {BABYLON.Observable}
-        */
-        public onAfterUnbindObservable = new Observable<RenderTargetTexture>();
-
-        protected _onAfterUnbindObserver: Observer<RenderTargetTexture>;
-        public set onAfterUnbind(callback: () => void) {
-            if (this._onAfterUnbindObserver) {
-                this.onAfterUnbindObservable.remove(this._onAfterUnbindObserver);
-            }
-            this._onAfterUnbindObserver = this.onAfterUnbindObservable.add(callback);
-        }
-
-        /**
-        * An event triggered before rendering the texture
-        * @type {BABYLON.Observable}
-        */
-        public onBeforeRenderObservable = new Observable<number>();
-
-        protected _onBeforeRenderObserver: Observer<number>;
-        public set onBeforeRender(callback: (faceIndex: number) => void) {
-            if (this._onBeforeRenderObserver) {
-                this.onBeforeRenderObservable.remove(this._onBeforeRenderObserver);
-            }
-            this._onBeforeRenderObserver = this.onBeforeRenderObservable.add(callback);
-        }
-
-        /**
-        * An event triggered after rendering the texture
-        * @type {BABYLON.Observable}
-        */
-        public onAfterRenderObservable = new Observable<number>();
-
-        protected _onAfterRenderObserver: Observer<number>;
-        public set onAfterRender(callback: (faceIndex: number) => void) {
-            if (this._onAfterRenderObserver) {
-                this.onAfterRenderObservable.remove(this._onAfterRenderObserver);
-            }
-            this._onAfterRenderObserver = this.onAfterRenderObservable.add(callback);
-        }
-
-        /**
-        * An event triggered after the texture clear
-        * @type {BABYLON.Observable}
-        */
-        public onClearObservable = new Observable<Engine>();
-
-        protected _onClearObserver: Observer<Engine>;
-        public set onClear(callback: (Engine: Engine) => void) {
-            if (this._onClearObserver) {
-                this.onClearObservable.remove(this._onClearObserver);
-            }
-            this._onClearObserver = this.onClearObservable.add(callback);
-        }
-
-        protected _size: number;
-        public _generateMipMaps: boolean;
-        protected _renderingManager: RenderingManager;
-        public _waitingRenderList: string[];
-<<<<<<< HEAD
-        protected _doNotChangeAspectRatio: boolean;
-        protected _currentRefreshId = -1;
-        protected _refreshRate = 1;
-        protected _textureMatrix: Matrix;
-        protected _samples = 1;
-        protected _renderTargetOptions: any;
-
-        constructor(name: string, size: any, scene: Scene, generateMipMaps?: boolean, doNotChangeAspectRatio: boolean = true, type: number = Engine.TEXTURETYPE_UNSIGNED_INT, public isCube = false, samplingMode = Texture.TRILINEAR_SAMPLINGMODE, generateDepthBuffer = true, generateStencilBuffer = false, isMulti = false) {
-=======
-        private _doNotChangeAspectRatio: boolean;
-        private _currentRefreshId = -1;
-        private _refreshRate = 1;
-        private _textureMatrix: Matrix;
-        private _samples = 1;
-        protected _renderTargetOptions: IRenderTargetOptions;
-        public get renderTargetOptions(): IRenderTargetOptions {
-            return this._renderTargetOptions;
-        }
-
-        constructor(name: string, size: any, scene: Scene, generateMipMaps?: boolean, doNotChangeAspectRatio: boolean = true, type: number = Engine.TEXTURETYPE_UNSIGNED_INT, public isCube = false, samplingMode = Texture.TRILINEAR_SAMPLINGMODE, generateDepthBuffer = true, generateStencilBuffer = false) {
->>>>>>> beb9d96a
-            super(null, scene, !generateMipMaps);
-
-            this.name = name;
-            this.isRenderTarget = true;
-            this._size = size;
-            this._generateMipMaps = generateMipMaps;
-            this._doNotChangeAspectRatio = doNotChangeAspectRatio;
-
-            // Rendering groups
-            this._renderingManager = new RenderingManager(scene);
-
-            if (isMulti) {
-                return;
-            }
-
-            this._renderTargetOptions = {
-                generateMipMaps: generateMipMaps,
-                type: type,
-                samplingMode: samplingMode,
-                generateDepthBuffer: generateDepthBuffer,
-                generateStencilBuffer: generateStencilBuffer
-            };
-
-            if (samplingMode === Texture.NEAREST_SAMPLINGMODE) {
-                this.wrapU = Texture.CLAMP_ADDRESSMODE;
-                this.wrapV = Texture.CLAMP_ADDRESSMODE;
-            }
-
-            if (isCube) {
-                this._texture = scene.getEngine().createRenderTargetCubeTexture(size, this._renderTargetOptions);
-                this.coordinatesMode = Texture.INVCUBIC_MODE;
-                this._textureMatrix = Matrix.Identity();
-            } else {
-                this._texture = scene.getEngine().createRenderTargetTexture(size, this._renderTargetOptions);
-            }
-
-        }
-
-        public get samples(): number {
-            return this._samples;
-        }
-
-        public set samples(value: number) {
-            if (this._samples === value) {
-                return;
-            }
-            
-            this._samples = this.getScene().getEngine().updateRenderTargetTextureSampleCount(this._texture, value);
-        }
-
-        public resetRefreshCounter(): void {
-            this._currentRefreshId = -1;
-        }
-
-        public get refreshRate(): number {
-            return this._refreshRate;
-        }
-
-        // Use 0 to render just once, 1 to render on every frame, 2 to render every two frames and so on...
-        public set refreshRate(value: number) {
-            this._refreshRate = value;
-            this.resetRefreshCounter();
-        }
-
-        public _shouldRender(): boolean {
-            if (this._currentRefreshId === -1) { // At least render once
-                this._currentRefreshId = 1;
-                return true;
-            }
-
-            if (this.refreshRate === this._currentRefreshId) {
-                this._currentRefreshId = 1;
-                return true;
-            }
-
-            this._currentRefreshId++;
-            return false;
-        }
-
-        public isReady(): boolean {
-            if (!this.getScene().renderTargetsEnabled) {
-                return false;
-            }
-            return super.isReady();
-        }
-
-        public getRenderSize(): number {
-            return this._size;
-        }
-
-        public get canRescale(): boolean {
-            return true;
-        }
-
-        public scale(ratio: number): void {
-            var newSize = this._size * ratio;
-
-            this.resize(newSize);
-        }
-
-        public getReflectionTextureMatrix(): Matrix {
-            if (this.isCube) {
-                return this._textureMatrix;
-            }
-
-            return super.getReflectionTextureMatrix();
-        }
-
-        public resize(size: any) {
-            this.releaseInternalTexture();
-            if (this.isCube) {
-                this._texture = this.getScene().getEngine().createRenderTargetCubeTexture(size, this._renderTargetOptions);
-            } else {
-                this._texture = this.getScene().getEngine().createRenderTargetTexture(size, this._renderTargetOptions);
-            }
-        }
-
-        public render(useCameraPostProcess?: boolean, dumpForDebug?: boolean) {
-            var scene = this.getScene();
-            var engine = scene.getEngine();
-
-            if (this.useCameraPostProcesses !== undefined) {
-                useCameraPostProcess = this.useCameraPostProcesses;
-            }
-
-            if (this._waitingRenderList) {
-                this.renderList = [];
-                for (var index = 0; index < this._waitingRenderList.length; index++) {
-                    var id = this._waitingRenderList[index];
-                    this.renderList.push(scene.getMeshByID(id));
-                }
-
-                delete this._waitingRenderList;
-            }
-
-            // Is predicate defined?
-            if (this.renderListPredicate) {
-                this.renderList.splice(0); // Clear previous renderList
-
-                var sceneMeshes = this.getScene().meshes;
-
-                for (var index = 0; index < sceneMeshes.length; index++) {
-                    var mesh = sceneMeshes[index];
-                    if (this.renderListPredicate(mesh)) {
-                        this.renderList.push(mesh);
-                    }
-                }
-            }
-
-            if (this.renderList && this.renderList.length === 0) {
-                return;
-            }
-
-            // Set custom projection.
-            // Needs to be before binding to prevent changing the aspect ratio.
-            if (this.activeCamera) {
-                engine.setViewport(this.activeCamera.viewport);
-
-                if (this.activeCamera !== scene.activeCamera)
-                {
-                    scene.setTransformMatrix(this.activeCamera.getViewMatrix(), this.activeCamera.getProjectionMatrix(true));
-                }
-            }
-            else {
-                engine.setViewport(scene.activeCamera.viewport);
-            }
-
-            // Prepare renderingManager
-            this._renderingManager.reset();
-
-            var currentRenderList = this.renderList ? this.renderList : scene.getActiveMeshes().data;
-            var currentRenderListLength = this.renderList ? this.renderList.length : scene.getActiveMeshes().length;
-            var sceneRenderId = scene.getRenderId();
-            for (var meshIndex = 0; meshIndex < currentRenderListLength; meshIndex++) {
-                var mesh = currentRenderList[meshIndex];
-
-                if (mesh) {
-                    if (!mesh.isReady()) {
-                        // Reset _currentRefreshId
-                        this.resetRefreshCounter();
-                        continue;
-                    }
-
-                    mesh._preActivateForIntermediateRendering(sceneRenderId);
-
-                    if (mesh.isEnabled() && mesh.isVisible && mesh.subMeshes && ((mesh.layerMask & scene.activeCamera.layerMask) !== 0)) {
-                        mesh._activate(sceneRenderId);
-
-                        for (var subIndex = 0; subIndex < mesh.subMeshes.length; subIndex++) {
-                            var subMesh = mesh.subMeshes[subIndex];
-                            scene._activeIndices.addCount(subMesh.indexCount, false);
-                            this._renderingManager.dispatch(subMesh);
-                        }
-                    }
-                }
-            }
-
-            for (var particleIndex = 0; particleIndex < scene.particleSystems.length; particleIndex++) {
-                    var particleSystem = scene.particleSystems[particleIndex];
-
-                    if (!particleSystem.isStarted() || !particleSystem.emitter || !particleSystem.emitter.position || !particleSystem.emitter.isEnabled()) {
-                        continue;
-                    }
-
-                    if (currentRenderList.indexOf(particleSystem.emitter) >= 0) {
-                        this._renderingManager.dispatchParticles(particleSystem);
-                    }
-                }
-
-            if (this.isCube) {
-                for (var face = 0; face < 6; face++) {
-                    this.renderToTarget(face, currentRenderList, currentRenderListLength, useCameraPostProcess, dumpForDebug);
-                    scene.incrementRenderId();
-                    scene.resetCachedMaterial();
-                }
-            } else {
-                this.renderToTarget(0, currentRenderList, currentRenderListLength, useCameraPostProcess, dumpForDebug);
-            }
-
-            this.onAfterUnbindObservable.notifyObservers(this);
-
-            if (this.activeCamera && this.activeCamera !== scene.activeCamera) {
-                scene.setTransformMatrix(scene.activeCamera.getViewMatrix(), scene.activeCamera.getProjectionMatrix(true));
-            }
-            engine.setViewport(scene.activeCamera.viewport);
-
-            scene.resetCachedMaterial();
-        }
-
-        renderToTarget(faceIndex: number, currentRenderList: AbstractMesh[], currentRenderListLength:number, useCameraPostProcess: boolean, dumpForDebug: boolean): void {
-            var scene = this.getScene();
-            var engine = scene.getEngine();
-
-            // Bind
-            if (!useCameraPostProcess || !scene.postProcessManager._prepareFrame(this._texture)) {
-                if (this.isCube) {
-                    engine.bindFramebuffer(this._texture, faceIndex);
-                } else {
-                    engine.bindFramebuffer(this._texture);
-                }
-            }
-
-            this.onBeforeRenderObservable.notifyObservers(faceIndex);
-
-            // Clear
-            if (this.onClearObservable.hasObservers()) {
-                this.onClearObservable.notifyObservers(engine);
-            } else {
-                engine.clear(scene.clearColor, true, true, true);
-            }
-
-            if (!this._doNotChangeAspectRatio) {
-                scene.updateTransformMatrix(true);
-            }
-
-            // Render
-            this._renderingManager.render(this.customRenderFunction, currentRenderList, this.renderParticles, this.renderSprites);
-
-            if (useCameraPostProcess) {
-                scene.postProcessManager._finalizeFrame(false, this._texture, faceIndex);
-            }
-
-            if (!this._doNotChangeAspectRatio) {
-                scene.updateTransformMatrix(true);
-            }
-
-            // Dump ?
-            if (dumpForDebug) {
-                Tools.DumpFramebuffer(this._size, this._size, engine);
-            }
-
-            // Unbind
-            if (!this.isCube || faceIndex === 5) {
-                if (this.isCube) {
-
-                    if (faceIndex === 5) {
-                        engine.generateMipMapsForCubemap(this._texture);
-                    }
-                }
-
-                engine.unBindFramebuffer(this._texture, this.isCube, () => {
-                    this.onAfterRenderObservable.notifyObservers(faceIndex);    
-                });
-            } else {
-                this.onAfterRenderObservable.notifyObservers(faceIndex);
-            }
-        }
-
-        /**
-         * Overrides the default sort function applied in the renderging group to prepare the meshes.
-         * This allowed control for front to back rendering or reversly depending of the special needs.
-         * 
-         * @param renderingGroupId The rendering group id corresponding to its index
-         * @param opaqueSortCompareFn The opaque queue comparison function use to sort.
-         * @param alphaTestSortCompareFn The alpha test queue comparison function use to sort.
-         * @param transparentSortCompareFn The transparent queue comparison function use to sort.
-         */
-        public setRenderingOrder(renderingGroupId: number,
-            opaqueSortCompareFn: (a: SubMesh, b: SubMesh) => number = null,
-            alphaTestSortCompareFn: (a: SubMesh, b: SubMesh) => number = null,
-            transparentSortCompareFn: (a: SubMesh, b: SubMesh) => number = null): void {
-            
-            this._renderingManager.setRenderingOrder(renderingGroupId,
-                opaqueSortCompareFn,
-                alphaTestSortCompareFn,
-                transparentSortCompareFn);
-        }
-
-        /**
-         * Specifies whether or not the stencil and depth buffer are cleared between two rendering groups.
-         * 
-         * @param renderingGroupId The rendering group id corresponding to its index
-         * @param autoClearDepthStencil Automatically clears depth and stencil between groups if true.
-         */
-        public setRenderingAutoClearDepthStencil(renderingGroupId: number, autoClearDepthStencil: boolean): void {            
-            this._renderingManager.setRenderingAutoClearDepthStencil(renderingGroupId, autoClearDepthStencil);
-        }
-
-        public clone(): RenderTargetTexture {
-            var textureSize = this.getSize();
-            var newTexture = new RenderTargetTexture(
-                this.name,
-                textureSize.width,
-                this.getScene(),
-                this._renderTargetOptions.generateMipMaps,
-                this._doNotChangeAspectRatio,
-                this._renderTargetOptions.type,
-                this.isCube,
-                this._renderTargetOptions.samplingMode,
-                this._renderTargetOptions.generateDepthBuffer,
-                this._renderTargetOptions.generateStencilBuffer
-            );
-
-            // Base texture
-            newTexture.hasAlpha = this.hasAlpha;
-            newTexture.level = this.level;
-
-            // RenderTarget Texture
-            newTexture.coordinatesMode = this.coordinatesMode;
-            newTexture.renderList = this.renderList.slice(0);
-
-            return newTexture;
-        }
-
-        public serialize(): any {
-            if (!this.name) {
-                return null;
-            }
-
-            var serializationObject = super.serialize();
-
-            serializationObject.renderTargetSize = this.getRenderSize();
-            serializationObject.renderList = [];
-
-            for (var index = 0; index < this.renderList.length; index++) {
-                serializationObject.renderList.push(this.renderList[index].id);
-            }
-
-            return serializationObject;
-        }
-
-        public dispose(): void {
-            super.dispose();
-        }
-    }
+﻿module BABYLON {
+    export interface IRenderTargetOptions {
+        generateMipMaps: boolean,
+        type: number,
+        samplingMode: number,
+        generateDepthBuffer: boolean,
+        generateStencilBuffer: boolean
+    }
+
+    export class RenderTargetTexture extends Texture {
+        public static _REFRESHRATE_RENDER_ONCE: number = 0;
+        public static _REFRESHRATE_RENDER_ONEVERYFRAME: number = 1;
+        public static _REFRESHRATE_RENDER_ONEVERYTWOFRAMES: number = 2;
+
+        public static get REFRESHRATE_RENDER_ONCE(): number {
+            return RenderTargetTexture._REFRESHRATE_RENDER_ONCE;
+        }
+
+        public static get REFRESHRATE_RENDER_ONEVERYFRAME(): number {
+            return RenderTargetTexture._REFRESHRATE_RENDER_ONEVERYFRAME;
+        }
+
+        public static get REFRESHRATE_RENDER_ONEVERYTWOFRAMES(): number {
+            return RenderTargetTexture._REFRESHRATE_RENDER_ONEVERYTWOFRAMES;
+        }
+
+        /**
+        * Use this predicate to dynamically define the list of mesh you want to render.
+        * If set, the renderList property will be overwritten.
+        */
+        public renderListPredicate: (AbstractMesh: AbstractMesh) => boolean;
+
+        /**
+        * Use this list to define the list of mesh you want to render.
+        */
+        public renderList = new Array<AbstractMesh>();
+        public renderParticles = true;
+        public renderSprites = false;
+        public coordinatesMode = Texture.PROJECTION_MODE;
+        public activeCamera: Camera;
+        public customRenderFunction: (opaqueSubMeshes: SmartArray<SubMesh>, transparentSubMeshes: SmartArray<SubMesh>, alphaTestSubMeshes: SmartArray<SubMesh>, beforeTransparents?: () => void) => void;
+        public useCameraPostProcesses: boolean;
+
+        // Events
+
+        /**
+        * An event triggered when the texture is unbind.
+        * @type {BABYLON.Observable}
+        */
+        public onAfterUnbindObservable = new Observable<RenderTargetTexture>();
+
+        protected _onAfterUnbindObserver: Observer<RenderTargetTexture>;
+        public set onAfterUnbind(callback: () => void) {
+            if (this._onAfterUnbindObserver) {
+                this.onAfterUnbindObservable.remove(this._onAfterUnbindObserver);
+            }
+            this._onAfterUnbindObserver = this.onAfterUnbindObservable.add(callback);
+        }
+
+        /**
+        * An event triggered before rendering the texture
+        * @type {BABYLON.Observable}
+        */
+        public onBeforeRenderObservable = new Observable<number>();
+
+        protected _onBeforeRenderObserver: Observer<number>;
+        public set onBeforeRender(callback: (faceIndex: number) => void) {
+            if (this._onBeforeRenderObserver) {
+                this.onBeforeRenderObservable.remove(this._onBeforeRenderObserver);
+            }
+            this._onBeforeRenderObserver = this.onBeforeRenderObservable.add(callback);
+        }
+
+        /**
+        * An event triggered after rendering the texture
+        * @type {BABYLON.Observable}
+        */
+        public onAfterRenderObservable = new Observable<number>();
+
+        protected _onAfterRenderObserver: Observer<number>;
+        public set onAfterRender(callback: (faceIndex: number) => void) {
+            if (this._onAfterRenderObserver) {
+                this.onAfterRenderObservable.remove(this._onAfterRenderObserver);
+            }
+            this._onAfterRenderObserver = this.onAfterRenderObservable.add(callback);
+        }
+
+        /**
+        * An event triggered after the texture clear
+        * @type {BABYLON.Observable}
+        */
+        public onClearObservable = new Observable<Engine>();
+
+        protected _onClearObserver: Observer<Engine>;
+        public set onClear(callback: (Engine: Engine) => void) {
+            if (this._onClearObserver) {
+                this.onClearObservable.remove(this._onClearObserver);
+            }
+            this._onClearObserver = this.onClearObservable.add(callback);
+        }
+
+        protected _size: number;
+        public _generateMipMaps: boolean;
+        protected _renderingManager: RenderingManager;
+        public _waitingRenderList: string[];
+        protected _doNotChangeAspectRatio: boolean;
+        protected _currentRefreshId = -1;
+        protected _refreshRate = 1;
+        protected _textureMatrix: Matrix;
+        protected _samples = 1;
+        protected _renderTargetOptions: IRenderTargetOptions;
+        public get renderTargetOptions(): IRenderTargetOptions {
+            return this._renderTargetOptions;
+        }
+
+        constructor(name: string, size: any, scene: Scene, generateMipMaps?: boolean, doNotChangeAspectRatio: boolean = true, type: number = Engine.TEXTURETYPE_UNSIGNED_INT, public isCube = false, samplingMode = Texture.TRILINEAR_SAMPLINGMODE, generateDepthBuffer = true, generateStencilBuffer = false, isMulti = false) {
+            super(null, scene, !generateMipMaps);
+
+            this.name = name;
+            this.isRenderTarget = true;
+            this._size = size;
+            this._generateMipMaps = generateMipMaps;
+            this._doNotChangeAspectRatio = doNotChangeAspectRatio;
+
+            // Rendering groups
+            this._renderingManager = new RenderingManager(scene);
+
+            if (isMulti) {
+                return;
+            }
+
+            this._renderTargetOptions = {
+                generateMipMaps: generateMipMaps,
+                type: type,
+                samplingMode: samplingMode,
+                generateDepthBuffer: generateDepthBuffer,
+                generateStencilBuffer: generateStencilBuffer
+            };
+
+            if (samplingMode === Texture.NEAREST_SAMPLINGMODE) {
+                this.wrapU = Texture.CLAMP_ADDRESSMODE;
+                this.wrapV = Texture.CLAMP_ADDRESSMODE;
+            }
+
+            if (isCube) {
+                this._texture = scene.getEngine().createRenderTargetCubeTexture(size, this._renderTargetOptions);
+                this.coordinatesMode = Texture.INVCUBIC_MODE;
+                this._textureMatrix = Matrix.Identity();
+            } else {
+                this._texture = scene.getEngine().createRenderTargetTexture(size, this._renderTargetOptions);
+            }
+
+        }
+
+        public get samples(): number {
+            return this._samples;
+        }
+
+        public set samples(value: number) {
+            if (this._samples === value) {
+                return;
+            }
+            
+            this._samples = this.getScene().getEngine().updateRenderTargetTextureSampleCount(this._texture, value);
+        }
+
+        public resetRefreshCounter(): void {
+            this._currentRefreshId = -1;
+        }
+
+        public get refreshRate(): number {
+            return this._refreshRate;
+        }
+
+        // Use 0 to render just once, 1 to render on every frame, 2 to render every two frames and so on...
+        public set refreshRate(value: number) {
+            this._refreshRate = value;
+            this.resetRefreshCounter();
+        }
+
+        public _shouldRender(): boolean {
+            if (this._currentRefreshId === -1) { // At least render once
+                this._currentRefreshId = 1;
+                return true;
+            }
+
+            if (this.refreshRate === this._currentRefreshId) {
+                this._currentRefreshId = 1;
+                return true;
+            }
+
+            this._currentRefreshId++;
+            return false;
+        }
+
+        public isReady(): boolean {
+            if (!this.getScene().renderTargetsEnabled) {
+                return false;
+            }
+            return super.isReady();
+        }
+
+        public getRenderSize(): number {
+            return this._size;
+        }
+
+        public get canRescale(): boolean {
+            return true;
+        }
+
+        public scale(ratio: number): void {
+            var newSize = this._size * ratio;
+
+            this.resize(newSize);
+        }
+
+        public getReflectionTextureMatrix(): Matrix {
+            if (this.isCube) {
+                return this._textureMatrix;
+            }
+
+            return super.getReflectionTextureMatrix();
+        }
+
+        public resize(size: any) {
+            this.releaseInternalTexture();
+            if (this.isCube) {
+                this._texture = this.getScene().getEngine().createRenderTargetCubeTexture(size, this._renderTargetOptions);
+            } else {
+                this._texture = this.getScene().getEngine().createRenderTargetTexture(size, this._renderTargetOptions);
+            }
+        }
+
+        public render(useCameraPostProcess?: boolean, dumpForDebug?: boolean) {
+            var scene = this.getScene();
+            var engine = scene.getEngine();
+
+            if (this.useCameraPostProcesses !== undefined) {
+                useCameraPostProcess = this.useCameraPostProcesses;
+            }
+
+            if (this._waitingRenderList) {
+                this.renderList = [];
+                for (var index = 0; index < this._waitingRenderList.length; index++) {
+                    var id = this._waitingRenderList[index];
+                    this.renderList.push(scene.getMeshByID(id));
+                }
+
+                delete this._waitingRenderList;
+            }
+
+            // Is predicate defined?
+            if (this.renderListPredicate) {
+                this.renderList.splice(0); // Clear previous renderList
+
+                var sceneMeshes = this.getScene().meshes;
+
+                for (var index = 0; index < sceneMeshes.length; index++) {
+                    var mesh = sceneMeshes[index];
+                    if (this.renderListPredicate(mesh)) {
+                        this.renderList.push(mesh);
+                    }
+                }
+            }
+
+            if (this.renderList && this.renderList.length === 0) {
+                return;
+            }
+
+            // Set custom projection.
+            // Needs to be before binding to prevent changing the aspect ratio.
+            if (this.activeCamera) {
+                engine.setViewport(this.activeCamera.viewport);
+
+                if (this.activeCamera !== scene.activeCamera)
+                {
+                    scene.setTransformMatrix(this.activeCamera.getViewMatrix(), this.activeCamera.getProjectionMatrix(true));
+                }
+            }
+            else {
+                engine.setViewport(scene.activeCamera.viewport);
+            }
+
+            // Prepare renderingManager
+            this._renderingManager.reset();
+
+            var currentRenderList = this.renderList ? this.renderList : scene.getActiveMeshes().data;
+            var currentRenderListLength = this.renderList ? this.renderList.length : scene.getActiveMeshes().length;
+            var sceneRenderId = scene.getRenderId();
+            for (var meshIndex = 0; meshIndex < currentRenderListLength; meshIndex++) {
+                var mesh = currentRenderList[meshIndex];
+
+                if (mesh) {
+                    if (!mesh.isReady()) {
+                        // Reset _currentRefreshId
+                        this.resetRefreshCounter();
+                        continue;
+                    }
+
+                    mesh._preActivateForIntermediateRendering(sceneRenderId);
+
+                    if (mesh.isEnabled() && mesh.isVisible && mesh.subMeshes && ((mesh.layerMask & scene.activeCamera.layerMask) !== 0)) {
+                        mesh._activate(sceneRenderId);
+
+                        for (var subIndex = 0; subIndex < mesh.subMeshes.length; subIndex++) {
+                            var subMesh = mesh.subMeshes[subIndex];
+                            scene._activeIndices.addCount(subMesh.indexCount, false);
+                            this._renderingManager.dispatch(subMesh);
+                        }
+                    }
+                }
+            }
+
+            for (var particleIndex = 0; particleIndex < scene.particleSystems.length; particleIndex++) {
+                    var particleSystem = scene.particleSystems[particleIndex];
+
+                    if (!particleSystem.isStarted() || !particleSystem.emitter || !particleSystem.emitter.position || !particleSystem.emitter.isEnabled()) {
+                        continue;
+                    }
+
+                    if (currentRenderList.indexOf(particleSystem.emitter) >= 0) {
+                        this._renderingManager.dispatchParticles(particleSystem);
+                    }
+                }
+
+            if (this.isCube) {
+                for (var face = 0; face < 6; face++) {
+                    this.renderToTarget(face, currentRenderList, currentRenderListLength, useCameraPostProcess, dumpForDebug);
+                    scene.incrementRenderId();
+                    scene.resetCachedMaterial();
+                }
+            } else {
+                this.renderToTarget(0, currentRenderList, currentRenderListLength, useCameraPostProcess, dumpForDebug);
+            }
+
+            this.onAfterUnbindObservable.notifyObservers(this);
+
+            if (this.activeCamera && this.activeCamera !== scene.activeCamera) {
+                scene.setTransformMatrix(scene.activeCamera.getViewMatrix(), scene.activeCamera.getProjectionMatrix(true));
+            }
+            engine.setViewport(scene.activeCamera.viewport);
+
+            scene.resetCachedMaterial();
+        }
+
+        renderToTarget(faceIndex: number, currentRenderList: AbstractMesh[], currentRenderListLength:number, useCameraPostProcess: boolean, dumpForDebug: boolean): void {
+            var scene = this.getScene();
+            var engine = scene.getEngine();
+
+            // Bind
+            if (!useCameraPostProcess || !scene.postProcessManager._prepareFrame(this._texture)) {
+                if (this.isCube) {
+                    engine.bindFramebuffer(this._texture, faceIndex);
+                } else {
+                    engine.bindFramebuffer(this._texture);
+                }
+            }
+
+            this.onBeforeRenderObservable.notifyObservers(faceIndex);
+
+            // Clear
+            if (this.onClearObservable.hasObservers()) {
+                this.onClearObservable.notifyObservers(engine);
+            } else {
+                engine.clear(scene.clearColor, true, true, true);
+            }
+
+            if (!this._doNotChangeAspectRatio) {
+                scene.updateTransformMatrix(true);
+            }
+
+            // Render
+            this._renderingManager.render(this.customRenderFunction, currentRenderList, this.renderParticles, this.renderSprites);
+
+            if (useCameraPostProcess) {
+                scene.postProcessManager._finalizeFrame(false, this._texture, faceIndex);
+            }
+
+            if (!this._doNotChangeAspectRatio) {
+                scene.updateTransformMatrix(true);
+            }
+
+            // Dump ?
+            if (dumpForDebug) {
+                Tools.DumpFramebuffer(this._size, this._size, engine);
+            }
+
+            // Unbind
+            if (!this.isCube || faceIndex === 5) {
+                if (this.isCube) {
+
+                    if (faceIndex === 5) {
+                        engine.generateMipMapsForCubemap(this._texture);
+                    }
+                }
+
+                engine.unBindFramebuffer(this._texture, this.isCube, () => {
+                    this.onAfterRenderObservable.notifyObservers(faceIndex);    
+                });
+            } else {
+                this.onAfterRenderObservable.notifyObservers(faceIndex);
+            }
+        }
+
+        /**
+         * Overrides the default sort function applied in the renderging group to prepare the meshes.
+         * This allowed control for front to back rendering or reversly depending of the special needs.
+         * 
+         * @param renderingGroupId The rendering group id corresponding to its index
+         * @param opaqueSortCompareFn The opaque queue comparison function use to sort.
+         * @param alphaTestSortCompareFn The alpha test queue comparison function use to sort.
+         * @param transparentSortCompareFn The transparent queue comparison function use to sort.
+         */
+        public setRenderingOrder(renderingGroupId: number,
+            opaqueSortCompareFn: (a: SubMesh, b: SubMesh) => number = null,
+            alphaTestSortCompareFn: (a: SubMesh, b: SubMesh) => number = null,
+            transparentSortCompareFn: (a: SubMesh, b: SubMesh) => number = null): void {
+            
+            this._renderingManager.setRenderingOrder(renderingGroupId,
+                opaqueSortCompareFn,
+                alphaTestSortCompareFn,
+                transparentSortCompareFn);
+        }
+
+        /**
+         * Specifies whether or not the stencil and depth buffer are cleared between two rendering groups.
+         * 
+         * @param renderingGroupId The rendering group id corresponding to its index
+         * @param autoClearDepthStencil Automatically clears depth and stencil between groups if true.
+         */
+        public setRenderingAutoClearDepthStencil(renderingGroupId: number, autoClearDepthStencil: boolean): void {            
+            this._renderingManager.setRenderingAutoClearDepthStencil(renderingGroupId, autoClearDepthStencil);
+        }
+
+        public clone(): RenderTargetTexture {
+            var textureSize = this.getSize();
+            var newTexture = new RenderTargetTexture(
+                this.name,
+                textureSize.width,
+                this.getScene(),
+                this._renderTargetOptions.generateMipMaps,
+                this._doNotChangeAspectRatio,
+                this._renderTargetOptions.type,
+                this.isCube,
+                this._renderTargetOptions.samplingMode,
+                this._renderTargetOptions.generateDepthBuffer,
+                this._renderTargetOptions.generateStencilBuffer
+            );
+
+            // Base texture
+            newTexture.hasAlpha = this.hasAlpha;
+            newTexture.level = this.level;
+
+            // RenderTarget Texture
+            newTexture.coordinatesMode = this.coordinatesMode;
+            newTexture.renderList = this.renderList.slice(0);
+
+            return newTexture;
+        }
+
+        public serialize(): any {
+            if (!this.name) {
+                return null;
+            }
+
+            var serializationObject = super.serialize();
+
+            serializationObject.renderTargetSize = this.getRenderSize();
+            serializationObject.renderList = [];
+
+            for (var index = 0; index < this.renderList.length; index++) {
+                serializationObject.renderList.push(this.renderList[index].id);
+            }
+
+            return serializationObject;
+        }
+
+        public dispose(): void {
+            super.dispose();
+        }
+    }
 }