--- conflicted
+++ resolved
@@ -232,14 +232,6 @@
             other.pointSize = this.pointSize;
             other.pointsCloud = this.pointsCloud;
         };
-<<<<<<< HEAD
-        Material.ParseMaterial = function (parsedMaterial, scene, rootUrl) {
-            if (!parsedMaterial.customType) {
-                return BABYLON.StandardMaterial.Parse(parsedMaterial, scene, rootUrl);
-            }
-            //TODO this is where custom materials are inspected and parsed.
-            return null;
-=======
         Material.prototype.serialize = function () {
             var serializationObject = {};
             serializationObject.name = this.name;
@@ -248,7 +240,6 @@
             serializationObject.tags = BABYLON.Tags.GetTags(this);
             serializationObject.backFaceCulling = this.backFaceCulling;
             return serializationObject;
->>>>>>> 75b208cc
         };
         Material._TriangleFillMode = 0;
         Material._WireFrameFillMode = 1;
