--- conflicted
+++ resolved
@@ -1,328 +1,286 @@
-#ifdef ENVIRONMENTBRDF
-    #ifdef WEBGPU
-        layout(set = 2, binding = 1) uniform texture2D environmentBrdfSamplerTexture;
-        layout(set = 2, binding = 2) uniform sampler environmentBrdfSamplerSampler;
-        #define environmentBrdfSampler sampler2D(environmentBrdfSamplerTexture, environmentBrdfSamplerSampler)
-    #else
-        uniform sampler2D environmentBrdfSampler;
-    #endif
-#endif
-
-// Reflection
-#ifdef REFLECTION
-    #ifdef REFLECTIONMAP_3D
-        #define sampleReflection(s, c) textureCube(s, c)
-
-        #ifdef WEBGPU
-            layout(set = 2, binding = 3) uniform textureCube reflectionSamplerTexture;
-            layout(set = 2, binding = 4) uniform sampler reflectionSamplerSampler;
-            #define reflectionSampler samplerCube(reflectionSamplerTexture, reflectionSamplerSampler)
-        #else
-            uniform samplerCube reflectionSampler;
-        #endif
-
-        #ifdef LODBASEDMICROSFURACE
-            #define sampleReflectionLod(s, c, l) textureCubeLodEXT(s, c, l)
-        #else
-            uniform samplerCube reflectionSamplerLow;
-            uniform samplerCube reflectionSamplerHigh;
-        #endif
-    #else
-        #define sampleReflection(s, c) texture2D(s, c)
-
-        uniform sampler2D reflectionSampler;
-
-        #ifdef LODBASEDMICROSFURACE
-            #define sampleReflectionLod(s, c, l) texture2DLodEXT(s, c, l)
-        #else
-            uniform samplerCube reflectionSamplerLow;
-            uniform samplerCube reflectionSamplerHigh;
-        #endif
-    #endif
-
-    #ifdef REFLECTIONMAP_SKYBOX
-        #ifdef WEBGPU
-            layout(location = 4) in vec3 vPositionUVW;
-        #else
-            varying vec3 vPositionUVW;
-        #endif
-    #else
-        #if defined(REFLECTIONMAP_EQUIRECTANGULAR_FIXED) || defined(REFLECTIONMAP_MIRROREDEQUIRECTANGULAR_FIXED)
-            varying vec3 vDirectionW;
-        #endif
-    #endif
-#endif
-
-#ifdef ALBEDO
-    #if ALBEDODIRECTUV == 1
-        #define vAlbedoUV vMainUV1
-    #elif ALBEDODIRECTUV == 2
-        #define vAlbedoUV vMainUV2
-    #else
-        varying vec2 vAlbedoUV;
-    #endif
-
-    #ifdef WEBGPU
-        layout(set = 2, binding = 5) uniform texture2D albedoSamplerTexture;
-        layout(set = 2, binding = 6) uniform sampler albedoSamplerSampler;
-        #define albedoSampler sampler2D(albedoSamplerTexture, albedoSamplerSampler)
-    #else
-        uniform sampler2D albedoSampler;
-    #endif
-#endif
-
-#ifdef REFLECTIVITY
-    #if REFLECTIVITYDIRECTUV == 1
-        #define vReflectivityUV vMainUV1
-    #elif REFLECTIVITYDIRECTUV == 2
-        #define vReflectivityUV vMainUV2
-    #else
-        varying vec2 vReflectivityUV;
-    #endif
-
-    #ifdef WEBGPU
-        layout(set = 2, binding = 7) uniform texture2D reflectivitySamplerTexture;
-        layout(set = 2, binding = 8) uniform sampler reflectivitySamplerSampler;
-        #define reflectivitySampler sampler2D(reflectivitySamplerTexture, reflectivitySamplerSampler)
-    #else
-        uniform sampler2D reflectivitySampler;
-    #endif
-#endif
-
-#ifdef AMBIENT
-    #if AMBIENTDIRECTUV == 1
-        #define vAmbientUV vMainUV1
-    #elif AMBIENTDIRECTUV == 2
-        #define vAmbientUV vMainUV2
-    #else
-        varying vec2 vAmbientUV;
-    #endif
-
-    #ifdef WEBGPU
-        layout(set = 2, binding = 9) uniform texture2D ambientSamplerTexture;
-        layout(set = 2, binding = 10) uniform sampler ambientSamplerSampler;
-        #define ambientSampler sampler2D(ambientSamplerTexture, ambientSamplerSampler)
-    #else
-        uniform sampler2D ambientSampler;
-    #endif
-#endif
-
-#ifdef EMISSIVE
-    #if EMISSIVEDIRECTUV == 1
-        #define vEmissiveUV vMainUV1
-    #elif EMISSIVEDIRECTUV == 2
-        #define vEmissiveUV vMainUV2
-    #else
-        varying vec2 vEmissiveUV;
-    #endif
-
-    #ifdef WEBGPU
-        layout(set = 2, binding = 11) uniform texture2D emissiveSamplerTexture;
-        layout(set = 2, binding = 12) uniform sampler emissiveSamplerSampler;
-        #define emissiveSampler sampler2D(emissiveSamplerTexture, emissiveSamplerSampler)
-    #else
-        uniform sampler2D emissiveSampler;
-    #endif
-#endif
-
-#ifdef BUMP
-    #if BUMPDIRECTUV == 1
-        #define vBumpUV vMainUV1
-    #elif BUMPDIRECTUV == 2
-        #define vBumpUV vMainUV2
-    #else
-        varying vec2 vBumpUV;
-    #endif
-
-    #ifdef WEBGPU
-        layout(set = 2, binding = 13) uniform texture2D bumpSamplerTexture;
-        layout(set = 2, binding = 14) uniform sampler bumpSamplerSampler;
-        #define bumpSampler sampler2D(bumpSamplerTexture, bumpSamplerSampler)
-    #else
-        uniform sampler2D bumpSampler;
-    #endif
-#endif
-
-#ifdef OPACITY
-    #if OPACITYDIRECTUV == 1
-        #define vOpacityUV vMainUV1
-    #elif OPACITYDIRECTUV == 2
-        #define vOpacityUV vMainUV2
-    #else
-        varying vec2 vOpacityUV;
-    #endif
-    uniform sampler2D opacitySampler;
-#endif
-
-#ifdef LIGHTMAP
-    #if LIGHTMAPDIRECTUV == 1
-        #define vLightmapUV vMainUV1
-    #elif LIGHTMAPDIRECTUV == 2
-        #define vLightmapUV vMainUV2
-    #else
-        varying vec2 vLightmapUV;
-    #endif
-    uniform sampler2D lightmapSampler;
-#endif
-
-#ifdef MICROSURFACEMAP
-    #if MICROSURFACEMAPDIRECTUV == 1
-        #define vMicroSurfaceSamplerUV vMainUV1
-    #elif MICROSURFACEMAPDIRECTUV == 2
-        #define vMicroSurfaceSamplerUV vMainUV2
-    #else
-        varying vec2 vMicroSurfaceSamplerUV;
-    #endif
-    uniform sampler2D microSurfaceSampler;
-#endif
-
-#ifdef CLEARCOAT
-    #ifdef CLEARCOAT_TEXTURE
-        #if CLEARCOAT_TEXTUREDIRECTUV == 1
-            #define vClearCoatUV vMainUV1
-        #elif CLEARCOAT_TEXTUREDIRECTUV == 2
-            #define vClearCoatUV vMainUV2
-        #else
-            varying vec2 vClearCoatUV;
-        #endif
-        uniform sampler2D clearCoatSampler;
-    #endif
-
-    #ifdef CLEARCOAT_BUMP
-        #if CLEARCOAT_BUMPDIRECTUV == 1
-            #define vClearCoatBumpUV vMainUV1
-        #elif CLEARCOAT_BUMPDIRECTUV == 2
-            #define vClearCoatBumpUV vMainUV2
-        #else
-            varying vec2 vClearCoatBumpUV;
-        #endif
-        uniform sampler2D clearCoatBumpSampler;
-    #endif
-
-    #ifdef CLEARCOAT_TINT_TEXTURE
-        #if CLEARCOAT_TINT_TEXTUREDIRECTUV == 1
-            #define vClearCoatTintUV vMainUV1
-        #elif CLEARCOAT_TINT_TEXTUREDIRECTUV == 2
-            #define vClearCoatTintUV vMainUV2
-        #else
-            varying vec2 vClearCoatTintUV;
-        #endif
-        uniform sampler2D clearCoatTintSampler;
-    #endif
-#endif
-
-#ifdef SHEEN
-    #ifdef SHEEN_TEXTURE
-        #if SHEEN_TEXTUREDIRECTUV == 1
-            #define vSheenUV vMainUV1
-        #elif SHEEN_TEXTUREDIRECTUV == 2
-            #define vSheenUV vMainUV2
-        #else
-            varying vec2 vSheenUV;
-        #endif
-        uniform sampler2D sheenSampler;
-    #endif
-#endif
-
-#ifdef ANISOTROPIC
-    #ifdef ANISOTROPIC_TEXTURE
-        #if ANISOTROPIC_TEXTUREDIRECTUV == 1
-            #define vAnisotropyUV vMainUV1
-        #elif ANISOTROPIC_TEXTUREDIRECTUV == 2
-            #define vAnisotropyUV vMainUV2
-        #else
-            varying vec2 vAnisotropyUV;
-        #endif
-        uniform sampler2D anisotropySampler;
-    #endif
-#endif
-
-<<<<<<< HEAD
-=======
-// Reflection
-#ifdef REFLECTION
-    #ifdef REFLECTIONMAP_3D
-        #define sampleReflection(s, c) textureCube(s, c)
-
-        uniform samplerCube reflectionSampler;
-        
-        #ifdef LODBASEDMICROSFURACE
-            #define sampleReflectionLod(s, c, l) textureCubeLodEXT(s, c, l)
-        #else
-            uniform samplerCube reflectionSamplerLow;
-            uniform samplerCube reflectionSamplerHigh;
-        #endif
-
-        #ifdef USEIRRADIANCEMAP
-            uniform samplerCube irradianceSampler;
-        #endif
-    #else
-        #define sampleReflection(s, c) texture2D(s, c)
-
-        uniform sampler2D reflectionSampler;
-
-        #ifdef LODBASEDMICROSFURACE
-            #define sampleReflectionLod(s, c, l) texture2DLodEXT(s, c, l)
-        #else
-            uniform sampler2D reflectionSamplerLow;
-            uniform sampler2D reflectionSamplerHigh;
-        #endif
-
-        #ifdef USEIRRADIANCEMAP
-            uniform sampler2D irradianceSampler;
-        #endif
-    #endif
-
-    #ifdef REFLECTIONMAP_SKYBOX
-        varying vec3 vPositionUVW;
-    #else
-        #if defined(REFLECTIONMAP_EQUIRECTANGULAR_FIXED) || defined(REFLECTIONMAP_MIRROREDEQUIRECTANGULAR_FIXED)
-            varying vec3 vDirectionW;
-        #endif
-    #endif
-#endif
-
-#ifdef ENVIRONMENTBRDF
-    uniform sampler2D environmentBrdfSampler;
-#endif
-
->>>>>>> 4188a9e8
-// SUBSURFACE
-#ifdef SUBSURFACE
-    #ifdef SS_REFRACTION
-        #ifdef SS_REFRACTIONMAP_3D
-            #define sampleRefraction(s, c) textureCube(s, c)
-            
-            uniform samplerCube refractionSampler;
-
-            #ifdef LODBASEDMICROSFURACE
-                #define sampleRefractionLod(s, c, l) textureCubeLodEXT(s, c, l)
-            #else
-                uniform samplerCube refractionSamplerLow;
-                uniform samplerCube refractionSamplerHigh;
-            #endif
-        #else
-            #define sampleRefraction(s, c) texture2D(s, c)
-            
-            uniform sampler2D refractionSampler;
-
-            #ifdef LODBASEDMICROSFURACE
-                #define sampleRefractionLod(s, c, l) texture2DLodEXT(s, c, l)
-            #else
-                uniform samplerCube refractionSamplerLow;
-                uniform samplerCube refractionSamplerHigh;
-            #endif
-        #endif
-    #endif
-
-    #ifdef SS_THICKNESSANDMASK_TEXTURE
-        #if SS_THICKNESSANDMASK_TEXTUREDIRECTUV == 1
-            #define vThicknessUV vMainUV1
-        #elif SS_THICKNESSANDMASK_TEXTUREDIRECTUV == 2
-            #define vThicknessUV vMainUV2
-        #else
-            varying vec2 vThicknessUV;
-        #endif
-        uniform sampler2D thicknessSampler;
-    #endif
+#ifdef ENVIRONMENTBRDF
+    #ifdef WEBGPU
+        layout(set = 2, binding = 1) uniform texture2D environmentBrdfSamplerTexture;
+        layout(set = 2, binding = 2) uniform sampler environmentBrdfSamplerSampler;
+        #define environmentBrdfSampler sampler2D(environmentBrdfSamplerTexture, environmentBrdfSamplerSampler)
+    #else
+        uniform sampler2D environmentBrdfSampler;
+    #endif
+#endif
+
+// Reflection
+#ifdef REFLECTION
+    #ifdef REFLECTIONMAP_3D
+        #define sampleReflection(s, c) textureCube(s, c)
+
+        #ifdef WEBGPU
+            layout(set = 2, binding = 3) uniform textureCube reflectionSamplerTexture;
+            layout(set = 2, binding = 4) uniform sampler reflectionSamplerSampler;
+            #define reflectionSampler samplerCube(reflectionSamplerTexture, reflectionSamplerSampler)
+        #else
+            uniform samplerCube reflectionSampler;
+        #endif
+
+        #ifdef LODBASEDMICROSFURACE
+            #define sampleReflectionLod(s, c, l) textureCubeLodEXT(s, c, l)
+        #else
+            uniform samplerCube reflectionSamplerLow;
+            uniform samplerCube reflectionSamplerHigh;
+        #endif
+
+        #ifdef USEIRRADIANCEMAP
+            uniform samplerCube irradianceSampler;
+        #endif
+    #else
+        #define sampleReflection(s, c) texture2D(s, c)
+
+        uniform sampler2D reflectionSampler;
+
+        #ifdef LODBASEDMICROSFURACE
+            #define sampleReflectionLod(s, c, l) texture2DLodEXT(s, c, l)
+        #else
+            uniform samplerCube reflectionSamplerLow;
+            uniform samplerCube reflectionSamplerHigh;
+        #endif
+
+        #ifdef USEIRRADIANCEMAP
+            uniform samplerCube irradianceSampler;
+        #endif
+    #endif
+
+    #ifdef REFLECTIONMAP_SKYBOX
+        #ifdef WEBGPU
+            layout(location = 4) in vec3 vPositionUVW;
+        #else
+            varying vec3 vPositionUVW;
+        #endif
+    #else
+        #if defined(REFLECTIONMAP_EQUIRECTANGULAR_FIXED) || defined(REFLECTIONMAP_MIRROREDEQUIRECTANGULAR_FIXED)
+            varying vec3 vDirectionW;
+        #endif
+    #endif
+#endif
+
+#ifdef ALBEDO
+    #if ALBEDODIRECTUV == 1
+        #define vAlbedoUV vMainUV1
+    #elif ALBEDODIRECTUV == 2
+        #define vAlbedoUV vMainUV2
+    #else
+        varying vec2 vAlbedoUV;
+    #endif
+
+    #ifdef WEBGPU
+        layout(set = 2, binding = 5) uniform texture2D albedoSamplerTexture;
+        layout(set = 2, binding = 6) uniform sampler albedoSamplerSampler;
+        #define albedoSampler sampler2D(albedoSamplerTexture, albedoSamplerSampler)
+    #else
+        uniform sampler2D albedoSampler;
+    #endif
+#endif
+
+#ifdef REFLECTIVITY
+    #if REFLECTIVITYDIRECTUV == 1
+        #define vReflectivityUV vMainUV1
+    #elif REFLECTIVITYDIRECTUV == 2
+        #define vReflectivityUV vMainUV2
+    #else
+        varying vec2 vReflectivityUV;
+    #endif
+
+    #ifdef WEBGPU
+        layout(set = 2, binding = 7) uniform texture2D reflectivitySamplerTexture;
+        layout(set = 2, binding = 8) uniform sampler reflectivitySamplerSampler;
+        #define reflectivitySampler sampler2D(reflectivitySamplerTexture, reflectivitySamplerSampler)
+    #else
+        uniform sampler2D reflectivitySampler;
+    #endif
+#endif
+
+#ifdef AMBIENT
+    #if AMBIENTDIRECTUV == 1
+        #define vAmbientUV vMainUV1
+    #elif AMBIENTDIRECTUV == 2
+        #define vAmbientUV vMainUV2
+    #else
+        varying vec2 vAmbientUV;
+    #endif
+
+    #ifdef WEBGPU
+        layout(set = 2, binding = 9) uniform texture2D ambientSamplerTexture;
+        layout(set = 2, binding = 10) uniform sampler ambientSamplerSampler;
+        #define ambientSampler sampler2D(ambientSamplerTexture, ambientSamplerSampler)
+    #else
+        uniform sampler2D ambientSampler;
+    #endif
+#endif
+
+#ifdef EMISSIVE
+    #if EMISSIVEDIRECTUV == 1
+        #define vEmissiveUV vMainUV1
+    #elif EMISSIVEDIRECTUV == 2
+        #define vEmissiveUV vMainUV2
+    #else
+        varying vec2 vEmissiveUV;
+    #endif
+
+    #ifdef WEBGPU
+        layout(set = 2, binding = 11) uniform texture2D emissiveSamplerTexture;
+        layout(set = 2, binding = 12) uniform sampler emissiveSamplerSampler;
+        #define emissiveSampler sampler2D(emissiveSamplerTexture, emissiveSamplerSampler)
+    #else
+        uniform sampler2D emissiveSampler;
+    #endif
+#endif
+
+#ifdef BUMP
+    #if BUMPDIRECTUV == 1
+        #define vBumpUV vMainUV1
+    #elif BUMPDIRECTUV == 2
+        #define vBumpUV vMainUV2
+    #else
+        varying vec2 vBumpUV;
+    #endif
+
+    #ifdef WEBGPU
+        layout(set = 2, binding = 13) uniform texture2D bumpSamplerTexture;
+        layout(set = 2, binding = 14) uniform sampler bumpSamplerSampler;
+        #define bumpSampler sampler2D(bumpSamplerTexture, bumpSamplerSampler)
+    #else
+        uniform sampler2D bumpSampler;
+    #endif
+#endif
+
+#ifdef OPACITY
+    #if OPACITYDIRECTUV == 1
+        #define vOpacityUV vMainUV1
+    #elif OPACITYDIRECTUV == 2
+        #define vOpacityUV vMainUV2
+    #else
+        varying vec2 vOpacityUV;
+    #endif
+    uniform sampler2D opacitySampler;
+#endif
+
+#ifdef LIGHTMAP
+    #if LIGHTMAPDIRECTUV == 1
+        #define vLightmapUV vMainUV1
+    #elif LIGHTMAPDIRECTUV == 2
+        #define vLightmapUV vMainUV2
+    #else
+        varying vec2 vLightmapUV;
+    #endif
+    uniform sampler2D lightmapSampler;
+#endif
+
+#ifdef MICROSURFACEMAP
+    #if MICROSURFACEMAPDIRECTUV == 1
+        #define vMicroSurfaceSamplerUV vMainUV1
+    #elif MICROSURFACEMAPDIRECTUV == 2
+        #define vMicroSurfaceSamplerUV vMainUV2
+    #else
+        varying vec2 vMicroSurfaceSamplerUV;
+    #endif
+    uniform sampler2D microSurfaceSampler;
+#endif
+
+#ifdef CLEARCOAT
+    #ifdef CLEARCOAT_TEXTURE
+        #if CLEARCOAT_TEXTUREDIRECTUV == 1
+            #define vClearCoatUV vMainUV1
+        #elif CLEARCOAT_TEXTUREDIRECTUV == 2
+            #define vClearCoatUV vMainUV2
+        #else
+            varying vec2 vClearCoatUV;
+        #endif
+        uniform sampler2D clearCoatSampler;
+    #endif
+
+    #ifdef CLEARCOAT_BUMP
+        #if CLEARCOAT_BUMPDIRECTUV == 1
+            #define vClearCoatBumpUV vMainUV1
+        #elif CLEARCOAT_BUMPDIRECTUV == 2
+            #define vClearCoatBumpUV vMainUV2
+        #else
+            varying vec2 vClearCoatBumpUV;
+        #endif
+        uniform sampler2D clearCoatBumpSampler;
+    #endif
+
+    #ifdef CLEARCOAT_TINT_TEXTURE
+        #if CLEARCOAT_TINT_TEXTUREDIRECTUV == 1
+            #define vClearCoatTintUV vMainUV1
+        #elif CLEARCOAT_TINT_TEXTUREDIRECTUV == 2
+            #define vClearCoatTintUV vMainUV2
+        #else
+            varying vec2 vClearCoatTintUV;
+        #endif
+        uniform sampler2D clearCoatTintSampler;
+    #endif
+#endif
+
+#ifdef SHEEN
+    #ifdef SHEEN_TEXTURE
+        #if SHEEN_TEXTUREDIRECTUV == 1
+            #define vSheenUV vMainUV1
+        #elif SHEEN_TEXTUREDIRECTUV == 2
+            #define vSheenUV vMainUV2
+        #else
+            varying vec2 vSheenUV;
+        #endif
+        uniform sampler2D sheenSampler;
+    #endif
+#endif
+
+#ifdef ANISOTROPIC
+    #ifdef ANISOTROPIC_TEXTURE
+        #if ANISOTROPIC_TEXTUREDIRECTUV == 1
+            #define vAnisotropyUV vMainUV1
+        #elif ANISOTROPIC_TEXTUREDIRECTUV == 2
+            #define vAnisotropyUV vMainUV2
+        #else
+            varying vec2 vAnisotropyUV;
+        #endif
+        uniform sampler2D anisotropySampler;
+    #endif
+#endif
+
+// SUBSURFACE
+#ifdef SUBSURFACE
+    #ifdef SS_REFRACTION
+        #ifdef SS_REFRACTIONMAP_3D
+            #define sampleRefraction(s, c) textureCube(s, c)
+            
+            uniform samplerCube refractionSampler;
+
+            #ifdef LODBASEDMICROSFURACE
+                #define sampleRefractionLod(s, c, l) textureCubeLodEXT(s, c, l)
+            #else
+                uniform samplerCube refractionSamplerLow;
+                uniform samplerCube refractionSamplerHigh;
+            #endif
+        #else
+            #define sampleRefraction(s, c) texture2D(s, c)
+            
+            uniform sampler2D refractionSampler;
+
+            #ifdef LODBASEDMICROSFURACE
+                #define sampleRefractionLod(s, c, l) texture2DLodEXT(s, c, l)
+            #else
+                uniform samplerCube refractionSamplerLow;
+                uniform samplerCube refractionSamplerHigh;
+            #endif
+        #endif
+    #endif
+
+    #ifdef SS_THICKNESSANDMASK_TEXTURE
+        #if SS_THICKNESSANDMASK_TEXTUREDIRECTUV == 1
+            #define vThicknessUV vMainUV1
+        #elif SS_THICKNESSANDMASK_TEXTUREDIRECTUV == 2
+            #define vThicknessUV vMainUV2
+        #else
+            varying vec2 vThicknessUV;
+        #endif
+        uniform sampler2D thicknessSampler;
+    #endif
 #endif