﻿#ifdef PARALLAX
//#extension GL_EXT_shader_texture_lod : enable		// Doesn't work right now with texture2DGradExt...
#endif

#ifdef BUMP
#extension GL_OES_standard_derivatives : enable
#endif

#ifdef LOGARITHMICDEPTH
#extension GL_EXT_frag_depth : enable
#endif

precision highp float;

// Constants
#define RECIPROCAL_PI2 0.15915494

uniform vec3 vEyePosition;
uniform vec3 vAmbientColor;
uniform vec4 vDiffuseColor;
#ifdef SPECULARTERM
uniform vec4 vSpecularColor;
#endif
uniform vec3 vEmissiveColor;

// Input
varying vec3 vPositionW;

#ifdef NORMAL
varying vec3 vNormalW;
#endif

#ifdef VERTEXCOLOR
varying vec4 vColor;
#endif

// Helper functions
#include<helperFunctions>

// Lights
#include<light0FragmentDeclaration>
#include<light1FragmentDeclaration>
#include<light2FragmentDeclaration>
#include<light3FragmentDeclaration>

#include<lightsFragmentFunctions>
#include<shadowsFragmentFunctions>

// Samplers
#ifdef DIFFUSE
varying vec2 vDiffuseUV;
uniform sampler2D diffuseSampler;
uniform vec2 vDiffuseInfos;
#endif

#ifdef AMBIENT
varying vec2 vAmbientUV;
uniform sampler2D ambientSampler;
uniform vec2 vAmbientInfos;
#endif

#ifdef OPACITY	
varying vec2 vOpacityUV;
uniform sampler2D opacitySampler;
uniform vec2 vOpacityInfos;
#endif

#ifdef EMISSIVE
varying vec2 vEmissiveUV;
uniform vec2 vEmissiveInfos;
uniform sampler2D emissiveSampler;
#endif

#ifdef LIGHTMAP
varying vec2 vLightmapUV;
uniform vec2 vLightmapInfos;
uniform sampler2D lightmapSampler;
#endif

#if defined(REFLECTIONMAP_SPHERICAL) || defined(REFLECTIONMAP_PROJECTION) || defined(REFRACTION)
uniform mat4 view;
#endif

#ifdef REFRACTION
uniform vec4 vRefractionInfos;

#ifdef REFRACTIONMAP_3D
uniform samplerCube refractionCubeSampler;
#else
uniform sampler2D refraction2DSampler;
uniform mat4 refractionMatrix;
#endif

#ifdef REFRACTIONFRESNEL
uniform vec4 refractionLeftColor;
uniform vec4 refractionRightColor;
#endif
#endif

#if defined(SPECULAR) && defined(SPECULARTERM)
varying vec2 vSpecularUV;
uniform vec2 vSpecularInfos;
uniform sampler2D specularSampler;
#endif

// Fresnel
#include<fresnelFunction>

#ifdef DIFFUSEFRESNEL
uniform vec4 diffuseLeftColor;
uniform vec4 diffuseRightColor;
#endif

#ifdef OPACITYFRESNEL
uniform vec4 opacityParts;
#endif

#ifdef EMISSIVEFRESNEL
uniform vec4 emissiveLeftColor;
uniform vec4 emissiveRightColor;
#endif

// Reflection
#ifdef REFLECTION
uniform vec2 vReflectionInfos;

#ifdef REFLECTIONMAP_3D
uniform samplerCube reflectionCubeSampler;
#else
uniform sampler2D reflection2DSampler;
#endif

#ifdef REFLECTIONMAP_SKYBOX
varying vec3 vPositionUVW;
#else
#ifdef REFLECTIONMAP_EQUIRECTANGULAR_FIXED
varying vec3 vDirectionW;
#endif

#if defined(REFLECTIONMAP_PLANAR) || defined(REFLECTIONMAP_CUBIC) || defined(REFLECTIONMAP_PROJECTION)
uniform mat4 reflectionMatrix;
#endif
#endif

#include<reflectionFunction>

#ifdef REFLECTIONFRESNEL
uniform vec4 reflectionLeftColor;
uniform vec4 reflectionRightColor;
#endif

#endif

#include<bumpFragmentFunctions>
#include<clipPlaneFragmentDeclaration>
#include<logDepthDeclaration>
#include<fogFragmentDeclaration>

void main(void) {
#include<clipPlaneFragment>

	vec3 viewDirectionW = normalize(vEyePosition - vPositionW);

	// Base color
	vec4 baseColor = vec4(1., 1., 1., 1.);
	vec3 diffuseColor = vDiffuseColor.rgb;

	// Alpha
	float alpha = vDiffuseColor.a;

	// Bump
#ifdef NORMAL
	vec3 normalW = normalize(vNormalW);
#else
	vec3 normalW = vec3(1.0, 1.0, 1.0);
#endif

#ifdef DIFFUSE
	vec2 diffuseUV = vDiffuseUV;
#endif

#ifdef BUMP
	vec2 bumpUV = vBumpUV;
#endif

#if defined(BUMP) || defined(PARALLAX)
<<<<<<< HEAD
	mat3 TBN = cotangent_frame(vNormalW * vBumpInfos.y, -viewDirectionW, bumpUV);
=======
	mat3 TBN = cotangent_frame(normalW * vBumpInfos.y, -viewDirectionW, bumpUV);
>>>>>>> c1ad24b9
#endif

#ifdef PARALLAX
	mat3 invTBN = transposeMat3(TBN);

#ifdef PARALLAXOCCLUSION
<<<<<<< HEAD
	vec2 uvOffset = parallaxOcclusion(invTBN * -viewDirectionW, invTBN * normalW, bumpUV, vParallaxScaleBias);
#else
	vec2 uvOffset = parallaxOffset(invTBN * viewDirectionW, vParallaxScaleBias);
=======
	vec2 uvOffset = parallaxOcclusion(invTBN * -viewDirectionW, invTBN * normalW, bumpUV, vBumpInfos.z);
#else
	vec2 uvOffset = parallaxOffset(invTBN * viewDirectionW, vBumpInfos.z);
>>>>>>> c1ad24b9
#endif

	diffuseUV += uvOffset;
	bumpUV += uvOffset;

<<<<<<< HEAD
	// Note by Loic:
	// Parallax mapping apply an offset on the UV, which may leads to out of bound coordinates
	// If we use texture wrapping we should NOT doing the following test, otherwise this test
	//  will discard the pixel if we detect an out of bound coordinate.
	// It makes senses only with occlusion because the fragment is accurately computed.
	// I'm quite hesitating about keeping this or not, I think future will tell!
=======
	// Note by Loic: won't be nice with wrapping textures...
>>>>>>> c1ad24b9
#ifdef PARALLAXOCCLUSION
	if (diffuseUV.x > 1.0 || diffuseUV.y > 1.0 || diffuseUV.x < 0.0 || diffuseUV.y < 0.0) {
		discard;
	}
#endif

#endif

#ifdef BUMP
	normalW = perturbNormal(viewDirectionW, TBN, bumpUV);
#endif

#ifdef DIFFUSE
	baseColor = texture2D(diffuseSampler, diffuseUV);

#ifdef ALPHATEST
	if (baseColor.a < 0.4)
		discard;
#endif

#ifdef ALPHAFROMDIFFUSE
	alpha *= baseColor.a;
#endif

	baseColor.rgb *= vDiffuseInfos.y;
#endif

#ifdef VERTEXCOLOR
	baseColor.rgb *= vColor.rgb;
#endif

	// Ambient color
	vec3 baseAmbientColor = vec3(1., 1., 1.);

#ifdef AMBIENT
	baseAmbientColor = texture2D(ambientSampler, vAmbientUV).rgb * vAmbientInfos.y;
#endif

	// Specular map
#ifdef SPECULARTERM
	float glossiness = vSpecularColor.a;
	vec3 specularColor = vSpecularColor.rgb;

#ifdef SPECULAR
	vec4 specularMapColor = texture2D(specularSampler, vSpecularUV);
	specularColor = specularMapColor.rgb;
#ifdef GLOSSINESS
	glossiness = glossiness * specularMapColor.a;
#endif
#endif
#else
	float glossiness = 0.;
#endif

	// Lighting
	vec3 diffuseBase = vec3(0., 0., 0.);
#ifdef SPECULARTERM
	vec3 specularBase = vec3(0., 0., 0.);
#endif
	float shadow = 1.;

#include<light0Fragment>
#include<light1Fragment>
#include<light2Fragment>
#include<light3Fragment>

	// Refraction
	vec3 refractionColor = vec3(0., 0., 0.);

#ifdef REFRACTION
	vec3 refractionVector = normalize(refract(-viewDirectionW, normalW, vRefractionInfos.y));
#ifdef REFRACTIONMAP_3D

	refractionVector.y = refractionVector.y * vRefractionInfos.w;

	if (dot(refractionVector, viewDirectionW) < 1.0)
	{
		refractionColor = textureCube(refractionCubeSampler, refractionVector).rgb * vRefractionInfos.x;
	}
#else
	vec3 vRefractionUVW = vec3(refractionMatrix * (view * vec4(vPositionW + refractionVector * vRefractionInfos.z, 1.0)));

	vec2 refractionCoords = vRefractionUVW.xy / vRefractionUVW.z;

	refractionCoords.y = 1.0 - refractionCoords.y;

	refractionColor = texture2D(refraction2DSampler, refractionCoords).rgb * vRefractionInfos.x;
#endif
#endif

	// Reflection
	vec3 reflectionColor = vec3(0., 0., 0.);

#ifdef REFLECTION
	vec3 vReflectionUVW = computeReflectionCoords(vec4(vPositionW, 1.0), normalW);

#ifdef REFLECTIONMAP_3D
#ifdef ROUGHNESS
	 float bias = vReflectionInfos.y;

	#ifdef SPECULARTERM
	#ifdef SPECULAR
	#ifdef GLOSSINESS
		bias *= (1.0 - specularMapColor.a);
	#endif
	#endif
	#endif

	reflectionColor = textureCube(reflectionCubeSampler, vReflectionUVW, bias).rgb * vReflectionInfos.x;
#else
	reflectionColor = textureCube(reflectionCubeSampler, vReflectionUVW).rgb * vReflectionInfos.x;
#endif

#else
	vec2 coords = vReflectionUVW.xy;

#ifdef REFLECTIONMAP_PROJECTION
	coords /= vReflectionUVW.z;
#endif

	coords.y = 1.0 - coords.y;

	reflectionColor = texture2D(reflection2DSampler, coords).rgb * vReflectionInfos.x;
#endif

#ifdef REFLECTIONFRESNEL
	float reflectionFresnelTerm = computeFresnelTerm(viewDirectionW, normalW, reflectionRightColor.a, reflectionLeftColor.a);

#ifdef REFLECTIONFRESNELFROMSPECULAR
#ifdef SPECULARTERM
	reflectionColor *= specularColor.rgb * (1.0 - reflectionFresnelTerm) + reflectionFresnelTerm * reflectionRightColor.rgb;
#else
	reflectionColor *= reflectionLeftColor.rgb * (1.0 - reflectionFresnelTerm) + reflectionFresnelTerm * reflectionRightColor.rgb;
#endif
#else
	reflectionColor *= reflectionLeftColor.rgb * (1.0 - reflectionFresnelTerm) + reflectionFresnelTerm * reflectionRightColor.rgb;
#endif
#endif
#endif

#ifdef REFRACTIONFRESNEL
	float refractionFresnelTerm = computeFresnelTerm(viewDirectionW, normalW, refractionRightColor.a, refractionLeftColor.a);

	refractionColor *= refractionLeftColor.rgb * (1.0 - refractionFresnelTerm) + refractionFresnelTerm * refractionRightColor.rgb;
#endif

#ifdef OPACITY
	vec4 opacityMap = texture2D(opacitySampler, vOpacityUV);

#ifdef OPACITYRGB
	opacityMap.rgb = opacityMap.rgb * vec3(0.3, 0.59, 0.11);
	alpha *= (opacityMap.x + opacityMap.y + opacityMap.z)* vOpacityInfos.y;
#else
	alpha *= opacityMap.a * vOpacityInfos.y;
#endif

#endif

#ifdef VERTEXALPHA
	alpha *= vColor.a;
#endif

#ifdef OPACITYFRESNEL
	float opacityFresnelTerm = computeFresnelTerm(viewDirectionW, normalW, opacityParts.z, opacityParts.w);

	alpha += opacityParts.x * (1.0 - opacityFresnelTerm) + opacityFresnelTerm * opacityParts.y;
#endif

	// Emissive
	vec3 emissiveColor = vEmissiveColor;
#ifdef EMISSIVE
	emissiveColor += texture2D(emissiveSampler, vEmissiveUV).rgb * vEmissiveInfos.y;
#endif

#ifdef EMISSIVEFRESNEL
	float emissiveFresnelTerm = computeFresnelTerm(viewDirectionW, normalW, emissiveRightColor.a, emissiveLeftColor.a);

	emissiveColor *= emissiveLeftColor.rgb * (1.0 - emissiveFresnelTerm) + emissiveFresnelTerm * emissiveRightColor.rgb;
#endif

	// Fresnel
#ifdef DIFFUSEFRESNEL
	float diffuseFresnelTerm = computeFresnelTerm(viewDirectionW, normalW, diffuseRightColor.a, diffuseLeftColor.a);

	diffuseBase *= diffuseLeftColor.rgb * (1.0 - diffuseFresnelTerm) + diffuseFresnelTerm * diffuseRightColor.rgb;
#endif

	// Composition
#ifdef EMISSIVEASILLUMINATION
	vec3 finalDiffuse = clamp(diffuseBase * diffuseColor + vAmbientColor, 0.0, 1.0) * baseColor.rgb;
#else
#ifdef LINKEMISSIVEWITHDIFFUSE
	vec3 finalDiffuse = clamp((diffuseBase + emissiveColor) * diffuseColor + vAmbientColor, 0.0, 1.0) * baseColor.rgb;
#else
	vec3 finalDiffuse = clamp(diffuseBase * diffuseColor + emissiveColor + vAmbientColor, 0.0, 1.0) * baseColor.rgb;
#endif
#endif

#ifdef SPECULARTERM
	vec3 finalSpecular = specularBase * specularColor;
#else
	vec3 finalSpecular = vec3(0.0);
#endif

#ifdef SPECULAROVERALPHA
	alpha = clamp(alpha + dot(finalSpecular, vec3(0.3, 0.59, 0.11)), 0., 1.);
#endif

#ifdef REFLECTIONOVERALPHA
	alpha = clamp(alpha + dot(reflectionColor, vec3(0.3, 0.59, 0.11)), 0., 1.);
#endif

	// Composition
#ifdef EMISSIVEASILLUMINATION
	vec4 color = vec4(clamp(finalDiffuse * baseAmbientColor + finalSpecular + reflectionColor + emissiveColor + refractionColor, 0.0, 1.0), alpha);
#else
	vec4 color = vec4(finalDiffuse * baseAmbientColor + finalSpecular + reflectionColor + refractionColor, alpha);
#endif

#ifdef LIGHTMAP
	vec3 lightmapColor = texture2D(lightmapSampler, vLightmapUV).rgb * vLightmapInfos.y;

#ifdef USELIGHTMAPASSHADOWMAP
	color.rgb *= lightmapColor;
#else
	color.rgb += lightmapColor;
#endif
#endif

#include<logDepthFragment>
#include<fogFragment>

	gl_FragColor = color;
}<|MERGE_RESOLUTION|>--- conflicted
+++ resolved
@@ -1,455 +1,436 @@
-﻿#ifdef PARALLAX
-//#extension GL_EXT_shader_texture_lod : enable		// Doesn't work right now with texture2DGradExt...
-#endif
-
-#ifdef BUMP
-#extension GL_OES_standard_derivatives : enable
-#endif
-
-#ifdef LOGARITHMICDEPTH
-#extension GL_EXT_frag_depth : enable
-#endif
-
-precision highp float;
-
-// Constants
-#define RECIPROCAL_PI2 0.15915494
-
-uniform vec3 vEyePosition;
-uniform vec3 vAmbientColor;
-uniform vec4 vDiffuseColor;
-#ifdef SPECULARTERM
-uniform vec4 vSpecularColor;
-#endif
-uniform vec3 vEmissiveColor;
-
-// Input
-varying vec3 vPositionW;
-
-#ifdef NORMAL
-varying vec3 vNormalW;
-#endif
-
-#ifdef VERTEXCOLOR
-varying vec4 vColor;
-#endif
-
-// Helper functions
-#include<helperFunctions>
-
-// Lights
-#include<light0FragmentDeclaration>
-#include<light1FragmentDeclaration>
-#include<light2FragmentDeclaration>
-#include<light3FragmentDeclaration>
-
-#include<lightsFragmentFunctions>
-#include<shadowsFragmentFunctions>
-
-// Samplers
-#ifdef DIFFUSE
-varying vec2 vDiffuseUV;
-uniform sampler2D diffuseSampler;
-uniform vec2 vDiffuseInfos;
-#endif
-
-#ifdef AMBIENT
-varying vec2 vAmbientUV;
-uniform sampler2D ambientSampler;
-uniform vec2 vAmbientInfos;
-#endif
-
-#ifdef OPACITY	
-varying vec2 vOpacityUV;
-uniform sampler2D opacitySampler;
-uniform vec2 vOpacityInfos;
-#endif
-
-#ifdef EMISSIVE
-varying vec2 vEmissiveUV;
-uniform vec2 vEmissiveInfos;
-uniform sampler2D emissiveSampler;
-#endif
-
-#ifdef LIGHTMAP
-varying vec2 vLightmapUV;
-uniform vec2 vLightmapInfos;
-uniform sampler2D lightmapSampler;
-#endif
-
-#if defined(REFLECTIONMAP_SPHERICAL) || defined(REFLECTIONMAP_PROJECTION) || defined(REFRACTION)
-uniform mat4 view;
-#endif
-
-#ifdef REFRACTION
-uniform vec4 vRefractionInfos;
-
-#ifdef REFRACTIONMAP_3D
-uniform samplerCube refractionCubeSampler;
-#else
-uniform sampler2D refraction2DSampler;
-uniform mat4 refractionMatrix;
-#endif
-
-#ifdef REFRACTIONFRESNEL
-uniform vec4 refractionLeftColor;
-uniform vec4 refractionRightColor;
-#endif
-#endif
-
-#if defined(SPECULAR) && defined(SPECULARTERM)
-varying vec2 vSpecularUV;
-uniform vec2 vSpecularInfos;
-uniform sampler2D specularSampler;
-#endif
-
-// Fresnel
-#include<fresnelFunction>
-
-#ifdef DIFFUSEFRESNEL
-uniform vec4 diffuseLeftColor;
-uniform vec4 diffuseRightColor;
-#endif
-
-#ifdef OPACITYFRESNEL
-uniform vec4 opacityParts;
-#endif
-
-#ifdef EMISSIVEFRESNEL
-uniform vec4 emissiveLeftColor;
-uniform vec4 emissiveRightColor;
-#endif
-
-// Reflection
-#ifdef REFLECTION
-uniform vec2 vReflectionInfos;
-
-#ifdef REFLECTIONMAP_3D
-uniform samplerCube reflectionCubeSampler;
-#else
-uniform sampler2D reflection2DSampler;
-#endif
-
-#ifdef REFLECTIONMAP_SKYBOX
-varying vec3 vPositionUVW;
-#else
-#ifdef REFLECTIONMAP_EQUIRECTANGULAR_FIXED
-varying vec3 vDirectionW;
-#endif
-
-#if defined(REFLECTIONMAP_PLANAR) || defined(REFLECTIONMAP_CUBIC) || defined(REFLECTIONMAP_PROJECTION)
-uniform mat4 reflectionMatrix;
-#endif
-#endif
-
-#include<reflectionFunction>
-
-#ifdef REFLECTIONFRESNEL
-uniform vec4 reflectionLeftColor;
-uniform vec4 reflectionRightColor;
-#endif
-
-#endif
-
-#include<bumpFragmentFunctions>
-#include<clipPlaneFragmentDeclaration>
-#include<logDepthDeclaration>
-#include<fogFragmentDeclaration>
-
-void main(void) {
-#include<clipPlaneFragment>
-
-	vec3 viewDirectionW = normalize(vEyePosition - vPositionW);
-
-	// Base color
-	vec4 baseColor = vec4(1., 1., 1., 1.);
-	vec3 diffuseColor = vDiffuseColor.rgb;
-
-	// Alpha
-	float alpha = vDiffuseColor.a;
-
-	// Bump
-#ifdef NORMAL
-	vec3 normalW = normalize(vNormalW);
-#else
-	vec3 normalW = vec3(1.0, 1.0, 1.0);
-#endif
-
-#ifdef DIFFUSE
-	vec2 diffuseUV = vDiffuseUV;
-#endif
-
-#ifdef BUMP
-	vec2 bumpUV = vBumpUV;
-#endif
-
-#if defined(BUMP) || defined(PARALLAX)
-<<<<<<< HEAD
-	mat3 TBN = cotangent_frame(vNormalW * vBumpInfos.y, -viewDirectionW, bumpUV);
-=======
-	mat3 TBN = cotangent_frame(normalW * vBumpInfos.y, -viewDirectionW, bumpUV);
->>>>>>> c1ad24b9
-#endif
-
-#ifdef PARALLAX
-	mat3 invTBN = transposeMat3(TBN);
-
-#ifdef PARALLAXOCCLUSION
-<<<<<<< HEAD
-	vec2 uvOffset = parallaxOcclusion(invTBN * -viewDirectionW, invTBN * normalW, bumpUV, vParallaxScaleBias);
-#else
-	vec2 uvOffset = parallaxOffset(invTBN * viewDirectionW, vParallaxScaleBias);
-=======
-	vec2 uvOffset = parallaxOcclusion(invTBN * -viewDirectionW, invTBN * normalW, bumpUV, vBumpInfos.z);
-#else
-	vec2 uvOffset = parallaxOffset(invTBN * viewDirectionW, vBumpInfos.z);
->>>>>>> c1ad24b9
-#endif
-
-	diffuseUV += uvOffset;
-	bumpUV += uvOffset;
-
-<<<<<<< HEAD
-	// Note by Loic:
-	// Parallax mapping apply an offset on the UV, which may leads to out of bound coordinates
-	// If we use texture wrapping we should NOT doing the following test, otherwise this test
-	//  will discard the pixel if we detect an out of bound coordinate.
-	// It makes senses only with occlusion because the fragment is accurately computed.
-	// I'm quite hesitating about keeping this or not, I think future will tell!
-=======
-	// Note by Loic: won't be nice with wrapping textures...
->>>>>>> c1ad24b9
-#ifdef PARALLAXOCCLUSION
-	if (diffuseUV.x > 1.0 || diffuseUV.y > 1.0 || diffuseUV.x < 0.0 || diffuseUV.y < 0.0) {
-		discard;
-	}
-#endif
-
-#endif
-
-#ifdef BUMP
-	normalW = perturbNormal(viewDirectionW, TBN, bumpUV);
-#endif
-
-#ifdef DIFFUSE
-	baseColor = texture2D(diffuseSampler, diffuseUV);
-
-#ifdef ALPHATEST
-	if (baseColor.a < 0.4)
-		discard;
-#endif
-
-#ifdef ALPHAFROMDIFFUSE
-	alpha *= baseColor.a;
-#endif
-
-	baseColor.rgb *= vDiffuseInfos.y;
-#endif
-
-#ifdef VERTEXCOLOR
-	baseColor.rgb *= vColor.rgb;
-#endif
-
-	// Ambient color
-	vec3 baseAmbientColor = vec3(1., 1., 1.);
-
-#ifdef AMBIENT
-	baseAmbientColor = texture2D(ambientSampler, vAmbientUV).rgb * vAmbientInfos.y;
-#endif
-
-	// Specular map
-#ifdef SPECULARTERM
-	float glossiness = vSpecularColor.a;
-	vec3 specularColor = vSpecularColor.rgb;
-
-#ifdef SPECULAR
-	vec4 specularMapColor = texture2D(specularSampler, vSpecularUV);
-	specularColor = specularMapColor.rgb;
-#ifdef GLOSSINESS
-	glossiness = glossiness * specularMapColor.a;
-#endif
-#endif
-#else
-	float glossiness = 0.;
-#endif
-
-	// Lighting
-	vec3 diffuseBase = vec3(0., 0., 0.);
-#ifdef SPECULARTERM
-	vec3 specularBase = vec3(0., 0., 0.);
-#endif
-	float shadow = 1.;
-
-#include<light0Fragment>
-#include<light1Fragment>
-#include<light2Fragment>
-#include<light3Fragment>
-
-	// Refraction
-	vec3 refractionColor = vec3(0., 0., 0.);
-
-#ifdef REFRACTION
-	vec3 refractionVector = normalize(refract(-viewDirectionW, normalW, vRefractionInfos.y));
-#ifdef REFRACTIONMAP_3D
-
-	refractionVector.y = refractionVector.y * vRefractionInfos.w;
-
-	if (dot(refractionVector, viewDirectionW) < 1.0)
-	{
-		refractionColor = textureCube(refractionCubeSampler, refractionVector).rgb * vRefractionInfos.x;
-	}
-#else
-	vec3 vRefractionUVW = vec3(refractionMatrix * (view * vec4(vPositionW + refractionVector * vRefractionInfos.z, 1.0)));
-
-	vec2 refractionCoords = vRefractionUVW.xy / vRefractionUVW.z;
-
-	refractionCoords.y = 1.0 - refractionCoords.y;
-
-	refractionColor = texture2D(refraction2DSampler, refractionCoords).rgb * vRefractionInfos.x;
-#endif
-#endif
-
-	// Reflection
-	vec3 reflectionColor = vec3(0., 0., 0.);
-
-#ifdef REFLECTION
-	vec3 vReflectionUVW = computeReflectionCoords(vec4(vPositionW, 1.0), normalW);
-
-#ifdef REFLECTIONMAP_3D
-#ifdef ROUGHNESS
-	 float bias = vReflectionInfos.y;
-
-	#ifdef SPECULARTERM
-	#ifdef SPECULAR
-	#ifdef GLOSSINESS
-		bias *= (1.0 - specularMapColor.a);
-	#endif
-	#endif
-	#endif
-
-	reflectionColor = textureCube(reflectionCubeSampler, vReflectionUVW, bias).rgb * vReflectionInfos.x;
-#else
-	reflectionColor = textureCube(reflectionCubeSampler, vReflectionUVW).rgb * vReflectionInfos.x;
-#endif
-
-#else
-	vec2 coords = vReflectionUVW.xy;
-
-#ifdef REFLECTIONMAP_PROJECTION
-	coords /= vReflectionUVW.z;
-#endif
-
-	coords.y = 1.0 - coords.y;
-
-	reflectionColor = texture2D(reflection2DSampler, coords).rgb * vReflectionInfos.x;
-#endif
-
-#ifdef REFLECTIONFRESNEL
-	float reflectionFresnelTerm = computeFresnelTerm(viewDirectionW, normalW, reflectionRightColor.a, reflectionLeftColor.a);
-
-#ifdef REFLECTIONFRESNELFROMSPECULAR
-#ifdef SPECULARTERM
-	reflectionColor *= specularColor.rgb * (1.0 - reflectionFresnelTerm) + reflectionFresnelTerm * reflectionRightColor.rgb;
-#else
-	reflectionColor *= reflectionLeftColor.rgb * (1.0 - reflectionFresnelTerm) + reflectionFresnelTerm * reflectionRightColor.rgb;
-#endif
-#else
-	reflectionColor *= reflectionLeftColor.rgb * (1.0 - reflectionFresnelTerm) + reflectionFresnelTerm * reflectionRightColor.rgb;
-#endif
-#endif
-#endif
-
-#ifdef REFRACTIONFRESNEL
-	float refractionFresnelTerm = computeFresnelTerm(viewDirectionW, normalW, refractionRightColor.a, refractionLeftColor.a);
-
-	refractionColor *= refractionLeftColor.rgb * (1.0 - refractionFresnelTerm) + refractionFresnelTerm * refractionRightColor.rgb;
-#endif
-
-#ifdef OPACITY
-	vec4 opacityMap = texture2D(opacitySampler, vOpacityUV);
-
-#ifdef OPACITYRGB
-	opacityMap.rgb = opacityMap.rgb * vec3(0.3, 0.59, 0.11);
-	alpha *= (opacityMap.x + opacityMap.y + opacityMap.z)* vOpacityInfos.y;
-#else
-	alpha *= opacityMap.a * vOpacityInfos.y;
-#endif
-
-#endif
-
-#ifdef VERTEXALPHA
-	alpha *= vColor.a;
-#endif
-
-#ifdef OPACITYFRESNEL
-	float opacityFresnelTerm = computeFresnelTerm(viewDirectionW, normalW, opacityParts.z, opacityParts.w);
-
-	alpha += opacityParts.x * (1.0 - opacityFresnelTerm) + opacityFresnelTerm * opacityParts.y;
-#endif
-
-	// Emissive
-	vec3 emissiveColor = vEmissiveColor;
-#ifdef EMISSIVE
-	emissiveColor += texture2D(emissiveSampler, vEmissiveUV).rgb * vEmissiveInfos.y;
-#endif
-
-#ifdef EMISSIVEFRESNEL
-	float emissiveFresnelTerm = computeFresnelTerm(viewDirectionW, normalW, emissiveRightColor.a, emissiveLeftColor.a);
-
-	emissiveColor *= emissiveLeftColor.rgb * (1.0 - emissiveFresnelTerm) + emissiveFresnelTerm * emissiveRightColor.rgb;
-#endif
-
-	// Fresnel
-#ifdef DIFFUSEFRESNEL
-	float diffuseFresnelTerm = computeFresnelTerm(viewDirectionW, normalW, diffuseRightColor.a, diffuseLeftColor.a);
-
-	diffuseBase *= diffuseLeftColor.rgb * (1.0 - diffuseFresnelTerm) + diffuseFresnelTerm * diffuseRightColor.rgb;
-#endif
-
-	// Composition
-#ifdef EMISSIVEASILLUMINATION
-	vec3 finalDiffuse = clamp(diffuseBase * diffuseColor + vAmbientColor, 0.0, 1.0) * baseColor.rgb;
-#else
-#ifdef LINKEMISSIVEWITHDIFFUSE
-	vec3 finalDiffuse = clamp((diffuseBase + emissiveColor) * diffuseColor + vAmbientColor, 0.0, 1.0) * baseColor.rgb;
-#else
-	vec3 finalDiffuse = clamp(diffuseBase * diffuseColor + emissiveColor + vAmbientColor, 0.0, 1.0) * baseColor.rgb;
-#endif
-#endif
-
-#ifdef SPECULARTERM
-	vec3 finalSpecular = specularBase * specularColor;
-#else
-	vec3 finalSpecular = vec3(0.0);
-#endif
-
-#ifdef SPECULAROVERALPHA
-	alpha = clamp(alpha + dot(finalSpecular, vec3(0.3, 0.59, 0.11)), 0., 1.);
-#endif
-
-#ifdef REFLECTIONOVERALPHA
-	alpha = clamp(alpha + dot(reflectionColor, vec3(0.3, 0.59, 0.11)), 0., 1.);
-#endif
-
-	// Composition
-#ifdef EMISSIVEASILLUMINATION
-	vec4 color = vec4(clamp(finalDiffuse * baseAmbientColor + finalSpecular + reflectionColor + emissiveColor + refractionColor, 0.0, 1.0), alpha);
-#else
-	vec4 color = vec4(finalDiffuse * baseAmbientColor + finalSpecular + reflectionColor + refractionColor, alpha);
-#endif
-
-#ifdef LIGHTMAP
-	vec3 lightmapColor = texture2D(lightmapSampler, vLightmapUV).rgb * vLightmapInfos.y;
-
-#ifdef USELIGHTMAPASSHADOWMAP
-	color.rgb *= lightmapColor;
-#else
-	color.rgb += lightmapColor;
-#endif
-#endif
-
-#include<logDepthFragment>
-#include<fogFragment>
-
-	gl_FragColor = color;
+﻿#ifdef PARALLAX
+//#extension GL_EXT_shader_texture_lod : enable		// Doesn't work right now with texture2DGradExt...
+#endif
+
+#ifdef BUMP
+#extension GL_OES_standard_derivatives : enable
+#endif
+
+#ifdef LOGARITHMICDEPTH
+#extension GL_EXT_frag_depth : enable
+#endif
+
+precision highp float;
+
+// Constants
+#define RECIPROCAL_PI2 0.15915494
+
+uniform vec3 vEyePosition;
+uniform vec3 vAmbientColor;
+uniform vec4 vDiffuseColor;
+#ifdef SPECULARTERM
+uniform vec4 vSpecularColor;
+#endif
+uniform vec3 vEmissiveColor;
+
+// Input
+varying vec3 vPositionW;
+
+#ifdef NORMAL
+varying vec3 vNormalW;
+#endif
+
+#ifdef VERTEXCOLOR
+varying vec4 vColor;
+#endif
+
+// Helper functions
+#include<helperFunctions>
+
+// Lights
+#include<light0FragmentDeclaration>
+#include<light1FragmentDeclaration>
+#include<light2FragmentDeclaration>
+#include<light3FragmentDeclaration>
+
+#include<lightsFragmentFunctions>
+#include<shadowsFragmentFunctions>
+
+// Samplers
+#ifdef DIFFUSE
+varying vec2 vDiffuseUV;
+uniform sampler2D diffuseSampler;
+uniform vec2 vDiffuseInfos;
+#endif
+
+#ifdef AMBIENT
+varying vec2 vAmbientUV;
+uniform sampler2D ambientSampler;
+uniform vec2 vAmbientInfos;
+#endif
+
+#ifdef OPACITY	
+varying vec2 vOpacityUV;
+uniform sampler2D opacitySampler;
+uniform vec2 vOpacityInfos;
+#endif
+
+#ifdef EMISSIVE
+varying vec2 vEmissiveUV;
+uniform vec2 vEmissiveInfos;
+uniform sampler2D emissiveSampler;
+#endif
+
+#ifdef LIGHTMAP
+varying vec2 vLightmapUV;
+uniform vec2 vLightmapInfos;
+uniform sampler2D lightmapSampler;
+#endif
+
+#if defined(REFLECTIONMAP_SPHERICAL) || defined(REFLECTIONMAP_PROJECTION) || defined(REFRACTION)
+uniform mat4 view;
+#endif
+
+#ifdef REFRACTION
+uniform vec4 vRefractionInfos;
+
+#ifdef REFRACTIONMAP_3D
+uniform samplerCube refractionCubeSampler;
+#else
+uniform sampler2D refraction2DSampler;
+uniform mat4 refractionMatrix;
+#endif
+
+#ifdef REFRACTIONFRESNEL
+uniform vec4 refractionLeftColor;
+uniform vec4 refractionRightColor;
+#endif
+#endif
+
+#if defined(SPECULAR) && defined(SPECULARTERM)
+varying vec2 vSpecularUV;
+uniform vec2 vSpecularInfos;
+uniform sampler2D specularSampler;
+#endif
+
+// Fresnel
+#include<fresnelFunction>
+
+#ifdef DIFFUSEFRESNEL
+uniform vec4 diffuseLeftColor;
+uniform vec4 diffuseRightColor;
+#endif
+
+#ifdef OPACITYFRESNEL
+uniform vec4 opacityParts;
+#endif
+
+#ifdef EMISSIVEFRESNEL
+uniform vec4 emissiveLeftColor;
+uniform vec4 emissiveRightColor;
+#endif
+
+// Reflection
+#ifdef REFLECTION
+uniform vec2 vReflectionInfos;
+
+#ifdef REFLECTIONMAP_3D
+uniform samplerCube reflectionCubeSampler;
+#else
+uniform sampler2D reflection2DSampler;
+#endif
+
+#ifdef REFLECTIONMAP_SKYBOX
+varying vec3 vPositionUVW;
+#else
+#ifdef REFLECTIONMAP_EQUIRECTANGULAR_FIXED
+varying vec3 vDirectionW;
+#endif
+
+#if defined(REFLECTIONMAP_PLANAR) || defined(REFLECTIONMAP_CUBIC) || defined(REFLECTIONMAP_PROJECTION)
+uniform mat4 reflectionMatrix;
+#endif
+#endif
+
+#include<reflectionFunction>
+
+#ifdef REFLECTIONFRESNEL
+uniform vec4 reflectionLeftColor;
+uniform vec4 reflectionRightColor;
+#endif
+
+#endif
+
+#include<bumpFragmentFunctions>
+#include<clipPlaneFragmentDeclaration>
+#include<logDepthDeclaration>
+#include<fogFragmentDeclaration>
+
+void main(void) {
+#include<clipPlaneFragment>
+
+	vec3 viewDirectionW = normalize(vEyePosition - vPositionW);
+
+	// Base color
+	vec4 baseColor = vec4(1., 1., 1., 1.);
+	vec3 diffuseColor = vDiffuseColor.rgb;
+
+	// Alpha
+	float alpha = vDiffuseColor.a;
+
+	// Bump
+#ifdef NORMAL
+	vec3 normalW = normalize(vNormalW);
+#else
+	vec3 normalW = vec3(1.0, 1.0, 1.0);
+#endif
+
+#ifdef DIFFUSE
+	vec2 diffuseUV = vDiffuseUV;
+#endif
+
+#ifdef BUMP
+	vec2 bumpUV = vBumpUV;
+#endif
+
+#if defined(BUMP) || defined(PARALLAX)
+	mat3 TBN = cotangent_frame(normalW * vBumpInfos.y, -viewDirectionW, bumpUV);
+#endif
+
+#ifdef PARALLAX
+	mat3 invTBN = transposeMat3(TBN);
+
+#ifdef PARALLAXOCCLUSION
+	vec2 uvOffset = parallaxOcclusion(invTBN * -viewDirectionW, invTBN * normalW, bumpUV, vBumpInfos.z);
+#else
+	vec2 uvOffset = parallaxOffset(invTBN * viewDirectionW, vBumpInfos.z);
+#endif
+
+	diffuseUV += uvOffset;
+	bumpUV += uvOffset;
+
+	// Note by Loic: won't be nice with wrapping textures...
+#ifdef PARALLAXOCCLUSION
+	if (diffuseUV.x > 1.0 || diffuseUV.y > 1.0 || diffuseUV.x < 0.0 || diffuseUV.y < 0.0) {
+		discard;
+	}
+#endif
+
+#endif
+
+#ifdef BUMP
+	normalW = perturbNormal(viewDirectionW, TBN, bumpUV);
+#endif
+
+#ifdef DIFFUSE
+	baseColor = texture2D(diffuseSampler, diffuseUV);
+
+#ifdef ALPHATEST
+	if (baseColor.a < 0.4)
+		discard;
+#endif
+
+#ifdef ALPHAFROMDIFFUSE
+	alpha *= baseColor.a;
+#endif
+
+	baseColor.rgb *= vDiffuseInfos.y;
+#endif
+
+#ifdef VERTEXCOLOR
+	baseColor.rgb *= vColor.rgb;
+#endif
+
+	// Ambient color
+	vec3 baseAmbientColor = vec3(1., 1., 1.);
+
+#ifdef AMBIENT
+	baseAmbientColor = texture2D(ambientSampler, vAmbientUV).rgb * vAmbientInfos.y;
+#endif
+
+	// Specular map
+#ifdef SPECULARTERM
+	float glossiness = vSpecularColor.a;
+	vec3 specularColor = vSpecularColor.rgb;
+
+#ifdef SPECULAR
+	vec4 specularMapColor = texture2D(specularSampler, vSpecularUV);
+	specularColor = specularMapColor.rgb;
+#ifdef GLOSSINESS
+	glossiness = glossiness * specularMapColor.a;
+#endif
+#endif
+#else
+	float glossiness = 0.;
+#endif
+
+	// Lighting
+	vec3 diffuseBase = vec3(0., 0., 0.);
+#ifdef SPECULARTERM
+	vec3 specularBase = vec3(0., 0., 0.);
+#endif
+	float shadow = 1.;
+
+#include<light0Fragment>
+#include<light1Fragment>
+#include<light2Fragment>
+#include<light3Fragment>
+
+	// Refraction
+	vec3 refractionColor = vec3(0., 0., 0.);
+
+#ifdef REFRACTION
+	vec3 refractionVector = normalize(refract(-viewDirectionW, normalW, vRefractionInfos.y));
+#ifdef REFRACTIONMAP_3D
+
+	refractionVector.y = refractionVector.y * vRefractionInfos.w;
+
+	if (dot(refractionVector, viewDirectionW) < 1.0)
+	{
+		refractionColor = textureCube(refractionCubeSampler, refractionVector).rgb * vRefractionInfos.x;
+	}
+#else
+	vec3 vRefractionUVW = vec3(refractionMatrix * (view * vec4(vPositionW + refractionVector * vRefractionInfos.z, 1.0)));
+
+	vec2 refractionCoords = vRefractionUVW.xy / vRefractionUVW.z;
+
+	refractionCoords.y = 1.0 - refractionCoords.y;
+
+	refractionColor = texture2D(refraction2DSampler, refractionCoords).rgb * vRefractionInfos.x;
+#endif
+#endif
+
+	// Reflection
+	vec3 reflectionColor = vec3(0., 0., 0.);
+
+#ifdef REFLECTION
+	vec3 vReflectionUVW = computeReflectionCoords(vec4(vPositionW, 1.0), normalW);
+
+#ifdef REFLECTIONMAP_3D
+#ifdef ROUGHNESS
+	 float bias = vReflectionInfos.y;
+
+	#ifdef SPECULARTERM
+	#ifdef SPECULAR
+	#ifdef GLOSSINESS
+		bias *= (1.0 - specularMapColor.a);
+	#endif
+	#endif
+	#endif
+
+	reflectionColor = textureCube(reflectionCubeSampler, vReflectionUVW, bias).rgb * vReflectionInfos.x;
+#else
+	reflectionColor = textureCube(reflectionCubeSampler, vReflectionUVW).rgb * vReflectionInfos.x;
+#endif
+
+#else
+	vec2 coords = vReflectionUVW.xy;
+
+#ifdef REFLECTIONMAP_PROJECTION
+	coords /= vReflectionUVW.z;
+#endif
+
+	coords.y = 1.0 - coords.y;
+
+	reflectionColor = texture2D(reflection2DSampler, coords).rgb * vReflectionInfos.x;
+#endif
+
+#ifdef REFLECTIONFRESNEL
+	float reflectionFresnelTerm = computeFresnelTerm(viewDirectionW, normalW, reflectionRightColor.a, reflectionLeftColor.a);
+
+#ifdef REFLECTIONFRESNELFROMSPECULAR
+#ifdef SPECULARTERM
+	reflectionColor *= specularColor.rgb * (1.0 - reflectionFresnelTerm) + reflectionFresnelTerm * reflectionRightColor.rgb;
+#else
+	reflectionColor *= reflectionLeftColor.rgb * (1.0 - reflectionFresnelTerm) + reflectionFresnelTerm * reflectionRightColor.rgb;
+#endif
+#else
+	reflectionColor *= reflectionLeftColor.rgb * (1.0 - reflectionFresnelTerm) + reflectionFresnelTerm * reflectionRightColor.rgb;
+#endif
+#endif
+#endif
+
+#ifdef REFRACTIONFRESNEL
+	float refractionFresnelTerm = computeFresnelTerm(viewDirectionW, normalW, refractionRightColor.a, refractionLeftColor.a);
+
+	refractionColor *= refractionLeftColor.rgb * (1.0 - refractionFresnelTerm) + refractionFresnelTerm * refractionRightColor.rgb;
+#endif
+
+#ifdef OPACITY
+	vec4 opacityMap = texture2D(opacitySampler, vOpacityUV);
+
+#ifdef OPACITYRGB
+	opacityMap.rgb = opacityMap.rgb * vec3(0.3, 0.59, 0.11);
+	alpha *= (opacityMap.x + opacityMap.y + opacityMap.z)* vOpacityInfos.y;
+#else
+	alpha *= opacityMap.a * vOpacityInfos.y;
+#endif
+
+#endif
+
+#ifdef VERTEXALPHA
+	alpha *= vColor.a;
+#endif
+
+#ifdef OPACITYFRESNEL
+	float opacityFresnelTerm = computeFresnelTerm(viewDirectionW, normalW, opacityParts.z, opacityParts.w);
+
+	alpha += opacityParts.x * (1.0 - opacityFresnelTerm) + opacityFresnelTerm * opacityParts.y;
+#endif
+
+	// Emissive
+	vec3 emissiveColor = vEmissiveColor;
+#ifdef EMISSIVE
+	emissiveColor += texture2D(emissiveSampler, vEmissiveUV).rgb * vEmissiveInfos.y;
+#endif
+
+#ifdef EMISSIVEFRESNEL
+	float emissiveFresnelTerm = computeFresnelTerm(viewDirectionW, normalW, emissiveRightColor.a, emissiveLeftColor.a);
+
+	emissiveColor *= emissiveLeftColor.rgb * (1.0 - emissiveFresnelTerm) + emissiveFresnelTerm * emissiveRightColor.rgb;
+#endif
+
+	// Fresnel
+#ifdef DIFFUSEFRESNEL
+	float diffuseFresnelTerm = computeFresnelTerm(viewDirectionW, normalW, diffuseRightColor.a, diffuseLeftColor.a);
+
+	diffuseBase *= diffuseLeftColor.rgb * (1.0 - diffuseFresnelTerm) + diffuseFresnelTerm * diffuseRightColor.rgb;
+#endif
+
+	// Composition
+#ifdef EMISSIVEASILLUMINATION
+	vec3 finalDiffuse = clamp(diffuseBase * diffuseColor + vAmbientColor, 0.0, 1.0) * baseColor.rgb;
+#else
+#ifdef LINKEMISSIVEWITHDIFFUSE
+	vec3 finalDiffuse = clamp((diffuseBase + emissiveColor) * diffuseColor + vAmbientColor, 0.0, 1.0) * baseColor.rgb;
+#else
+	vec3 finalDiffuse = clamp(diffuseBase * diffuseColor + emissiveColor + vAmbientColor, 0.0, 1.0) * baseColor.rgb;
+#endif
+#endif
+
+#ifdef SPECULARTERM
+	vec3 finalSpecular = specularBase * specularColor;
+#else
+	vec3 finalSpecular = vec3(0.0);
+#endif
+
+#ifdef SPECULAROVERALPHA
+	alpha = clamp(alpha + dot(finalSpecular, vec3(0.3, 0.59, 0.11)), 0., 1.);
+#endif
+
+#ifdef REFLECTIONOVERALPHA
+	alpha = clamp(alpha + dot(reflectionColor, vec3(0.3, 0.59, 0.11)), 0., 1.);
+#endif
+
+	// Composition
+#ifdef EMISSIVEASILLUMINATION
+	vec4 color = vec4(clamp(finalDiffuse * baseAmbientColor + finalSpecular + reflectionColor + emissiveColor + refractionColor, 0.0, 1.0), alpha);
+#else
+	vec4 color = vec4(finalDiffuse * baseAmbientColor + finalSpecular + reflectionColor + refractionColor, alpha);
+#endif
+
+#ifdef LIGHTMAP
+	vec3 lightmapColor = texture2D(lightmapSampler, vLightmapUV).rgb * vLightmapInfos.y;
+
+#ifdef USELIGHTMAPASSHADOWMAP
+	color.rgb *= lightmapColor;
+#else
+	color.rgb += lightmapColor;
+#endif
+#endif
+
+#include<logDepthFragment>
+#include<fogFragment>
+
+	gl_FragColor = color;
 }