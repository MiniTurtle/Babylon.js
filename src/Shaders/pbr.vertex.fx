--- conflicted
+++ resolved
@@ -148,7 +148,6 @@
 #include<instancesVertex>
 #include<bonesVertex>
 
-<<<<<<< HEAD
 #ifdef MULTIVIEW
 	if (gl_ViewID_OVR == 0u) {
 		gl_Position = viewProjection * finalWorld * vec4(positionUpdated, 1.0);
@@ -158,12 +157,10 @@
 #else
 	gl_Position = viewProjection * finalWorld * vec4(positionUpdated, 1.0);
 #endif
-=======
-    gl_Position = viewProjection * finalWorld * vec4(positionUpdated, 1.0);
-    #if DEBUGMODE > 0
-        vClipSpacePosition = gl_Position;
-    #endif
->>>>>>> 474581a3
+
+#if DEBUGMODE > 0
+    vClipSpacePosition = gl_Position;
+#endif
 
     vec4 worldPos = finalWorld * vec4(positionUpdated, 1.0);
     vPositionW = vec3(worldPos);
