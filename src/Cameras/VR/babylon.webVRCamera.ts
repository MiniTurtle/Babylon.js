declare var HMDVRDevice: any;
declare var VRDisplay: any;
declare var VRFrameData: any;

module BABYLON {
    /**
     * This is a copy of VRPose. See https://developer.mozilla.org/en-US/docs/Web/API/VRPose
     * IMPORTANT!! The data is right-hand data.
     * @export
     * @interface DevicePose
     */
    export interface DevicePose {
        /**
         * The position of the device, values in array are [x,y,z].
         */
        readonly position?: Float32Array;
        /**
         * The linearVelocity of the device, values in array are [x,y,z].
         */
        readonly linearVelocity?: Float32Array;
        /**
         * The linearAcceleration of the device, values in array are [x,y,z].
         */
        readonly linearAcceleration?: Float32Array;

        /**
         * The orientation of the device in a quaternion array, values in array are [x,y,z,w].
         */
        readonly orientation?: Float32Array;
        /**
         * The angularVelocity of the device, values in array are [x,y,z].
         */
        readonly angularVelocity?: Float32Array;
        /**
         * The angularAcceleration of the device, values in array are [x,y,z].
         */
        readonly angularAcceleration?: Float32Array;
    }

     /**
     * Interface representing a pose controlled object in Babylon.
     * A pose controlled object has both regular pose values as well as pose values 
     * from an external device such as a VR head mounted display
     */
    export interface PoseControlled {
        /**
         * The position of the object in babylon space.
         */
        position: Vector3;
        /**
         * The rotation quaternion of the object in babylon space.
         */
        rotationQuaternion: Quaternion;
        /**
         * The position of the device in babylon space.
         */
        devicePosition?: Vector3;
        /**
         * The rotation quaternion of the device in babylon space.
         */
        deviceRotationQuaternion: Quaternion;
        /**
         * The raw pose coming from the device.
         */
        rawPose: Nullable<DevicePose>;
        /**
         * The scale of the device to be used when translating from device space to babylon space.
         */
        deviceScaleFactor: number;
        /**
         * Updates the poseControlled values based on the input device pose.
         * @param poseData the pose data to update the object with
         */
        updateFromDevice(poseData: DevicePose): void;
    }

    /**
     * Set of options to customize the webVRCamera
     */
    export interface WebVROptions {
        /**
         * Sets if the webVR camera should be tracked to the vrDevice. (default: true)
         */
        trackPosition?: boolean;
        /**
         * Sets the scale of the vrDevice in babylon space. (default: 1)
         */
        positionScale?: number;
        /**
         * If there are more than one VRDisplays, this will choose the display matching this name. (default: pick first vrDisplay)
         */
        displayName?: string;
        /**
         * Should the native controller meshes be initialized. (default: true)
         */
        controllerMeshes?: boolean;
        /**
         * Creating a default HemiLight only on controllers. (default: true)
         */
        defaultLightingOnControllers?: boolean;
        /**
         * If you don't want to use the default VR button of the helper. (default: false)
         */
        useCustomVRButton?: boolean;

        /**
         * If you'd like to provide your own button to the VRHelper. (default: standard babylon vr button)
         */
        customVRButton?: HTMLButtonElement;

        /**
         * To change the length of the ray for gaze/controllers. Will be scaled by positionScale. (default: 100)
         */
        rayLength?: number;

        /**
         * To change the default offset from the ground to account for user's height in meters. Will be scaled by positionScale. (default: 1.7)
         */
        defaultHeight?: number;

    }

    /**
     * This represents a WebVR camera.
     * The WebVR camera is Babylon's simple interface to interaction with Windows Mixed Reality, HTC Vive and Oculus Rift.
     * @example http://doc.babylonjs.com/how_to/webvr_camera
     */
    export class WebVRFreeCamera extends FreeCamera implements PoseControlled {
        /**
         * The vrDisplay tied to the camera. See https://developer.mozilla.org/en-US/docs/Web/API/VRDisplay
         */
        public _vrDevice: any = null;
        /**
         * The rawPose of the vrDevice.
         */
        public rawPose: Nullable<DevicePose> = null;
        private _onVREnabled: (success: boolean) => void;
        private _specsVersion: string = "1.1";
        private _attached: boolean = false;

        private _frameData: any;

        protected _descendants: Array<Node> = [];

        // Represents device position and rotation in room space. Should only be used to help calculate babylon space values
        private _deviceRoomPosition = Vector3.Zero();
        private _deviceRoomRotationQuaternion = Quaternion.Identity();

        private _standingMatrix: Nullable<Matrix> = null;

        /**
         * Represents device position in babylon space.
         */
        public devicePosition = Vector3.Zero();
        /**
         * Represents device rotation in babylon space.
         */
        public deviceRotationQuaternion = Quaternion.Identity();

        /**
         * The scale of the device to be used when translating from device space to babylon space.
         */
        public deviceScaleFactor: number = 1;

        private _deviceToWorld = Matrix.Identity();
        private _worldToDevice = Matrix.Identity();

        /**
         * References to the webVR controllers for the vrDevice.
         */
        public controllers: Array<WebVRController> = [];
        /**
         * Emits an event when a controller is attached.
         */
        public onControllersAttachedObservable = new Observable<Array<WebVRController>>();
        /**
         * Emits an event when a controller's mesh has been loaded;
         */
        public onControllerMeshLoadedObservable = new Observable<WebVRController>();
        /**
         * If the rig cameras be used as parent instead of this camera.
         */
        public rigParenting: boolean = true;

        private _lightOnControllers: HemisphericLight;

        private _defaultHeight?: number = undefined;

        /**
         * Instantiates a WebVRFreeCamera.
         * @param name The name of the WebVRFreeCamera
         * @param position The starting anchor position for the camera
         * @param scene The scene the camera belongs to
         * @param webVROptions a set of customizable options for the webVRCamera
         */
        constructor(name: string, position: Vector3, scene: Scene, private webVROptions: WebVROptions = {}) {
            super(name, position, scene);
            this._cache.position = Vector3.Zero();
            if (webVROptions.defaultHeight) {
                this._defaultHeight = webVROptions.defaultHeight;
                this.position.y = this._defaultHeight;
            }

            this.minZ = 0.1;

            //legacy support - the compensation boolean was removed.
            if (arguments.length === 5) {
                this.webVROptions = arguments[4];
            }

            // default webVR options
            if (this.webVROptions.trackPosition == undefined) {
                this.webVROptions.trackPosition = true;
            }
            if (this.webVROptions.controllerMeshes == undefined) {
                this.webVROptions.controllerMeshes = true;
            }
            if (this.webVROptions.defaultLightingOnControllers == undefined) {
                this.webVROptions.defaultLightingOnControllers = true;
            }

            this.rotationQuaternion = new Quaternion();

            if (this.webVROptions && this.webVROptions.positionScale) {
                this.deviceScaleFactor = this.webVROptions.positionScale;
            }

            //enable VR
            var engine = this.getEngine();
            this._onVREnabled = (success: boolean) => { if (success) { this.initControllers(); } };
            engine.onVRRequestPresentComplete.add(this._onVREnabled);
            engine.initWebVR().add((event: IDisplayChangedEventArgs) => {
                if (!event.vrDisplay || this._vrDevice === event.vrDisplay) {
                    return;
                }

                this._vrDevice = event.vrDisplay;

                //reset the rig parameters.
                this.setCameraRigMode(Camera.RIG_MODE_WEBVR, { parentCamera: this, vrDisplay: this._vrDevice, frameData: this._frameData, specs: this._specsVersion });

                if (this._attached) {
                    this.getEngine().enableVR();
                }
            });

            if (typeof (VRFrameData) !== "undefined")
                this._frameData = new VRFrameData();

            /**
             * The idea behind the following lines:
             * objects that have the camera as parent should actually have the rig cameras as a parent.
             * BUT, each of those cameras has a different view matrix, which means that if we set the parent to the first rig camera,
             * the second will not show it correctly.
             * 
             * To solve this - each object that has the camera as parent will be added to a protected array.
             * When the rig camera renders, it will take this array and set all of those to be its children.
             * This way, the right camera will be used as a parent, and the mesh will be rendered correctly.
             * Amazing!
             */
            scene.onBeforeCameraRenderObservable.add((camera) => {
                if (camera.parent === this && this.rigParenting) {
                    this._descendants = this.getDescendants(true, (n) => {
                        // don't take the cameras or the controllers!
                        let isController = this.controllers.some(controller => { return controller._mesh === n });
                        let isRigCamera = this._rigCameras.indexOf(<Camera>n) !== -1
                        return !isController && !isRigCamera;
                    });
                    this._descendants.forEach(node => {
                        node.parent = camera;
                    });
                }
            });

            scene.onAfterCameraRenderObservable.add((camera) => {
                if (camera.parent === this && this.rigParenting) {
                    this._descendants.forEach(node => {
                        node.parent = this;
                    });
                }
            });
        }

        /**
         * Gets the device distance from the ground in meters.
         * @returns the distance in meters from the vrDevice to ground in device space. If standing matrix is not supported for the vrDevice 0 is returned.
         */
        public deviceDistanceToRoomGround(): number {
            if (this._standingMatrix) {
                // Add standing matrix offset to get real offset from ground in room
                this._standingMatrix.getTranslationToRef(this._workingVector);
                return this._deviceRoomPosition.y + this._workingVector.y
            }
            //If VRDisplay does not inform stage parameters and no default height is set we fallback to zero.
            return this._defaultHeight || 0;            
        }

        /**
         * Enables the standing matrix when supported. This can be used to position the user's view the correct height from the ground.
         * @param callback will be called when the standing matrix is set. Callback parameter is if the standing matrix is supported.
         */
        public useStandingMatrix(callback = (bool: boolean) => { }) {
            // Use standing matrix if available
            this.getEngine().initWebVRAsync().then((result)=>{
                if (!result.vrDisplay || !result.vrDisplay.stageParameters || !result.vrDisplay.stageParameters.sittingToStandingTransform) {
                    callback(false);
                } else {
                    this._standingMatrix = new Matrix();
                    Matrix.FromFloat32ArrayToRefScaled(result.vrDisplay.stageParameters.sittingToStandingTransform, 0, 1, this._standingMatrix);
                    if (!this.getScene().useRightHandedSystem) {
                        [2, 6, 8, 9, 14].forEach((num) => {
                            if (this._standingMatrix) {
                                this._standingMatrix.m[num] *= -1;
                            }
                        });
                    }
                    callback(true);
                }
            });
        }

        /**
         * Enables the standing matrix when supported. This can be used to position the user's view the correct height from the ground.
         * @returns A promise with a boolean set to if the standing matrix is supported.
         */
        public useStandingMatrixAsync():Promise<boolean> {
            return new Promise((res, rej)=>{
                this.useStandingMatrix((supported)=>{
                    res(supported);
                });
            });
        }

        /**
         * Disposes the camera
         */
        public dispose(): void {
            this.getEngine().onVRRequestPresentComplete.removeCallback(this._onVREnabled);
            super.dispose();
        }

        /**
         * Gets a vrController by name.
         * @param name The name of the controller to retreive
         * @returns the controller matching the name specified or null if not found
         */
        public getControllerByName(name: string): Nullable<WebVRController> {
            for (var gp of this.controllers) {
                if (gp.hand === name) {
                    return gp;
                }
            }

            return null;
        }

        private _leftController: Nullable<WebVRController>;
        /**
         * The controller corrisponding to the users left hand.
         */
        public get leftController(): Nullable<WebVRController> {
            if (!this._leftController) {
                this._leftController = this.getControllerByName("left");
            }

            return this._leftController;
        };

        private _rightController: Nullable<WebVRController>;
        /**
         * The controller corrisponding to the users right hand.
         */
        public get rightController(): Nullable<WebVRController> {
            if (!this._rightController) {
                this._rightController = this.getControllerByName("right");
            }

            return this._rightController;
        };


        /**
         * Casts a ray forward from the vrCamera's gaze.
         * @param length Length of the ray (default: 100)
         * @returns the ray corrisponding to the gaze
         */
        public getForwardRay(length = 100): Ray {
            if (this.leftCamera) {
                // Use left eye to avoid computation to compute center on every call
                return super.getForwardRay(length, this.leftCamera.getWorldMatrix(), this.leftCamera.globalPosition); // Need the actual rendered camera
            }
            else {
                return super.getForwardRay(length);
            }
        }

        /**
         * Updates the camera based on device's frame data
         */
        public _checkInputs(): void {
            if (this._vrDevice && this._vrDevice.isPresenting) {
                this._vrDevice.getFrameData(this._frameData);

                this.updateFromDevice(this._frameData.pose);
            }

            super._checkInputs();
        }

        /**
         * Updates the poseControlled values based on the input device pose.
         * @param poseData Pose coming from the device
         */
        updateFromDevice(poseData: DevicePose) {
            if (poseData && poseData.orientation) {
                this.rawPose = poseData;
                this._deviceRoomRotationQuaternion.copyFromFloats(poseData.orientation[0], poseData.orientation[1], -poseData.orientation[2], -poseData.orientation[3]);

                if (this.getScene().useRightHandedSystem) {
                    this._deviceRoomRotationQuaternion.z *= -1;
                    this._deviceRoomRotationQuaternion.w *= -1;
                }
                if (this.webVROptions.trackPosition && this.rawPose.position) {
                    this._deviceRoomPosition.copyFromFloats(this.rawPose.position[0], this.rawPose.position[1], -this.rawPose.position[2]);
                    if (this.getScene().useRightHandedSystem) {
                        this._deviceRoomPosition.z *= -1;
                    }
                }
            }
        }

        /**
         * WebVR's attach control will start broadcasting frames to the device.
         * Note that in certain browsers (chrome for example) this function must be called
         * within a user-interaction callback. Example:
         * <pre> scene.onPointerDown = function() { camera.attachControl(canvas); }</pre>
         * 
         * @param element html element to attach the vrDevice to
         * @param noPreventDefault prevent the default html element operation when attaching the vrDevice
         */
        public attachControl(element: HTMLElement, noPreventDefault?: boolean): void {
            super.attachControl(element, noPreventDefault);
            this._attached = true;

            noPreventDefault = Camera.ForceAttachControlToAlwaysPreventDefault ? false : noPreventDefault;

            if (this._vrDevice) {
                this.getEngine().enableVR();
            }
        }

        /**
         * Detaches the camera from the html element and disables VR
         * 
         * @param element html element to detach from
         */
        public detachControl(element: HTMLElement): void {
            this.getScene().gamepadManager.onGamepadConnectedObservable.remove(this._onGamepadConnectedObserver);
            this.getScene().gamepadManager.onGamepadDisconnectedObservable.remove(this._onGamepadDisconnectedObserver);

            super.detachControl(element);
            this._attached = false;
            this.getEngine().disableVR();
        }

        /**
         * @returns the name of this class
         */
        public getClassName(): string {
            return "WebVRFreeCamera";
        }

        /**
         * Calls resetPose on the vrDisplay
         * See: https://developer.mozilla.org/en-US/docs/Web/API/VRDisplay/resetPose
         */
        public resetToCurrentRotation() {
            //uses the vrDisplay's "resetPose()".
            //pitch and roll won't be affected.
            this._vrDevice.resetPose();
        }

        /**
         * Updates the rig cameras (left and right eye)
         */
        public _updateRigCameras() {
            var camLeft = <TargetCamera>this._rigCameras[0];
            var camRight = <TargetCamera>this._rigCameras[1];
            camLeft.rotationQuaternion.copyFrom(this._deviceRoomRotationQuaternion);
            camRight.rotationQuaternion.copyFrom(this._deviceRoomRotationQuaternion);

            camLeft.position.copyFrom(this._deviceRoomPosition);
            camRight.position.copyFrom(this._deviceRoomPosition);
        }

        private _workingVector = Vector3.Zero();
        private _oneVector = Vector3.One();
        private _workingMatrix = Matrix.Identity();

        private updateCacheCalled: boolean;

        /**
         * Updates the cached values of the camera
         * @param ignoreParentClass ignores updating the parent class's cache (default: false)
         */
        public _updateCache(ignoreParentClass?: boolean): void {
            if (!this.rotationQuaternion.equals(this._cache.rotationQuaternion) || !this.position.equals(this._cache.position)) {
                // Update to ensure devicePosition is up to date with most recent _deviceRoomPosition
                if (!this.updateCacheCalled) {
                    // make sure it is only called once per loop. this.update() might cause an infinite loop.
                    this.updateCacheCalled = true;
                    this.update();
                }

                // Set working vector to the device position in room space rotated by the new rotation
                this.rotationQuaternion.toRotationMatrix(this._workingMatrix);
                Vector3.TransformCoordinatesToRef(this._deviceRoomPosition, this._workingMatrix, this._workingVector);

                // Subtract this vector from the current device position in world to get the translation for the device world matrix
                this.devicePosition.subtractToRef(this._workingVector, this._workingVector);
                Matrix.ComposeToRef(this._oneVector, this.rotationQuaternion, this._workingVector, this._deviceToWorld);

                // Add translation from anchor position
                this._deviceToWorld.getTranslationToRef(this._workingVector);
                this._workingVector.addInPlace(this.position);
                this._workingVector.subtractInPlace(this._cache.position);
                this._deviceToWorld.setTranslation(this._workingVector);

                // Set an inverted matrix to be used when updating the camera
                this._deviceToWorld.invertToRef(this._worldToDevice);

                // Update the gamepad to ensure the mesh is updated on the same frame as camera
                this.controllers.forEach((controller) => {
                    controller._deviceToWorld.copyFrom(this._deviceToWorld);
                    controller.update();
                });
            }

            if (!ignoreParentClass) {
                super._updateCache();
            }
            this.updateCacheCalled = false;
        }

        /**
         * Updates the current device position and rotation in the babylon world
         */
        public update() {
            // Get current device position in babylon world
            Vector3.TransformCoordinatesToRef(this._deviceRoomPosition, this._deviceToWorld, this.devicePosition);

            // Get current device rotation in babylon world
            Matrix.FromQuaternionToRef(this._deviceRoomRotationQuaternion, this._workingMatrix);
            this._workingMatrix.multiplyToRef(this._deviceToWorld, this._workingMatrix)
            Quaternion.FromRotationMatrixToRef(this._workingMatrix, this.deviceRotationQuaternion);

            super.update();
        }

        /**
         * Gets the view matrix of this camera (Always set to identity as left and right eye cameras contain the actual view matrix)
         * @returns an identity matrix
         */
        public _getViewMatrix(): Matrix {
            return Matrix.Identity();
        }

        /**
         * This function is called by the two RIG cameras.
         * 'this' is the left or right camera (and NOT (!!!) the WebVRFreeCamera instance)
         */
        protected _getWebVRViewMatrix(): Matrix {
            // Update the parent camera prior to using a child camera to avoid desynchronization
            let parentCamera: WebVRFreeCamera = this._cameraRigParams["parentCamera"];
            parentCamera._updateCache();

            //WebVR 1.1
            var viewArray = this._cameraRigParams["left"] ? this._cameraRigParams["frameData"].leftViewMatrix : this._cameraRigParams["frameData"].rightViewMatrix;
            
            Matrix.FromArrayToRef(viewArray, 0, this._webvrViewMatrix);

            if (!this.getScene().useRightHandedSystem) {
                [2, 6, 8, 9, 14].forEach((num) => {
                    this._webvrViewMatrix.m[num] *= -1;
                });
            }

            // update the camera rotation matrix
            this._webvrViewMatrix.getRotationMatrixToRef(this._cameraRotationMatrix);
            Vector3.TransformCoordinatesToRef(this._referencePoint, this._cameraRotationMatrix, this._transformedReferencePoint);

            // Computing target and final matrix
            this.position.addToRef(this._transformedReferencePoint, this._currentTarget);

            // should the view matrix be updated with scale and position offset?
            if (parentCamera.deviceScaleFactor !== 1) {
                this._webvrViewMatrix.invert();
                // scale the position, if set
                if (parentCamera.deviceScaleFactor) {
                    this._webvrViewMatrix.m[12] *= parentCamera.deviceScaleFactor;
                    this._webvrViewMatrix.m[13] *= parentCamera.deviceScaleFactor;
                    this._webvrViewMatrix.m[14] *= parentCamera.deviceScaleFactor;
                }

                this._webvrViewMatrix.invert();
            }

            parentCamera._worldToDevice.multiplyToRef(this._webvrViewMatrix, this._webvrViewMatrix);
            return this._webvrViewMatrix;
        }

        protected _getWebVRProjectionMatrix(): Matrix {

            let parentCamera = <WebVRFreeCamera>this.parent;

            parentCamera._vrDevice.depthNear = parentCamera.minZ;
            parentCamera._vrDevice.depthFar = parentCamera.maxZ;

            var projectionArray = this._cameraRigParams["left"] ? this._cameraRigParams["frameData"].leftProjectionMatrix : this._cameraRigParams["frameData"].rightProjectionMatrix;
            Matrix.FromArrayToRef(projectionArray, 0, this._projectionMatrix);

            //babylon compatible matrix
            if (!this.getScene().useRightHandedSystem) {
                [8, 9, 10, 11].forEach((num) => {
                    this._projectionMatrix.m[num] *= -1;
                });
            }

            return this._projectionMatrix;
        }

        private _onGamepadConnectedObserver: Nullable<Observer<Gamepad>>;
        private _onGamepadDisconnectedObserver: Nullable<Observer<Gamepad>>;

        /**
         * Initializes the controllers and their meshes
         */
        public initControllers() {
            this.controllers = [];

            let manager = this.getScene().gamepadManager;
            this._onGamepadDisconnectedObserver = manager.onGamepadDisconnectedObservable.add((gamepad) => {
                if (gamepad.type === Gamepad.POSE_ENABLED) {
                    let webVrController: WebVRController = <WebVRController>gamepad;

                    if (webVrController.defaultModel) {
                        webVrController.defaultModel.setEnabled(false);
                    }

                    if (webVrController.hand === "right") {
                        this._rightController = null;
                    }
                    if (webVrController.hand === "left") {
                        this._leftController = null;
                    }
                    const controllerIndex = this.controllers.indexOf(webVrController);
                    if (controllerIndex !== -1) {
                        this.controllers.splice(controllerIndex, 1);
                    }
                }
            });

            this._onGamepadConnectedObserver = manager.onGamepadConnectedObservable.add((gamepad) => {
                if (gamepad.type === Gamepad.POSE_ENABLED) {
                    let webVrController: WebVRController = <WebVRController>gamepad;
<<<<<<< HEAD
                    webVrController.deviceScaleFactor = this.deviceScaleFactor;
                    webVrController._deviceToWorld = this._deviceToWorld;
=======
                    webVrController._deviceToWorld.copyFrom(this._deviceToWorld);
>>>>>>> 377b94e2
                    if (this.webVROptions.controllerMeshes) {
                        if (webVrController.defaultModel) {
                            webVrController.defaultModel.setEnabled(true);
                        } else {
                            // Load the meshes
                            webVrController.initControllerMesh(this.getScene(), (loadedMesh) => {
                                loadedMesh.scaling.scaleInPlace(this.deviceScaleFactor);
                                this.onControllerMeshLoadedObservable.notifyObservers(webVrController);
                                if (this.webVROptions.defaultLightingOnControllers) {
                                    if (!this._lightOnControllers) {
                                        this._lightOnControllers = new HemisphericLight("vrControllersLight", new Vector3(0, 1, 0), this.getScene());
                                    }
                                    let activateLightOnSubMeshes = function (mesh: AbstractMesh, light: HemisphericLight) {
                                        let children = mesh.getChildren();
                                        if (children.length !== 0) {
                                            children.forEach((mesh) => {
                                                light.includedOnlyMeshes.push(<AbstractMesh>mesh);
                                                activateLightOnSubMeshes(<AbstractMesh>mesh, light);
                                            });
                                        }
                                    }
                                    this._lightOnControllers.includedOnlyMeshes.push(loadedMesh);
                                    activateLightOnSubMeshes(loadedMesh, this._lightOnControllers);
                                }
                            });
                        }
                    }
                    webVrController.attachToPoseControlledCamera(this);

                    // since this is async - sanity check. Is the controller already stored?
                    if (this.controllers.indexOf(webVrController) === -1) {
                        //add to the controllers array
                        this.controllers.push(webVrController);

                        // Forced to add some control code for Vive as it doesn't always fill properly the "hand" property
                        // Sometimes, both controllers are set correctly (left and right), sometimes none, sometimes only one of them...
                        // So we're overriding setting left & right manually to be sure
                        let firstViveWandDetected = false;

                        for (let i = 0; i < this.controllers.length; i++) {
                            if (this.controllers[i].controllerType === PoseEnabledControllerType.VIVE) {
                                if (!firstViveWandDetected) {
                                    firstViveWandDetected = true;
                                    this.controllers[i].hand = "left";
                                }
                                else {
                                    this.controllers[i].hand = "right";
                                }
                            }
                        }

                        //did we find enough controllers? Great! let the developer know.
                        if (this.controllers.length >= 2) {
                            this.onControllersAttachedObservable.notifyObservers(this.controllers);
                        }
                    }
                }
            });
        }
    }
}

<|MERGE_RESOLUTION|>--- conflicted
+++ resolved
@@ -1,733 +1,729 @@
-declare var HMDVRDevice: any;
-declare var VRDisplay: any;
-declare var VRFrameData: any;
-
-module BABYLON {
-    /**
-     * This is a copy of VRPose. See https://developer.mozilla.org/en-US/docs/Web/API/VRPose
-     * IMPORTANT!! The data is right-hand data.
-     * @export
-     * @interface DevicePose
-     */
-    export interface DevicePose {
-        /**
-         * The position of the device, values in array are [x,y,z].
-         */
-        readonly position?: Float32Array;
-        /**
-         * The linearVelocity of the device, values in array are [x,y,z].
-         */
-        readonly linearVelocity?: Float32Array;
-        /**
-         * The linearAcceleration of the device, values in array are [x,y,z].
-         */
-        readonly linearAcceleration?: Float32Array;
-
-        /**
-         * The orientation of the device in a quaternion array, values in array are [x,y,z,w].
-         */
-        readonly orientation?: Float32Array;
-        /**
-         * The angularVelocity of the device, values in array are [x,y,z].
-         */
-        readonly angularVelocity?: Float32Array;
-        /**
-         * The angularAcceleration of the device, values in array are [x,y,z].
-         */
-        readonly angularAcceleration?: Float32Array;
-    }
-
-     /**
-     * Interface representing a pose controlled object in Babylon.
-     * A pose controlled object has both regular pose values as well as pose values 
-     * from an external device such as a VR head mounted display
-     */
-    export interface PoseControlled {
-        /**
-         * The position of the object in babylon space.
-         */
-        position: Vector3;
-        /**
-         * The rotation quaternion of the object in babylon space.
-         */
-        rotationQuaternion: Quaternion;
-        /**
-         * The position of the device in babylon space.
-         */
-        devicePosition?: Vector3;
-        /**
-         * The rotation quaternion of the device in babylon space.
-         */
-        deviceRotationQuaternion: Quaternion;
-        /**
-         * The raw pose coming from the device.
-         */
-        rawPose: Nullable<DevicePose>;
-        /**
-         * The scale of the device to be used when translating from device space to babylon space.
-         */
-        deviceScaleFactor: number;
-        /**
-         * Updates the poseControlled values based on the input device pose.
-         * @param poseData the pose data to update the object with
-         */
-        updateFromDevice(poseData: DevicePose): void;
-    }
-
-    /**
-     * Set of options to customize the webVRCamera
-     */
-    export interface WebVROptions {
-        /**
-         * Sets if the webVR camera should be tracked to the vrDevice. (default: true)
-         */
-        trackPosition?: boolean;
-        /**
-         * Sets the scale of the vrDevice in babylon space. (default: 1)
-         */
-        positionScale?: number;
-        /**
-         * If there are more than one VRDisplays, this will choose the display matching this name. (default: pick first vrDisplay)
-         */
-        displayName?: string;
-        /**
-         * Should the native controller meshes be initialized. (default: true)
-         */
-        controllerMeshes?: boolean;
-        /**
-         * Creating a default HemiLight only on controllers. (default: true)
-         */
-        defaultLightingOnControllers?: boolean;
-        /**
-         * If you don't want to use the default VR button of the helper. (default: false)
-         */
-        useCustomVRButton?: boolean;
-
-        /**
-         * If you'd like to provide your own button to the VRHelper. (default: standard babylon vr button)
-         */
-        customVRButton?: HTMLButtonElement;
-
-        /**
-         * To change the length of the ray for gaze/controllers. Will be scaled by positionScale. (default: 100)
-         */
-        rayLength?: number;
-
-        /**
-         * To change the default offset from the ground to account for user's height in meters. Will be scaled by positionScale. (default: 1.7)
-         */
-        defaultHeight?: number;
-
-    }
-
-    /**
-     * This represents a WebVR camera.
-     * The WebVR camera is Babylon's simple interface to interaction with Windows Mixed Reality, HTC Vive and Oculus Rift.
-     * @example http://doc.babylonjs.com/how_to/webvr_camera
-     */
-    export class WebVRFreeCamera extends FreeCamera implements PoseControlled {
-        /**
-         * The vrDisplay tied to the camera. See https://developer.mozilla.org/en-US/docs/Web/API/VRDisplay
-         */
-        public _vrDevice: any = null;
-        /**
-         * The rawPose of the vrDevice.
-         */
-        public rawPose: Nullable<DevicePose> = null;
-        private _onVREnabled: (success: boolean) => void;
-        private _specsVersion: string = "1.1";
-        private _attached: boolean = false;
-
-        private _frameData: any;
-
-        protected _descendants: Array<Node> = [];
-
-        // Represents device position and rotation in room space. Should only be used to help calculate babylon space values
-        private _deviceRoomPosition = Vector3.Zero();
-        private _deviceRoomRotationQuaternion = Quaternion.Identity();
-
-        private _standingMatrix: Nullable<Matrix> = null;
-
-        /**
-         * Represents device position in babylon space.
-         */
-        public devicePosition = Vector3.Zero();
-        /**
-         * Represents device rotation in babylon space.
-         */
-        public deviceRotationQuaternion = Quaternion.Identity();
-
-        /**
-         * The scale of the device to be used when translating from device space to babylon space.
-         */
-        public deviceScaleFactor: number = 1;
-
-        private _deviceToWorld = Matrix.Identity();
-        private _worldToDevice = Matrix.Identity();
-
-        /**
-         * References to the webVR controllers for the vrDevice.
-         */
-        public controllers: Array<WebVRController> = [];
-        /**
-         * Emits an event when a controller is attached.
-         */
-        public onControllersAttachedObservable = new Observable<Array<WebVRController>>();
-        /**
-         * Emits an event when a controller's mesh has been loaded;
-         */
-        public onControllerMeshLoadedObservable = new Observable<WebVRController>();
-        /**
-         * If the rig cameras be used as parent instead of this camera.
-         */
-        public rigParenting: boolean = true;
-
-        private _lightOnControllers: HemisphericLight;
-
-        private _defaultHeight?: number = undefined;
-
-        /**
-         * Instantiates a WebVRFreeCamera.
-         * @param name The name of the WebVRFreeCamera
-         * @param position The starting anchor position for the camera
-         * @param scene The scene the camera belongs to
-         * @param webVROptions a set of customizable options for the webVRCamera
-         */
-        constructor(name: string, position: Vector3, scene: Scene, private webVROptions: WebVROptions = {}) {
-            super(name, position, scene);
-            this._cache.position = Vector3.Zero();
-            if (webVROptions.defaultHeight) {
-                this._defaultHeight = webVROptions.defaultHeight;
-                this.position.y = this._defaultHeight;
-            }
-
-            this.minZ = 0.1;
-
-            //legacy support - the compensation boolean was removed.
-            if (arguments.length === 5) {
-                this.webVROptions = arguments[4];
-            }
-
-            // default webVR options
-            if (this.webVROptions.trackPosition == undefined) {
-                this.webVROptions.trackPosition = true;
-            }
-            if (this.webVROptions.controllerMeshes == undefined) {
-                this.webVROptions.controllerMeshes = true;
-            }
-            if (this.webVROptions.defaultLightingOnControllers == undefined) {
-                this.webVROptions.defaultLightingOnControllers = true;
-            }
-
-            this.rotationQuaternion = new Quaternion();
-
-            if (this.webVROptions && this.webVROptions.positionScale) {
-                this.deviceScaleFactor = this.webVROptions.positionScale;
-            }
-
-            //enable VR
-            var engine = this.getEngine();
-            this._onVREnabled = (success: boolean) => { if (success) { this.initControllers(); } };
-            engine.onVRRequestPresentComplete.add(this._onVREnabled);
-            engine.initWebVR().add((event: IDisplayChangedEventArgs) => {
-                if (!event.vrDisplay || this._vrDevice === event.vrDisplay) {
-                    return;
-                }
-
-                this._vrDevice = event.vrDisplay;
-
-                //reset the rig parameters.
-                this.setCameraRigMode(Camera.RIG_MODE_WEBVR, { parentCamera: this, vrDisplay: this._vrDevice, frameData: this._frameData, specs: this._specsVersion });
-
-                if (this._attached) {
-                    this.getEngine().enableVR();
-                }
-            });
-
-            if (typeof (VRFrameData) !== "undefined")
-                this._frameData = new VRFrameData();
-
-            /**
-             * The idea behind the following lines:
-             * objects that have the camera as parent should actually have the rig cameras as a parent.
-             * BUT, each of those cameras has a different view matrix, which means that if we set the parent to the first rig camera,
-             * the second will not show it correctly.
-             * 
-             * To solve this - each object that has the camera as parent will be added to a protected array.
-             * When the rig camera renders, it will take this array and set all of those to be its children.
-             * This way, the right camera will be used as a parent, and the mesh will be rendered correctly.
-             * Amazing!
-             */
-            scene.onBeforeCameraRenderObservable.add((camera) => {
-                if (camera.parent === this && this.rigParenting) {
-                    this._descendants = this.getDescendants(true, (n) => {
-                        // don't take the cameras or the controllers!
-                        let isController = this.controllers.some(controller => { return controller._mesh === n });
-                        let isRigCamera = this._rigCameras.indexOf(<Camera>n) !== -1
-                        return !isController && !isRigCamera;
-                    });
-                    this._descendants.forEach(node => {
-                        node.parent = camera;
-                    });
-                }
-            });
-
-            scene.onAfterCameraRenderObservable.add((camera) => {
-                if (camera.parent === this && this.rigParenting) {
-                    this._descendants.forEach(node => {
-                        node.parent = this;
-                    });
-                }
-            });
-        }
-
-        /**
-         * Gets the device distance from the ground in meters.
-         * @returns the distance in meters from the vrDevice to ground in device space. If standing matrix is not supported for the vrDevice 0 is returned.
-         */
-        public deviceDistanceToRoomGround(): number {
-            if (this._standingMatrix) {
-                // Add standing matrix offset to get real offset from ground in room
-                this._standingMatrix.getTranslationToRef(this._workingVector);
-                return this._deviceRoomPosition.y + this._workingVector.y
-            }
-            //If VRDisplay does not inform stage parameters and no default height is set we fallback to zero.
-            return this._defaultHeight || 0;            
-        }
-
-        /**
-         * Enables the standing matrix when supported. This can be used to position the user's view the correct height from the ground.
-         * @param callback will be called when the standing matrix is set. Callback parameter is if the standing matrix is supported.
-         */
-        public useStandingMatrix(callback = (bool: boolean) => { }) {
-            // Use standing matrix if available
-            this.getEngine().initWebVRAsync().then((result)=>{
-                if (!result.vrDisplay || !result.vrDisplay.stageParameters || !result.vrDisplay.stageParameters.sittingToStandingTransform) {
-                    callback(false);
-                } else {
-                    this._standingMatrix = new Matrix();
-                    Matrix.FromFloat32ArrayToRefScaled(result.vrDisplay.stageParameters.sittingToStandingTransform, 0, 1, this._standingMatrix);
-                    if (!this.getScene().useRightHandedSystem) {
-                        [2, 6, 8, 9, 14].forEach((num) => {
-                            if (this._standingMatrix) {
-                                this._standingMatrix.m[num] *= -1;
-                            }
-                        });
-                    }
-                    callback(true);
-                }
-            });
-        }
-
-        /**
-         * Enables the standing matrix when supported. This can be used to position the user's view the correct height from the ground.
-         * @returns A promise with a boolean set to if the standing matrix is supported.
-         */
-        public useStandingMatrixAsync():Promise<boolean> {
-            return new Promise((res, rej)=>{
-                this.useStandingMatrix((supported)=>{
-                    res(supported);
-                });
-            });
-        }
-
-        /**
-         * Disposes the camera
-         */
-        public dispose(): void {
-            this.getEngine().onVRRequestPresentComplete.removeCallback(this._onVREnabled);
-            super.dispose();
-        }
-
-        /**
-         * Gets a vrController by name.
-         * @param name The name of the controller to retreive
-         * @returns the controller matching the name specified or null if not found
-         */
-        public getControllerByName(name: string): Nullable<WebVRController> {
-            for (var gp of this.controllers) {
-                if (gp.hand === name) {
-                    return gp;
-                }
-            }
-
-            return null;
-        }
-
-        private _leftController: Nullable<WebVRController>;
-        /**
-         * The controller corrisponding to the users left hand.
-         */
-        public get leftController(): Nullable<WebVRController> {
-            if (!this._leftController) {
-                this._leftController = this.getControllerByName("left");
-            }
-
-            return this._leftController;
-        };
-
-        private _rightController: Nullable<WebVRController>;
-        /**
-         * The controller corrisponding to the users right hand.
-         */
-        public get rightController(): Nullable<WebVRController> {
-            if (!this._rightController) {
-                this._rightController = this.getControllerByName("right");
-            }
-
-            return this._rightController;
-        };
-
-
-        /**
-         * Casts a ray forward from the vrCamera's gaze.
-         * @param length Length of the ray (default: 100)
-         * @returns the ray corrisponding to the gaze
-         */
-        public getForwardRay(length = 100): Ray {
-            if (this.leftCamera) {
-                // Use left eye to avoid computation to compute center on every call
-                return super.getForwardRay(length, this.leftCamera.getWorldMatrix(), this.leftCamera.globalPosition); // Need the actual rendered camera
-            }
-            else {
-                return super.getForwardRay(length);
-            }
-        }
-
-        /**
-         * Updates the camera based on device's frame data
-         */
-        public _checkInputs(): void {
-            if (this._vrDevice && this._vrDevice.isPresenting) {
-                this._vrDevice.getFrameData(this._frameData);
-
-                this.updateFromDevice(this._frameData.pose);
-            }
-
-            super._checkInputs();
-        }
-
-        /**
-         * Updates the poseControlled values based on the input device pose.
-         * @param poseData Pose coming from the device
-         */
-        updateFromDevice(poseData: DevicePose) {
-            if (poseData && poseData.orientation) {
-                this.rawPose = poseData;
-                this._deviceRoomRotationQuaternion.copyFromFloats(poseData.orientation[0], poseData.orientation[1], -poseData.orientation[2], -poseData.orientation[3]);
-
-                if (this.getScene().useRightHandedSystem) {
-                    this._deviceRoomRotationQuaternion.z *= -1;
-                    this._deviceRoomRotationQuaternion.w *= -1;
-                }
-                if (this.webVROptions.trackPosition && this.rawPose.position) {
-                    this._deviceRoomPosition.copyFromFloats(this.rawPose.position[0], this.rawPose.position[1], -this.rawPose.position[2]);
-                    if (this.getScene().useRightHandedSystem) {
-                        this._deviceRoomPosition.z *= -1;
-                    }
-                }
-            }
-        }
-
-        /**
-         * WebVR's attach control will start broadcasting frames to the device.
-         * Note that in certain browsers (chrome for example) this function must be called
-         * within a user-interaction callback. Example:
-         * <pre> scene.onPointerDown = function() { camera.attachControl(canvas); }</pre>
-         * 
-         * @param element html element to attach the vrDevice to
-         * @param noPreventDefault prevent the default html element operation when attaching the vrDevice
-         */
-        public attachControl(element: HTMLElement, noPreventDefault?: boolean): void {
-            super.attachControl(element, noPreventDefault);
-            this._attached = true;
-
-            noPreventDefault = Camera.ForceAttachControlToAlwaysPreventDefault ? false : noPreventDefault;
-
-            if (this._vrDevice) {
-                this.getEngine().enableVR();
-            }
-        }
-
-        /**
-         * Detaches the camera from the html element and disables VR
-         * 
-         * @param element html element to detach from
-         */
-        public detachControl(element: HTMLElement): void {
-            this.getScene().gamepadManager.onGamepadConnectedObservable.remove(this._onGamepadConnectedObserver);
-            this.getScene().gamepadManager.onGamepadDisconnectedObservable.remove(this._onGamepadDisconnectedObserver);
-
-            super.detachControl(element);
-            this._attached = false;
-            this.getEngine().disableVR();
-        }
-
-        /**
-         * @returns the name of this class
-         */
-        public getClassName(): string {
-            return "WebVRFreeCamera";
-        }
-
-        /**
-         * Calls resetPose on the vrDisplay
-         * See: https://developer.mozilla.org/en-US/docs/Web/API/VRDisplay/resetPose
-         */
-        public resetToCurrentRotation() {
-            //uses the vrDisplay's "resetPose()".
-            //pitch and roll won't be affected.
-            this._vrDevice.resetPose();
-        }
-
-        /**
-         * Updates the rig cameras (left and right eye)
-         */
-        public _updateRigCameras() {
-            var camLeft = <TargetCamera>this._rigCameras[0];
-            var camRight = <TargetCamera>this._rigCameras[1];
-            camLeft.rotationQuaternion.copyFrom(this._deviceRoomRotationQuaternion);
-            camRight.rotationQuaternion.copyFrom(this._deviceRoomRotationQuaternion);
-
-            camLeft.position.copyFrom(this._deviceRoomPosition);
-            camRight.position.copyFrom(this._deviceRoomPosition);
-        }
-
-        private _workingVector = Vector3.Zero();
-        private _oneVector = Vector3.One();
-        private _workingMatrix = Matrix.Identity();
-
-        private updateCacheCalled: boolean;
-
-        /**
-         * Updates the cached values of the camera
-         * @param ignoreParentClass ignores updating the parent class's cache (default: false)
-         */
-        public _updateCache(ignoreParentClass?: boolean): void {
-            if (!this.rotationQuaternion.equals(this._cache.rotationQuaternion) || !this.position.equals(this._cache.position)) {
-                // Update to ensure devicePosition is up to date with most recent _deviceRoomPosition
-                if (!this.updateCacheCalled) {
-                    // make sure it is only called once per loop. this.update() might cause an infinite loop.
-                    this.updateCacheCalled = true;
-                    this.update();
-                }
-
-                // Set working vector to the device position in room space rotated by the new rotation
-                this.rotationQuaternion.toRotationMatrix(this._workingMatrix);
-                Vector3.TransformCoordinatesToRef(this._deviceRoomPosition, this._workingMatrix, this._workingVector);
-
-                // Subtract this vector from the current device position in world to get the translation for the device world matrix
-                this.devicePosition.subtractToRef(this._workingVector, this._workingVector);
-                Matrix.ComposeToRef(this._oneVector, this.rotationQuaternion, this._workingVector, this._deviceToWorld);
-
-                // Add translation from anchor position
-                this._deviceToWorld.getTranslationToRef(this._workingVector);
-                this._workingVector.addInPlace(this.position);
-                this._workingVector.subtractInPlace(this._cache.position);
-                this._deviceToWorld.setTranslation(this._workingVector);
-
-                // Set an inverted matrix to be used when updating the camera
-                this._deviceToWorld.invertToRef(this._worldToDevice);
-
-                // Update the gamepad to ensure the mesh is updated on the same frame as camera
-                this.controllers.forEach((controller) => {
-                    controller._deviceToWorld.copyFrom(this._deviceToWorld);
-                    controller.update();
-                });
-            }
-
-            if (!ignoreParentClass) {
-                super._updateCache();
-            }
-            this.updateCacheCalled = false;
-        }
-
-        /**
-         * Updates the current device position and rotation in the babylon world
-         */
-        public update() {
-            // Get current device position in babylon world
-            Vector3.TransformCoordinatesToRef(this._deviceRoomPosition, this._deviceToWorld, this.devicePosition);
-
-            // Get current device rotation in babylon world
-            Matrix.FromQuaternionToRef(this._deviceRoomRotationQuaternion, this._workingMatrix);
-            this._workingMatrix.multiplyToRef(this._deviceToWorld, this._workingMatrix)
-            Quaternion.FromRotationMatrixToRef(this._workingMatrix, this.deviceRotationQuaternion);
-
-            super.update();
-        }
-
-        /**
-         * Gets the view matrix of this camera (Always set to identity as left and right eye cameras contain the actual view matrix)
-         * @returns an identity matrix
-         */
-        public _getViewMatrix(): Matrix {
-            return Matrix.Identity();
-        }
-
-        /**
-         * This function is called by the two RIG cameras.
-         * 'this' is the left or right camera (and NOT (!!!) the WebVRFreeCamera instance)
-         */
-        protected _getWebVRViewMatrix(): Matrix {
-            // Update the parent camera prior to using a child camera to avoid desynchronization
-            let parentCamera: WebVRFreeCamera = this._cameraRigParams["parentCamera"];
-            parentCamera._updateCache();
-
-            //WebVR 1.1
-            var viewArray = this._cameraRigParams["left"] ? this._cameraRigParams["frameData"].leftViewMatrix : this._cameraRigParams["frameData"].rightViewMatrix;
-            
-            Matrix.FromArrayToRef(viewArray, 0, this._webvrViewMatrix);
-
-            if (!this.getScene().useRightHandedSystem) {
-                [2, 6, 8, 9, 14].forEach((num) => {
-                    this._webvrViewMatrix.m[num] *= -1;
-                });
-            }
-
-            // update the camera rotation matrix
-            this._webvrViewMatrix.getRotationMatrixToRef(this._cameraRotationMatrix);
-            Vector3.TransformCoordinatesToRef(this._referencePoint, this._cameraRotationMatrix, this._transformedReferencePoint);
-
-            // Computing target and final matrix
-            this.position.addToRef(this._transformedReferencePoint, this._currentTarget);
-
-            // should the view matrix be updated with scale and position offset?
-            if (parentCamera.deviceScaleFactor !== 1) {
-                this._webvrViewMatrix.invert();
-                // scale the position, if set
-                if (parentCamera.deviceScaleFactor) {
-                    this._webvrViewMatrix.m[12] *= parentCamera.deviceScaleFactor;
-                    this._webvrViewMatrix.m[13] *= parentCamera.deviceScaleFactor;
-                    this._webvrViewMatrix.m[14] *= parentCamera.deviceScaleFactor;
-                }
-
-                this._webvrViewMatrix.invert();
-            }
-
-            parentCamera._worldToDevice.multiplyToRef(this._webvrViewMatrix, this._webvrViewMatrix);
-            return this._webvrViewMatrix;
-        }
-
-        protected _getWebVRProjectionMatrix(): Matrix {
-
-            let parentCamera = <WebVRFreeCamera>this.parent;
-
-            parentCamera._vrDevice.depthNear = parentCamera.minZ;
-            parentCamera._vrDevice.depthFar = parentCamera.maxZ;
-
-            var projectionArray = this._cameraRigParams["left"] ? this._cameraRigParams["frameData"].leftProjectionMatrix : this._cameraRigParams["frameData"].rightProjectionMatrix;
-            Matrix.FromArrayToRef(projectionArray, 0, this._projectionMatrix);
-
-            //babylon compatible matrix
-            if (!this.getScene().useRightHandedSystem) {
-                [8, 9, 10, 11].forEach((num) => {
-                    this._projectionMatrix.m[num] *= -1;
-                });
-            }
-
-            return this._projectionMatrix;
-        }
-
-        private _onGamepadConnectedObserver: Nullable<Observer<Gamepad>>;
-        private _onGamepadDisconnectedObserver: Nullable<Observer<Gamepad>>;
-
-        /**
-         * Initializes the controllers and their meshes
-         */
-        public initControllers() {
-            this.controllers = [];
-
-            let manager = this.getScene().gamepadManager;
-            this._onGamepadDisconnectedObserver = manager.onGamepadDisconnectedObservable.add((gamepad) => {
-                if (gamepad.type === Gamepad.POSE_ENABLED) {
-                    let webVrController: WebVRController = <WebVRController>gamepad;
-
-                    if (webVrController.defaultModel) {
-                        webVrController.defaultModel.setEnabled(false);
-                    }
-
-                    if (webVrController.hand === "right") {
-                        this._rightController = null;
-                    }
-                    if (webVrController.hand === "left") {
-                        this._leftController = null;
-                    }
-                    const controllerIndex = this.controllers.indexOf(webVrController);
-                    if (controllerIndex !== -1) {
-                        this.controllers.splice(controllerIndex, 1);
-                    }
-                }
-            });
-
-            this._onGamepadConnectedObserver = manager.onGamepadConnectedObservable.add((gamepad) => {
-                if (gamepad.type === Gamepad.POSE_ENABLED) {
-                    let webVrController: WebVRController = <WebVRController>gamepad;
-<<<<<<< HEAD
-                    webVrController.deviceScaleFactor = this.deviceScaleFactor;
-                    webVrController._deviceToWorld = this._deviceToWorld;
-=======
-                    webVrController._deviceToWorld.copyFrom(this._deviceToWorld);
->>>>>>> 377b94e2
-                    if (this.webVROptions.controllerMeshes) {
-                        if (webVrController.defaultModel) {
-                            webVrController.defaultModel.setEnabled(true);
-                        } else {
-                            // Load the meshes
-                            webVrController.initControllerMesh(this.getScene(), (loadedMesh) => {
-                                loadedMesh.scaling.scaleInPlace(this.deviceScaleFactor);
-                                this.onControllerMeshLoadedObservable.notifyObservers(webVrController);
-                                if (this.webVROptions.defaultLightingOnControllers) {
-                                    if (!this._lightOnControllers) {
-                                        this._lightOnControllers = new HemisphericLight("vrControllersLight", new Vector3(0, 1, 0), this.getScene());
-                                    }
-                                    let activateLightOnSubMeshes = function (mesh: AbstractMesh, light: HemisphericLight) {
-                                        let children = mesh.getChildren();
-                                        if (children.length !== 0) {
-                                            children.forEach((mesh) => {
-                                                light.includedOnlyMeshes.push(<AbstractMesh>mesh);
-                                                activateLightOnSubMeshes(<AbstractMesh>mesh, light);
-                                            });
-                                        }
-                                    }
-                                    this._lightOnControllers.includedOnlyMeshes.push(loadedMesh);
-                                    activateLightOnSubMeshes(loadedMesh, this._lightOnControllers);
-                                }
-                            });
-                        }
-                    }
-                    webVrController.attachToPoseControlledCamera(this);
-
-                    // since this is async - sanity check. Is the controller already stored?
-                    if (this.controllers.indexOf(webVrController) === -1) {
-                        //add to the controllers array
-                        this.controllers.push(webVrController);
-
-                        // Forced to add some control code for Vive as it doesn't always fill properly the "hand" property
-                        // Sometimes, both controllers are set correctly (left and right), sometimes none, sometimes only one of them...
-                        // So we're overriding setting left & right manually to be sure
-                        let firstViveWandDetected = false;
-
-                        for (let i = 0; i < this.controllers.length; i++) {
-                            if (this.controllers[i].controllerType === PoseEnabledControllerType.VIVE) {
-                                if (!firstViveWandDetected) {
-                                    firstViveWandDetected = true;
-                                    this.controllers[i].hand = "left";
-                                }
-                                else {
-                                    this.controllers[i].hand = "right";
-                                }
-                            }
-                        }
-
-                        //did we find enough controllers? Great! let the developer know.
-                        if (this.controllers.length >= 2) {
-                            this.onControllersAttachedObservable.notifyObservers(this.controllers);
-                        }
-                    }
-                }
-            });
-        }
-    }
-}
-
+declare var HMDVRDevice: any;
+declare var VRDisplay: any;
+declare var VRFrameData: any;
+
+module BABYLON {
+    /**
+     * This is a copy of VRPose. See https://developer.mozilla.org/en-US/docs/Web/API/VRPose
+     * IMPORTANT!! The data is right-hand data.
+     * @export
+     * @interface DevicePose
+     */
+    export interface DevicePose {
+        /**
+         * The position of the device, values in array are [x,y,z].
+         */
+        readonly position?: Float32Array;
+        /**
+         * The linearVelocity of the device, values in array are [x,y,z].
+         */
+        readonly linearVelocity?: Float32Array;
+        /**
+         * The linearAcceleration of the device, values in array are [x,y,z].
+         */
+        readonly linearAcceleration?: Float32Array;
+
+        /**
+         * The orientation of the device in a quaternion array, values in array are [x,y,z,w].
+         */
+        readonly orientation?: Float32Array;
+        /**
+         * The angularVelocity of the device, values in array are [x,y,z].
+         */
+        readonly angularVelocity?: Float32Array;
+        /**
+         * The angularAcceleration of the device, values in array are [x,y,z].
+         */
+        readonly angularAcceleration?: Float32Array;
+    }
+
+     /**
+     * Interface representing a pose controlled object in Babylon.
+     * A pose controlled object has both regular pose values as well as pose values 
+     * from an external device such as a VR head mounted display
+     */
+    export interface PoseControlled {
+        /**
+         * The position of the object in babylon space.
+         */
+        position: Vector3;
+        /**
+         * The rotation quaternion of the object in babylon space.
+         */
+        rotationQuaternion: Quaternion;
+        /**
+         * The position of the device in babylon space.
+         */
+        devicePosition?: Vector3;
+        /**
+         * The rotation quaternion of the device in babylon space.
+         */
+        deviceRotationQuaternion: Quaternion;
+        /**
+         * The raw pose coming from the device.
+         */
+        rawPose: Nullable<DevicePose>;
+        /**
+         * The scale of the device to be used when translating from device space to babylon space.
+         */
+        deviceScaleFactor: number;
+        /**
+         * Updates the poseControlled values based on the input device pose.
+         * @param poseData the pose data to update the object with
+         */
+        updateFromDevice(poseData: DevicePose): void;
+    }
+
+    /**
+     * Set of options to customize the webVRCamera
+     */
+    export interface WebVROptions {
+        /**
+         * Sets if the webVR camera should be tracked to the vrDevice. (default: true)
+         */
+        trackPosition?: boolean;
+        /**
+         * Sets the scale of the vrDevice in babylon space. (default: 1)
+         */
+        positionScale?: number;
+        /**
+         * If there are more than one VRDisplays, this will choose the display matching this name. (default: pick first vrDisplay)
+         */
+        displayName?: string;
+        /**
+         * Should the native controller meshes be initialized. (default: true)
+         */
+        controllerMeshes?: boolean;
+        /**
+         * Creating a default HemiLight only on controllers. (default: true)
+         */
+        defaultLightingOnControllers?: boolean;
+        /**
+         * If you don't want to use the default VR button of the helper. (default: false)
+         */
+        useCustomVRButton?: boolean;
+
+        /**
+         * If you'd like to provide your own button to the VRHelper. (default: standard babylon vr button)
+         */
+        customVRButton?: HTMLButtonElement;
+
+        /**
+         * To change the length of the ray for gaze/controllers. Will be scaled by positionScale. (default: 100)
+         */
+        rayLength?: number;
+
+        /**
+         * To change the default offset from the ground to account for user's height in meters. Will be scaled by positionScale. (default: 1.7)
+         */
+        defaultHeight?: number;
+
+    }
+
+    /**
+     * This represents a WebVR camera.
+     * The WebVR camera is Babylon's simple interface to interaction with Windows Mixed Reality, HTC Vive and Oculus Rift.
+     * @example http://doc.babylonjs.com/how_to/webvr_camera
+     */
+    export class WebVRFreeCamera extends FreeCamera implements PoseControlled {
+        /**
+         * The vrDisplay tied to the camera. See https://developer.mozilla.org/en-US/docs/Web/API/VRDisplay
+         */
+        public _vrDevice: any = null;
+        /**
+         * The rawPose of the vrDevice.
+         */
+        public rawPose: Nullable<DevicePose> = null;
+        private _onVREnabled: (success: boolean) => void;
+        private _specsVersion: string = "1.1";
+        private _attached: boolean = false;
+
+        private _frameData: any;
+
+        protected _descendants: Array<Node> = [];
+
+        // Represents device position and rotation in room space. Should only be used to help calculate babylon space values
+        private _deviceRoomPosition = Vector3.Zero();
+        private _deviceRoomRotationQuaternion = Quaternion.Identity();
+
+        private _standingMatrix: Nullable<Matrix> = null;
+
+        /**
+         * Represents device position in babylon space.
+         */
+        public devicePosition = Vector3.Zero();
+        /**
+         * Represents device rotation in babylon space.
+         */
+        public deviceRotationQuaternion = Quaternion.Identity();
+
+        /**
+         * The scale of the device to be used when translating from device space to babylon space.
+         */
+        public deviceScaleFactor: number = 1;
+
+        private _deviceToWorld = Matrix.Identity();
+        private _worldToDevice = Matrix.Identity();
+
+        /**
+         * References to the webVR controllers for the vrDevice.
+         */
+        public controllers: Array<WebVRController> = [];
+        /**
+         * Emits an event when a controller is attached.
+         */
+        public onControllersAttachedObservable = new Observable<Array<WebVRController>>();
+        /**
+         * Emits an event when a controller's mesh has been loaded;
+         */
+        public onControllerMeshLoadedObservable = new Observable<WebVRController>();
+        /**
+         * If the rig cameras be used as parent instead of this camera.
+         */
+        public rigParenting: boolean = true;
+
+        private _lightOnControllers: HemisphericLight;
+
+        private _defaultHeight?: number = undefined;
+
+        /**
+         * Instantiates a WebVRFreeCamera.
+         * @param name The name of the WebVRFreeCamera
+         * @param position The starting anchor position for the camera
+         * @param scene The scene the camera belongs to
+         * @param webVROptions a set of customizable options for the webVRCamera
+         */
+        constructor(name: string, position: Vector3, scene: Scene, private webVROptions: WebVROptions = {}) {
+            super(name, position, scene);
+            this._cache.position = Vector3.Zero();
+            if (webVROptions.defaultHeight) {
+                this._defaultHeight = webVROptions.defaultHeight;
+                this.position.y = this._defaultHeight;
+            }
+
+            this.minZ = 0.1;
+
+            //legacy support - the compensation boolean was removed.
+            if (arguments.length === 5) {
+                this.webVROptions = arguments[4];
+            }
+
+            // default webVR options
+            if (this.webVROptions.trackPosition == undefined) {
+                this.webVROptions.trackPosition = true;
+            }
+            if (this.webVROptions.controllerMeshes == undefined) {
+                this.webVROptions.controllerMeshes = true;
+            }
+            if (this.webVROptions.defaultLightingOnControllers == undefined) {
+                this.webVROptions.defaultLightingOnControllers = true;
+            }
+
+            this.rotationQuaternion = new Quaternion();
+
+            if (this.webVROptions && this.webVROptions.positionScale) {
+                this.deviceScaleFactor = this.webVROptions.positionScale;
+            }
+
+            //enable VR
+            var engine = this.getEngine();
+            this._onVREnabled = (success: boolean) => { if (success) { this.initControllers(); } };
+            engine.onVRRequestPresentComplete.add(this._onVREnabled);
+            engine.initWebVR().add((event: IDisplayChangedEventArgs) => {
+                if (!event.vrDisplay || this._vrDevice === event.vrDisplay) {
+                    return;
+                }
+
+                this._vrDevice = event.vrDisplay;
+
+                //reset the rig parameters.
+                this.setCameraRigMode(Camera.RIG_MODE_WEBVR, { parentCamera: this, vrDisplay: this._vrDevice, frameData: this._frameData, specs: this._specsVersion });
+
+                if (this._attached) {
+                    this.getEngine().enableVR();
+                }
+            });
+
+            if (typeof (VRFrameData) !== "undefined")
+                this._frameData = new VRFrameData();
+
+            /**
+             * The idea behind the following lines:
+             * objects that have the camera as parent should actually have the rig cameras as a parent.
+             * BUT, each of those cameras has a different view matrix, which means that if we set the parent to the first rig camera,
+             * the second will not show it correctly.
+             * 
+             * To solve this - each object that has the camera as parent will be added to a protected array.
+             * When the rig camera renders, it will take this array and set all of those to be its children.
+             * This way, the right camera will be used as a parent, and the mesh will be rendered correctly.
+             * Amazing!
+             */
+            scene.onBeforeCameraRenderObservable.add((camera) => {
+                if (camera.parent === this && this.rigParenting) {
+                    this._descendants = this.getDescendants(true, (n) => {
+                        // don't take the cameras or the controllers!
+                        let isController = this.controllers.some(controller => { return controller._mesh === n });
+                        let isRigCamera = this._rigCameras.indexOf(<Camera>n) !== -1
+                        return !isController && !isRigCamera;
+                    });
+                    this._descendants.forEach(node => {
+                        node.parent = camera;
+                    });
+                }
+            });
+
+            scene.onAfterCameraRenderObservable.add((camera) => {
+                if (camera.parent === this && this.rigParenting) {
+                    this._descendants.forEach(node => {
+                        node.parent = this;
+                    });
+                }
+            });
+        }
+
+        /**
+         * Gets the device distance from the ground in meters.
+         * @returns the distance in meters from the vrDevice to ground in device space. If standing matrix is not supported for the vrDevice 0 is returned.
+         */
+        public deviceDistanceToRoomGround(): number {
+            if (this._standingMatrix) {
+                // Add standing matrix offset to get real offset from ground in room
+                this._standingMatrix.getTranslationToRef(this._workingVector);
+                return this._deviceRoomPosition.y + this._workingVector.y
+            }
+            //If VRDisplay does not inform stage parameters and no default height is set we fallback to zero.
+            return this._defaultHeight || 0;            
+        }
+
+        /**
+         * Enables the standing matrix when supported. This can be used to position the user's view the correct height from the ground.
+         * @param callback will be called when the standing matrix is set. Callback parameter is if the standing matrix is supported.
+         */
+        public useStandingMatrix(callback = (bool: boolean) => { }) {
+            // Use standing matrix if available
+            this.getEngine().initWebVRAsync().then((result)=>{
+                if (!result.vrDisplay || !result.vrDisplay.stageParameters || !result.vrDisplay.stageParameters.sittingToStandingTransform) {
+                    callback(false);
+                } else {
+                    this._standingMatrix = new Matrix();
+                    Matrix.FromFloat32ArrayToRefScaled(result.vrDisplay.stageParameters.sittingToStandingTransform, 0, 1, this._standingMatrix);
+                    if (!this.getScene().useRightHandedSystem) {
+                        [2, 6, 8, 9, 14].forEach((num) => {
+                            if (this._standingMatrix) {
+                                this._standingMatrix.m[num] *= -1;
+                            }
+                        });
+                    }
+                    callback(true);
+                }
+            });
+        }
+
+        /**
+         * Enables the standing matrix when supported. This can be used to position the user's view the correct height from the ground.
+         * @returns A promise with a boolean set to if the standing matrix is supported.
+         */
+        public useStandingMatrixAsync():Promise<boolean> {
+            return new Promise((res, rej)=>{
+                this.useStandingMatrix((supported)=>{
+                    res(supported);
+                });
+            });
+        }
+
+        /**
+         * Disposes the camera
+         */
+        public dispose(): void {
+            this.getEngine().onVRRequestPresentComplete.removeCallback(this._onVREnabled);
+            super.dispose();
+        }
+
+        /**
+         * Gets a vrController by name.
+         * @param name The name of the controller to retreive
+         * @returns the controller matching the name specified or null if not found
+         */
+        public getControllerByName(name: string): Nullable<WebVRController> {
+            for (var gp of this.controllers) {
+                if (gp.hand === name) {
+                    return gp;
+                }
+            }
+
+            return null;
+        }
+
+        private _leftController: Nullable<WebVRController>;
+        /**
+         * The controller corrisponding to the users left hand.
+         */
+        public get leftController(): Nullable<WebVRController> {
+            if (!this._leftController) {
+                this._leftController = this.getControllerByName("left");
+            }
+
+            return this._leftController;
+        };
+
+        private _rightController: Nullable<WebVRController>;
+        /**
+         * The controller corrisponding to the users right hand.
+         */
+        public get rightController(): Nullable<WebVRController> {
+            if (!this._rightController) {
+                this._rightController = this.getControllerByName("right");
+            }
+
+            return this._rightController;
+        };
+
+
+        /**
+         * Casts a ray forward from the vrCamera's gaze.
+         * @param length Length of the ray (default: 100)
+         * @returns the ray corrisponding to the gaze
+         */
+        public getForwardRay(length = 100): Ray {
+            if (this.leftCamera) {
+                // Use left eye to avoid computation to compute center on every call
+                return super.getForwardRay(length, this.leftCamera.getWorldMatrix(), this.leftCamera.globalPosition); // Need the actual rendered camera
+            }
+            else {
+                return super.getForwardRay(length);
+            }
+        }
+
+        /**
+         * Updates the camera based on device's frame data
+         */
+        public _checkInputs(): void {
+            if (this._vrDevice && this._vrDevice.isPresenting) {
+                this._vrDevice.getFrameData(this._frameData);
+
+                this.updateFromDevice(this._frameData.pose);
+            }
+
+            super._checkInputs();
+        }
+
+        /**
+         * Updates the poseControlled values based on the input device pose.
+         * @param poseData Pose coming from the device
+         */
+        updateFromDevice(poseData: DevicePose) {
+            if (poseData && poseData.orientation) {
+                this.rawPose = poseData;
+                this._deviceRoomRotationQuaternion.copyFromFloats(poseData.orientation[0], poseData.orientation[1], -poseData.orientation[2], -poseData.orientation[3]);
+
+                if (this.getScene().useRightHandedSystem) {
+                    this._deviceRoomRotationQuaternion.z *= -1;
+                    this._deviceRoomRotationQuaternion.w *= -1;
+                }
+                if (this.webVROptions.trackPosition && this.rawPose.position) {
+                    this._deviceRoomPosition.copyFromFloats(this.rawPose.position[0], this.rawPose.position[1], -this.rawPose.position[2]);
+                    if (this.getScene().useRightHandedSystem) {
+                        this._deviceRoomPosition.z *= -1;
+                    }
+                }
+            }
+        }
+
+        /**
+         * WebVR's attach control will start broadcasting frames to the device.
+         * Note that in certain browsers (chrome for example) this function must be called
+         * within a user-interaction callback. Example:
+         * <pre> scene.onPointerDown = function() { camera.attachControl(canvas); }</pre>
+         * 
+         * @param element html element to attach the vrDevice to
+         * @param noPreventDefault prevent the default html element operation when attaching the vrDevice
+         */
+        public attachControl(element: HTMLElement, noPreventDefault?: boolean): void {
+            super.attachControl(element, noPreventDefault);
+            this._attached = true;
+
+            noPreventDefault = Camera.ForceAttachControlToAlwaysPreventDefault ? false : noPreventDefault;
+
+            if (this._vrDevice) {
+                this.getEngine().enableVR();
+            }
+        }
+
+        /**
+         * Detaches the camera from the html element and disables VR
+         * 
+         * @param element html element to detach from
+         */
+        public detachControl(element: HTMLElement): void {
+            this.getScene().gamepadManager.onGamepadConnectedObservable.remove(this._onGamepadConnectedObserver);
+            this.getScene().gamepadManager.onGamepadDisconnectedObservable.remove(this._onGamepadDisconnectedObserver);
+
+            super.detachControl(element);
+            this._attached = false;
+            this.getEngine().disableVR();
+        }
+
+        /**
+         * @returns the name of this class
+         */
+        public getClassName(): string {
+            return "WebVRFreeCamera";
+        }
+
+        /**
+         * Calls resetPose on the vrDisplay
+         * See: https://developer.mozilla.org/en-US/docs/Web/API/VRDisplay/resetPose
+         */
+        public resetToCurrentRotation() {
+            //uses the vrDisplay's "resetPose()".
+            //pitch and roll won't be affected.
+            this._vrDevice.resetPose();
+        }
+
+        /**
+         * Updates the rig cameras (left and right eye)
+         */
+        public _updateRigCameras() {
+            var camLeft = <TargetCamera>this._rigCameras[0];
+            var camRight = <TargetCamera>this._rigCameras[1];
+            camLeft.rotationQuaternion.copyFrom(this._deviceRoomRotationQuaternion);
+            camRight.rotationQuaternion.copyFrom(this._deviceRoomRotationQuaternion);
+
+            camLeft.position.copyFrom(this._deviceRoomPosition);
+            camRight.position.copyFrom(this._deviceRoomPosition);
+        }
+
+        private _workingVector = Vector3.Zero();
+        private _oneVector = Vector3.One();
+        private _workingMatrix = Matrix.Identity();
+
+        private updateCacheCalled: boolean;
+
+        /**
+         * Updates the cached values of the camera
+         * @param ignoreParentClass ignores updating the parent class's cache (default: false)
+         */
+        public _updateCache(ignoreParentClass?: boolean): void {
+            if (!this.rotationQuaternion.equals(this._cache.rotationQuaternion) || !this.position.equals(this._cache.position)) {
+                // Update to ensure devicePosition is up to date with most recent _deviceRoomPosition
+                if (!this.updateCacheCalled) {
+                    // make sure it is only called once per loop. this.update() might cause an infinite loop.
+                    this.updateCacheCalled = true;
+                    this.update();
+                }
+
+                // Set working vector to the device position in room space rotated by the new rotation
+                this.rotationQuaternion.toRotationMatrix(this._workingMatrix);
+                Vector3.TransformCoordinatesToRef(this._deviceRoomPosition, this._workingMatrix, this._workingVector);
+
+                // Subtract this vector from the current device position in world to get the translation for the device world matrix
+                this.devicePosition.subtractToRef(this._workingVector, this._workingVector);
+                Matrix.ComposeToRef(this._oneVector, this.rotationQuaternion, this._workingVector, this._deviceToWorld);
+
+                // Add translation from anchor position
+                this._deviceToWorld.getTranslationToRef(this._workingVector);
+                this._workingVector.addInPlace(this.position);
+                this._workingVector.subtractInPlace(this._cache.position);
+                this._deviceToWorld.setTranslation(this._workingVector);
+
+                // Set an inverted matrix to be used when updating the camera
+                this._deviceToWorld.invertToRef(this._worldToDevice);
+
+                // Update the gamepad to ensure the mesh is updated on the same frame as camera
+                this.controllers.forEach((controller) => {
+                    controller._deviceToWorld.copyFrom(this._deviceToWorld);
+                    controller.update();
+                });
+            }
+
+            if (!ignoreParentClass) {
+                super._updateCache();
+            }
+            this.updateCacheCalled = false;
+        }
+
+        /**
+         * Updates the current device position and rotation in the babylon world
+         */
+        public update() {
+            // Get current device position in babylon world
+            Vector3.TransformCoordinatesToRef(this._deviceRoomPosition, this._deviceToWorld, this.devicePosition);
+
+            // Get current device rotation in babylon world
+            Matrix.FromQuaternionToRef(this._deviceRoomRotationQuaternion, this._workingMatrix);
+            this._workingMatrix.multiplyToRef(this._deviceToWorld, this._workingMatrix)
+            Quaternion.FromRotationMatrixToRef(this._workingMatrix, this.deviceRotationQuaternion);
+
+            super.update();
+        }
+
+        /**
+         * Gets the view matrix of this camera (Always set to identity as left and right eye cameras contain the actual view matrix)
+         * @returns an identity matrix
+         */
+        public _getViewMatrix(): Matrix {
+            return Matrix.Identity();
+        }
+
+        /**
+         * This function is called by the two RIG cameras.
+         * 'this' is the left or right camera (and NOT (!!!) the WebVRFreeCamera instance)
+         */
+        protected _getWebVRViewMatrix(): Matrix {
+            // Update the parent camera prior to using a child camera to avoid desynchronization
+            let parentCamera: WebVRFreeCamera = this._cameraRigParams["parentCamera"];
+            parentCamera._updateCache();
+
+            //WebVR 1.1
+            var viewArray = this._cameraRigParams["left"] ? this._cameraRigParams["frameData"].leftViewMatrix : this._cameraRigParams["frameData"].rightViewMatrix;
+            
+            Matrix.FromArrayToRef(viewArray, 0, this._webvrViewMatrix);
+
+            if (!this.getScene().useRightHandedSystem) {
+                [2, 6, 8, 9, 14].forEach((num) => {
+                    this._webvrViewMatrix.m[num] *= -1;
+                });
+            }
+
+            // update the camera rotation matrix
+            this._webvrViewMatrix.getRotationMatrixToRef(this._cameraRotationMatrix);
+            Vector3.TransformCoordinatesToRef(this._referencePoint, this._cameraRotationMatrix, this._transformedReferencePoint);
+
+            // Computing target and final matrix
+            this.position.addToRef(this._transformedReferencePoint, this._currentTarget);
+
+            // should the view matrix be updated with scale and position offset?
+            if (parentCamera.deviceScaleFactor !== 1) {
+                this._webvrViewMatrix.invert();
+                // scale the position, if set
+                if (parentCamera.deviceScaleFactor) {
+                    this._webvrViewMatrix.m[12] *= parentCamera.deviceScaleFactor;
+                    this._webvrViewMatrix.m[13] *= parentCamera.deviceScaleFactor;
+                    this._webvrViewMatrix.m[14] *= parentCamera.deviceScaleFactor;
+                }
+
+                this._webvrViewMatrix.invert();
+            }
+
+            parentCamera._worldToDevice.multiplyToRef(this._webvrViewMatrix, this._webvrViewMatrix);
+            return this._webvrViewMatrix;
+        }
+
+        protected _getWebVRProjectionMatrix(): Matrix {
+
+            let parentCamera = <WebVRFreeCamera>this.parent;
+
+            parentCamera._vrDevice.depthNear = parentCamera.minZ;
+            parentCamera._vrDevice.depthFar = parentCamera.maxZ;
+
+            var projectionArray = this._cameraRigParams["left"] ? this._cameraRigParams["frameData"].leftProjectionMatrix : this._cameraRigParams["frameData"].rightProjectionMatrix;
+            Matrix.FromArrayToRef(projectionArray, 0, this._projectionMatrix);
+
+            //babylon compatible matrix
+            if (!this.getScene().useRightHandedSystem) {
+                [8, 9, 10, 11].forEach((num) => {
+                    this._projectionMatrix.m[num] *= -1;
+                });
+            }
+
+            return this._projectionMatrix;
+        }
+
+        private _onGamepadConnectedObserver: Nullable<Observer<Gamepad>>;
+        private _onGamepadDisconnectedObserver: Nullable<Observer<Gamepad>>;
+
+        /**
+         * Initializes the controllers and their meshes
+         */
+        public initControllers() {
+            this.controllers = [];
+
+            let manager = this.getScene().gamepadManager;
+            this._onGamepadDisconnectedObserver = manager.onGamepadDisconnectedObservable.add((gamepad) => {
+                if (gamepad.type === Gamepad.POSE_ENABLED) {
+                    let webVrController: WebVRController = <WebVRController>gamepad;
+
+                    if (webVrController.defaultModel) {
+                        webVrController.defaultModel.setEnabled(false);
+                    }
+
+                    if (webVrController.hand === "right") {
+                        this._rightController = null;
+                    }
+                    if (webVrController.hand === "left") {
+                        this._leftController = null;
+                    }
+                    const controllerIndex = this.controllers.indexOf(webVrController);
+                    if (controllerIndex !== -1) {
+                        this.controllers.splice(controllerIndex, 1);
+                    }
+                }
+            });
+
+            this._onGamepadConnectedObserver = manager.onGamepadConnectedObservable.add((gamepad) => {
+                if (gamepad.type === Gamepad.POSE_ENABLED) {
+                    let webVrController: WebVRController = <WebVRController>gamepad;
+                    webVrController.deviceScaleFactor = this.deviceScaleFactor;
+                    webVrController._deviceToWorld.copyFrom(this._deviceToWorld);
+                    if (this.webVROptions.controllerMeshes) {
+                        if (webVrController.defaultModel) {
+                            webVrController.defaultModel.setEnabled(true);
+                        } else {
+                            // Load the meshes
+                            webVrController.initControllerMesh(this.getScene(), (loadedMesh) => {
+                                loadedMesh.scaling.scaleInPlace(this.deviceScaleFactor);
+                                this.onControllerMeshLoadedObservable.notifyObservers(webVrController);
+                                if (this.webVROptions.defaultLightingOnControllers) {
+                                    if (!this._lightOnControllers) {
+                                        this._lightOnControllers = new HemisphericLight("vrControllersLight", new Vector3(0, 1, 0), this.getScene());
+                                    }
+                                    let activateLightOnSubMeshes = function (mesh: AbstractMesh, light: HemisphericLight) {
+                                        let children = mesh.getChildren();
+                                        if (children.length !== 0) {
+                                            children.forEach((mesh) => {
+                                                light.includedOnlyMeshes.push(<AbstractMesh>mesh);
+                                                activateLightOnSubMeshes(<AbstractMesh>mesh, light);
+                                            });
+                                        }
+                                    }
+                                    this._lightOnControllers.includedOnlyMeshes.push(loadedMesh);
+                                    activateLightOnSubMeshes(loadedMesh, this._lightOnControllers);
+                                }
+                            });
+                        }
+                    }
+                    webVrController.attachToPoseControlledCamera(this);
+
+                    // since this is async - sanity check. Is the controller already stored?
+                    if (this.controllers.indexOf(webVrController) === -1) {
+                        //add to the controllers array
+                        this.controllers.push(webVrController);
+
+                        // Forced to add some control code for Vive as it doesn't always fill properly the "hand" property
+                        // Sometimes, both controllers are set correctly (left and right), sometimes none, sometimes only one of them...
+                        // So we're overriding setting left & right manually to be sure
+                        let firstViveWandDetected = false;
+
+                        for (let i = 0; i < this.controllers.length; i++) {
+                            if (this.controllers[i].controllerType === PoseEnabledControllerType.VIVE) {
+                                if (!firstViveWandDetected) {
+                                    firstViveWandDetected = true;
+                                    this.controllers[i].hand = "left";
+                                }
+                                else {
+                                    this.controllers[i].hand = "right";
+                                }
+                            }
+                        }
+
+                        //did we find enough controllers? Great! let the developer know.
+                        if (this.controllers.length >= 2) {
+                            this.onControllersAttachedObservable.notifyObservers(this.controllers);
+                        }
+                    }
+                }
+            });
+        }
+    }
+}
+