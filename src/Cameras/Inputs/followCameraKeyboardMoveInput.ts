import { ICameraInput, CameraInputTypes } from "../../Cameras/cameraInputsManager";
import { FollowCamera } from "../../Cameras/followCamera";
import { serialize } from "../../Misc/decorators";
import { Nullable } from "../../types";
import { Observer } from "../../Misc/observable";
import { Engine } from "../../Engines/engine";
import { KeyboardInfo, KeyboardEventTypes } from "../../Events/keyboardEvents";
import { Scene } from "../../scene";

/**
 * Manage the keyboard inputs to control the movement of an arc rotate camera.
 * @see http://doc.babylonjs.com/how_to/customizing_camera_inputs
 */
export class FollowCameraKeyboardMoveInput implements ICameraInput<FollowCamera> {
    /**
     * Defines the camera the input is attached to.
     */
    public camera: FollowCamera;

    /**
     * Defines the list of key codes associated with the up action (increase heightOffset)
     */
    @serialize()
    public keysUp = [38];

    /**
     * Defines the list of key codes associated with the down action (decrease heightOffset)
     */
    @serialize()
    public keysDown = [40];

    /**
     * Defines the list of key codes associated with the left action (increase rotation)
     */
    @serialize()
    public keysLeft = [37];

    /**
     * Defines the list of key codes associated with the right action (decrease rotation)
     */
    @serialize()
    public keysRight = [39];

    /**
     * Defines the rate of change of heightOffset.
     */
    @serialize()
    public heightSensibility: number = 1;

    /**
     * Defines the rate of change of rotationOffset.
     */
    @serialize()
    public rotationSensibility: number = 1;

    /**
     * Defines the rate of change of radius.
     */
    @serialize()
    public radiusSensibility: number = 1;

    /**
     * Defines the minimum heightOffset value.
     */
    @serialize()
    public minHeightOffset: number = 0;

    /**
     * Defines the minimum radius value.
     */
    @serialize()
    public minRadius: number = 0;

    private _keys = new Array<number>();
    // private _ctrlPressed: boolean;
    private _altPressed: boolean;
    private _onCanvasBlurObserver: Nullable<Observer<Engine>>;
    private _onKeyboardObserver: Nullable<Observer<KeyboardInfo>>;
    private _engine: Engine;
    private _scene: Scene;

    /**
     * Attach the input controls to a specific dom element to get the input from.
     * @param element Defines the element the controls should be listened from
     * @param noPreventDefault Defines whether event caught by the controls should call preventdefault() (https://developer.mozilla.org/en-US/docs/Web/API/Event/preventDefault)
     */
    public attachControl(element: HTMLElement, noPreventDefault?: boolean): void {
        if (this._onCanvasBlurObserver) {
            return;
        }

        this._scene = this.camera.getScene();
        this._engine = this._scene.getEngine();

        this._onCanvasBlurObserver = this._engine.onCanvasBlurObservable.add(() => {
            this._keys = [];
        });

        this._onKeyboardObserver = this._scene.onKeyboardObservable.add((info) => {
            let evt = info.event;
            if (!evt.metaKey) {
                if (info.type === KeyboardEventTypes.KEYDOWN) {
                    // this._ctrlPressed = evt.ctrlKey;
                    this._altPressed = evt.altKey;

                    if (this.keysUp.indexOf(evt.keyCode) !== -1 ||
                        this.keysDown.indexOf(evt.keyCode) !== -1 ||
                        this.keysLeft.indexOf(evt.keyCode) !== -1 ||
                        this.keysRight.indexOf(evt.keyCode) !== -1) {
                        var index = this._keys.indexOf(evt.keyCode);

                        if (index === -1) {
                            this._keys.push(evt.keyCode);
                        }

                        if (evt.preventDefault) {
                            if (!noPreventDefault) {
                                evt.preventDefault();
                            }
                        }
                    }
                }
                else {
                    if (this.keysUp.indexOf(evt.keyCode) !== -1 ||
                        this.keysDown.indexOf(evt.keyCode) !== -1 ||
                        this.keysLeft.indexOf(evt.keyCode) !== -1 ||
                        this.keysRight.indexOf(evt.keyCode) !== -1) {
                        var index = this._keys.indexOf(evt.keyCode);

                        if (index >= 0) {
                            this._keys.splice(index, 1);
                        }

                        if (evt.preventDefault) {
                            if (!noPreventDefault) {
                                evt.preventDefault();
                            }
                        }
                    }
                }
            }
        });
    }

    /**
     * Detach the current controls from the specified dom element.
     * @param element Defines the element to stop listening the inputs from
     */
    public detachControl(element: Nullable<HTMLElement>) {
        if (this._scene) {
            if (this._onKeyboardObserver) {
                this._scene.onKeyboardObservable.remove(this._onKeyboardObserver);
            }
            if (this._onCanvasBlurObserver) {
                this._engine.onCanvasBlurObservable.remove(this._onCanvasBlurObserver);
            }
            this._onKeyboardObserver = null;
            this._onCanvasBlurObserver = null;
        }

<<<<<<< HEAD
        /**
         * Update the current camera state depending on the inputs that have been used this frame.
         * This is a dynamically created lambda to avoid the performance penalty of looping for inputs in the render loop.
         */
        public checkInputs(): void {
            if (this._onKeyboardObserver) {
                for (var index = 0; index < this._keys.length; index++) {
                    var keyCode = this._keys[index];
                    if (this.keysLeft.indexOf(keyCode) !== -1) {
                      this.camera.rotationOffset += this.rotationSensibility;
                      this.camera.rotationOffset %= 360;
                    } else if (this.keysUp.indexOf(keyCode) !== -1) {
                      if (this._altPressed) {
=======
        this._keys = [];
    }

    /**
     * Update the current camera state depending on the inputs that have been used this frame.
     * This is a dynamically created lambda to avoid the performance penalty of looping for inputs in the render loop.
     */
    public checkInputs(): void {
        if (this._onKeyboardObserver) {
            for (var index = 0; index < this._keys.length; index++) {
                var keyCode = this._keys[index];
                if (this.keysLeft.indexOf(keyCode) !== -1) {
                    this.camera.rotationOffset += this.rotationSensibility;
                    this.camera.rotationOffset %= 180;
                } else if (this.keysUp.indexOf(keyCode) !== -1) {
                    if (this._altPressed) {
>>>>>>> bff76301
                        this.camera.radius += this.radiusSensibility;
                    } else {
                        this.camera.heightOffset += this.heightSensibility;
<<<<<<< HEAD
                      }
                    } else if (this.keysRight.indexOf(keyCode) !== -1) {
                      this.camera.rotationOffset -= this.rotationSensibility;
                      this.camera.rotationOffset %= 360;
                    } else if (this.keysDown.indexOf(keyCode) !== -1) {
                      if (this._altPressed) {
=======
                    }
                } else if (this.keysRight.indexOf(keyCode) !== -1) {
                    this.camera.rotationOffset -= this.rotationSensibility;
                    this.camera.rotationOffset %= 180;
                } else if (this.keysDown.indexOf(keyCode) !== -1) {
                    if (this._altPressed) {
>>>>>>> bff76301
                        this.camera.radius -= this.radiusSensibility;
                        this.camera.radius =
                            Math.max(this.minRadius, this.camera.radius);
                    } else {
                        this.camera.heightOffset -= this.heightSensibility;
                        this.camera.heightOffset =
                            Math.max(this.minHeightOffset, this.camera.heightOffset);
                    }
                }
            }
        }
    }

    /**
     * Gets the class name of the current intput.
     * @returns the class name
     */
    public getClassName(): string {
        return "FollowCameraKeyboardMoveInput";
    }

    /**
     * Get the friendly name associated with the input class.
     * @returns the input friendly name
     */
    public getSimpleName(): string {
        return "keyboard";
    }
}

(<any>CameraInputTypes)["FollowCameraKeyboardMoveInput"] = FollowCameraKeyboardMoveInput;
<|MERGE_RESOLUTION|>--- conflicted
+++ resolved
@@ -158,21 +158,6 @@
             this._onCanvasBlurObserver = null;
         }
 
-<<<<<<< HEAD
-        /**
-         * Update the current camera state depending on the inputs that have been used this frame.
-         * This is a dynamically created lambda to avoid the performance penalty of looping for inputs in the render loop.
-         */
-        public checkInputs(): void {
-            if (this._onKeyboardObserver) {
-                for (var index = 0; index < this._keys.length; index++) {
-                    var keyCode = this._keys[index];
-                    if (this.keysLeft.indexOf(keyCode) !== -1) {
-                      this.camera.rotationOffset += this.rotationSensibility;
-                      this.camera.rotationOffset %= 360;
-                    } else if (this.keysUp.indexOf(keyCode) !== -1) {
-                      if (this._altPressed) {
-=======
         this._keys = [];
     }
 
@@ -186,28 +171,18 @@
                 var keyCode = this._keys[index];
                 if (this.keysLeft.indexOf(keyCode) !== -1) {
                     this.camera.rotationOffset += this.rotationSensibility;
-                    this.camera.rotationOffset %= 180;
+                    this.camera.rotationOffset %= 360;
                 } else if (this.keysUp.indexOf(keyCode) !== -1) {
                     if (this._altPressed) {
->>>>>>> bff76301
                         this.camera.radius += this.radiusSensibility;
                     } else {
                         this.camera.heightOffset += this.heightSensibility;
-<<<<<<< HEAD
-                      }
-                    } else if (this.keysRight.indexOf(keyCode) !== -1) {
-                      this.camera.rotationOffset -= this.rotationSensibility;
-                      this.camera.rotationOffset %= 360;
-                    } else if (this.keysDown.indexOf(keyCode) !== -1) {
-                      if (this._altPressed) {
-=======
                     }
                 } else if (this.keysRight.indexOf(keyCode) !== -1) {
                     this.camera.rotationOffset -= this.rotationSensibility;
-                    this.camera.rotationOffset %= 180;
+                    this.camera.rotationOffset %= 360;
                 } else if (this.keysDown.indexOf(keyCode) !== -1) {
                     if (this._altPressed) {
->>>>>>> bff76301
                         this.camera.radius -= this.radiusSensibility;
                         this.camera.radius =
                             Math.max(this.minRadius, this.camera.radius);
@@ -238,4 +213,4 @@
     }
 }
 
-(<any>CameraInputTypes)["FollowCameraKeyboardMoveInput"] = FollowCameraKeyboardMoveInput;
+(<any>CameraInputTypes)["FollowCameraKeyboardMoveInput"] = FollowCameraKeyboardMoveInput;