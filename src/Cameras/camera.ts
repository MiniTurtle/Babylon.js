--- conflicted
+++ resolved
@@ -769,11 +769,7 @@
             }
 
             const reverseDepth = engine.useReverseDepthBuffer;
-<<<<<<< HEAD
-            let getProjectionMatrix: (fov: number, aspect: number, znear: number, zfar: number, result: Matrix, isVerticalFovFixed: boolean, tilt: number) => void;
-=======
-            let getProjectionMatrix: (fov: number, aspect: number, znear: number, zfar: number, result: Matrix, isVerticalFovFixed: boolean, halfZRange: boolean) => void;
->>>>>>> 680d3146
+            let getProjectionMatrix: (fov: number, aspect: number, znear: number, zfar: number, result: Matrix, isVerticalFovFixed: boolean, halfZRange: boolean, projectionPlaneTilt: number) => void;
             if (scene.useRightHandedSystem) {
                 getProjectionMatrix = Matrix.PerspectiveFovRHToRef;
             } else {
@@ -787,12 +783,10 @@
                 reverseDepth ? this.minZ : this.maxZ,
                 this._projectionMatrix,
                 this.fovMode === Camera.FOVMODE_VERTICAL_FIXED,
-<<<<<<< HEAD
+                engine.isNDCHalfZRange,
                 this.tilt
+                );
             );
-=======
-                engine.isNDCHalfZRange);
->>>>>>> 680d3146
         } else {
             var halfWidth = engine.getRenderWidth() / 2.0;
             var halfHeight = engine.getRenderHeight() / 2.0;
@@ -804,32 +798,19 @@
                     this.orthoTop ?? halfHeight,
                     this.minZ,
                     this.maxZ,
-<<<<<<< HEAD
-                    this._projectionMatrix
-                );
-            } else {
-                Matrix.OrthoOffCenterLHToRef(
-                    this.orthoLeft ?? -halfWidth,
-=======
                     this._projectionMatrix,
                     engine.isNDCHalfZRange);
                 } else {
-                Matrix.OrthoOffCenterLHToRef(this.orthoLeft ?? -halfWidth,
->>>>>>> 680d3146
+                Matrix.OrthoOffCenterLHToRef(
+                    this.orthoLeft ?? -halfWidth,
                     this.orthoRight ?? halfWidth,
                     this.orthoBottom ?? -halfHeight,
                     this.orthoTop ?? halfHeight,
                     this.minZ,
                     this.maxZ,
-<<<<<<< HEAD
-                    this._projectionMatrix
-                );
-            }
-=======
                     this._projectionMatrix,
                     engine.isNDCHalfZRange);
                 }
->>>>>>> 680d3146
 
             this._cache.orthoLeft = this.orthoLeft;
             this._cache.orthoRight = this.orthoRight;
@@ -1136,17 +1117,7 @@
 
     /** @hidden */
     public _getVRProjectionMatrix(): Matrix {
-<<<<<<< HEAD
-        Matrix.PerspectiveFovLHToRef(
-            this._cameraRigParams.vrMetrics.aspectRatioFov,
-            this._cameraRigParams.vrMetrics.aspectRatio,
-            this.minZ,
-            this.maxZ,
-            this._cameraRigParams.vrWorkMatrix
-        );
-=======
         Matrix.PerspectiveFovLHToRef(this._cameraRigParams.vrMetrics.aspectRatioFov, this._cameraRigParams.vrMetrics.aspectRatio, this.minZ, this.maxZ, this._cameraRigParams.vrWorkMatrix, true, this.getEngine().isNDCHalfZRange);
->>>>>>> 680d3146
         this._cameraRigParams.vrWorkMatrix.multiplyToRef(this._cameraRigParams.vrHMatrix, this._projectionMatrix);
         return this._projectionMatrix;
     }
