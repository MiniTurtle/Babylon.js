--- conflicted
+++ resolved
@@ -1,354 +1,339 @@
-import { Behavior } from "../../Behaviors/behavior";
-import { Mesh } from "../../Meshes/mesh";
-import { AbstractMesh } from "../../Meshes/abstractMesh";
-import { Scene } from "../../scene";
-import { Nullable } from "../../types";
-import { PointerInfo, PointerEventTypes } from "../../Events/pointerEvents";
-import { Vector3, Quaternion, Matrix } from "../../Maths/math.vector";
-import { Observer, Observable } from "../../Misc/observable";
-import { Camera } from "../../Cameras/camera";
-import { PivotTools } from "../../Misc/pivotTools";
-<<<<<<< HEAD
-import { TransformNode } from "../../Meshes";
-=======
-import { TransformNode } from "../../Meshes/transformNode";
->>>>>>> ce971601
-/**
- * A behavior that when attached to a mesh will allow the mesh to be dragged around based on directions and origin of the pointer's ray
- */
-export class SixDofDragBehavior implements Behavior<Mesh> {
-    private static _virtualScene: Scene;
-    private _ownerNode: Mesh;
-    private _sceneRenderObserver: Nullable<Observer<Scene>> = null;
-    private _scene: Scene;
-    private _targetPosition = new Vector3(0, 0, 0);
-    private _virtualOriginMesh: AbstractMesh;
-    private _virtualDragMesh: AbstractMesh;
-    private _pointerObserver: Nullable<Observer<PointerInfo>>;
-    private _moving = false;
-    private _startingOrientation = new Quaternion();
-    private _attachedToElement: boolean = false;
-
-    /**
-     * How much faster the object should move when the controller is moving towards it. This is useful to bring objects that are far away from the user to them faster. Set this to 0 to avoid any speed increase. (Default: 3)
-     */
-    public zDragFactor = 3;
-    /**
-     * If the object should rotate to face the drag origin
-     */
-    public rotateDraggedObject = true;
-    /**
-     * Sets an ancestor node to drag instead of the attached node.
-     * All dragging induced by this behavior will happen on the ancestor node, while the relative position/orientation/scaling
-     * between the ancestor node and child node will be kept the same.
-     * This is useful if the attached node is acting as an anchor to move its hierarchy, and you don't want the ancestor node to be the one to receive the pointer inputs.
-     * NB : This property must be set to an actual ancestor of the attached node, or else the dragging behavior will have an undefined result.
-     */
-    public ancestorToDrag: Nullable<TransformNode> = null;
-
-    /**
-     * If the behavior is currently in a dragging state
-     */
-    public dragging = false;
-    /**
-     * The distance towards the target drag position to move each frame. This can be useful to avoid jitter. Set this to 1 for no delay. (Default: 0.2)
-     */
-    public dragDeltaRatio = 0.2;
-    /**
-     * Get or set the currentDraggingPointerId
-     * @deprecated Please use currentDraggingPointerId instead
-     */
-    public get currentDraggingPointerID(): number {
-        return this.currentDraggingPointerId;
-    }
-    public set currentDraggingPointerID(currentDraggingPointerID: number) {
-        this.currentDraggingPointerId = currentDraggingPointerID;
-    }
-    /**
-     * The id of the pointer that is currently interacting with the behavior (-1 when no pointer is active)
-     */
-    public currentDraggingPointerId = -1;
-    /**
-     * If camera controls should be detached during the drag
-     */
-    public detachCameraControls = true;
-    /**
-     * Should the object rotate towards the camera when we start dragging it
-     */
-    public faceCameraOnDragStart = false;
-    /**
-     * Fires each time a drag starts
-     */
-    public onDragStartObservable = new Observable<{}>();
-    /**
-     * Fires each time a drag happens
-     */
-    public onDragObservable = new Observable<void>();
-    /**
-     *  Fires each time a drag ends (eg. mouse release after drag)
-     */
-    public onDragEndObservable = new Observable<{}>();
-
-    /**
-     * Instantiates a behavior that when attached to a mesh will allow the mesh to be dragged around based on directions and origin of the pointer's ray
-     */
-    constructor() {}
-
-    /**
-     *  The name of the behavior
-     */
-    public get name(): string {
-        return "SixDofDrag";
-    }
-
-    /**
-     *  Returns true if the attached mesh is currently moving with this behavior
-     */
-    public get isMoving(): boolean {
-        return this._moving;
-    }
-
-    /**
-     *  Initializes the behavior
-     */
-    public init() {}
-
-    /**
-     * In the case of multiple active cameras, the cameraToUseForPointers should be used if set instead of active camera
-     */
-    private get _pointerCamera() {
-        if (this._scene.cameraToUseForPointers) {
-            return this._scene.cameraToUseForPointers;
-        } else {
-            return this._scene.activeCamera;
-        }
-    }
-
-    /**
-     * Attaches the scale behavior the passed in mesh
-     * @param ownerNode The mesh that will be scaled around once attached
-     */
-    public attach(ownerNode: Mesh): void {
-        this._ownerNode = ownerNode;
-        this._scene = this._ownerNode.getScene();
-        if (!SixDofDragBehavior._virtualScene) {
-            SixDofDragBehavior._virtualScene = new Scene(this._scene.getEngine(), { virtual: true });
-            SixDofDragBehavior._virtualScene.detachControl();
-        }
-
-        var pickedMesh: Nullable<AbstractMesh> = null;
-        var lastSixDofOriginPosition = new Vector3(0, 0, 0);
-
-        // Setup virtual meshes to be used for dragging without dirtying the existing scene
-        this._virtualOriginMesh = new AbstractMesh("", SixDofDragBehavior._virtualScene);
-        this._virtualOriginMesh.rotationQuaternion = new Quaternion();
-        this._virtualDragMesh = new AbstractMesh("", SixDofDragBehavior._virtualScene);
-        this._virtualDragMesh.rotationQuaternion = new Quaternion();
-
-        var pickPredicate = (m: AbstractMesh) => {
-            return this._ownerNode == m || m.isDescendantOf(this._ownerNode);
-        };
-        this._pointerObserver = this._scene.onPointerObservable.add((pointerInfo, eventState) => {
-            if (pointerInfo.type == PointerEventTypes.POINTERDOWN) {
-                if (
-                    !this.dragging &&
-                    pointerInfo.pickInfo &&
-                    pointerInfo.pickInfo.hit &&
-                    pointerInfo.pickInfo.pickedMesh &&
-                    pointerInfo.pickInfo.ray &&
-                    pickPredicate(pointerInfo.pickInfo.pickedMesh)
-                ) {
-                    if (this._pointerCamera && this._pointerCamera.cameraRigMode == Camera.RIG_MODE_NONE) {
-                        pointerInfo.pickInfo.ray.origin.copyFrom(this._pointerCamera!.globalPosition);
-                    }
-
-                    pickedMesh = this._ownerNode;
-                    PivotTools._RemoveAndStorePivotPoint(pickedMesh);
-                    lastSixDofOriginPosition.copyFrom(pointerInfo.pickInfo.ray.origin);
-
-                    // Set position and orientation of the controller
-                    this._virtualOriginMesh.position.copyFrom(pointerInfo.pickInfo.ray.origin);
-                    this._virtualOriginMesh.lookAt(pointerInfo.pickInfo.ray.origin.add(pointerInfo.pickInfo.ray.direction));
-
-                    // Attach the virtual drag mesh to the virtual origin mesh so it can be dragged
-                    this._virtualOriginMesh.removeChild(this._virtualDragMesh);
-                    pickedMesh.computeWorldMatrix();
-                    this._virtualDragMesh.position.copyFrom(pickedMesh.absolutePosition);
-<<<<<<< HEAD
-                    var referenceMesh = this.ancestorToDrag ? this.ancestorToDrag : pickedMesh;
-                    var oldParent = referenceMesh.parent;
-
-                    if (!referenceMesh.rotationQuaternion) {
-                        referenceMesh.rotationQuaternion = Quaternion.RotationYawPitchRoll(referenceMesh.rotation.y, referenceMesh.rotation.x, referenceMesh.rotation.z);
-                    }
-                    referenceMesh.setParent(null);
-                    if (this.faceCameraOnDragStart) {
-                        const quat = Quaternion.FromLookDirectionLH(pointerInfo.pickInfo.ray.direction.scale(-1), new Vector3(0, 1, 0));
-                        quat.normalize();
-                        this._virtualDragMesh.rotationQuaternion!.copyFrom(quat);
-                    } else {
-                        this._virtualDragMesh.rotationQuaternion!.copyFrom(referenceMesh.rotationQuaternion);
-                    }
-=======
-                    const referenceMesh = this.ancestorToDrag ? this.ancestorToDrag : pickedMesh;
-                    const oldParent = referenceMesh.parent;
-
-                    if (!referenceMesh.rotationQuaternion) {
-                        referenceMesh.rotationQuaternion = Quaternion.RotationYawPitchRoll(referenceMesh.rotation.y, referenceMesh.rotation.x, referenceMesh.rotation.z);
-                    }
-                    referenceMesh.setParent(null);
-                    this._virtualDragMesh.rotationQuaternion!.copyFrom(referenceMesh.rotationQuaternion);
->>>>>>> ce971601
-                    referenceMesh.setParent(oldParent);
-
-                    this._virtualOriginMesh.addChild(this._virtualDragMesh);
-
-                    // Update state
-                    this._targetPosition.copyFrom(this._virtualDragMesh.absolutePosition);
-                    this.dragging = true;
-                    this.currentDraggingPointerId = (<PointerEvent>pointerInfo.event).pointerId;
-
-                    // Detach camera controls
-                    if (this.detachCameraControls && this._pointerCamera && !this._pointerCamera.leftCamera) {
-                        if (this._pointerCamera.inputs && this._pointerCamera.inputs.attachedToElement) {
-                            this._pointerCamera.detachControl();
-                            this._attachedToElement = true;
-                        } else {
-                            this._attachedToElement = false;
-                        }
-                    }
-                    PivotTools._RestorePivotPoint(pickedMesh);
-                    this.onDragStartObservable.notifyObservers({});
-                }
-            } else if (pointerInfo.type == PointerEventTypes.POINTERUP || pointerInfo.type == PointerEventTypes.POINTERDOUBLETAP) {
-                if (this.currentDraggingPointerId == (<PointerEvent>pointerInfo.event).pointerId) {
-                    this.dragging = false;
-                    this._moving = false;
-                    this.currentDraggingPointerId = -1;
-                    pickedMesh = null;
-                    this._virtualOriginMesh.removeChild(this._virtualDragMesh);
-
-                    // Reattach camera controls
-                    if (this.detachCameraControls && this._attachedToElement && this._pointerCamera && !this._pointerCamera.leftCamera) {
-                        this._pointerCamera.attachControl(true);
-                        this._attachedToElement = false;
-                    }
-                    this.onDragEndObservable.notifyObservers({});
-                }
-            } else if (pointerInfo.type == PointerEventTypes.POINTERMOVE) {
-                if (this.currentDraggingPointerId == (<PointerEvent>pointerInfo.event).pointerId && this.dragging && pointerInfo.pickInfo && pointerInfo.pickInfo.ray && pickedMesh) {
-                    var zDragFactor = this.zDragFactor;
-                    if (this._pointerCamera && this._pointerCamera.cameraRigMode == Camera.RIG_MODE_NONE) {
-                        pointerInfo.pickInfo.ray.origin.copyFrom(this._pointerCamera!.globalPosition);
-                        zDragFactor = 0;
-                    }
-
-                    // Calculate controller drag distance in controller space
-                    var originDragDifference = pointerInfo.pickInfo.ray.origin.subtract(lastSixDofOriginPosition);
-                    lastSixDofOriginPosition.copyFrom(pointerInfo.pickInfo.ray.origin);
-                    var localOriginDragDifference = -Vector3.Dot(originDragDifference, pointerInfo.pickInfo.ray.direction);
-
-                    this._virtualOriginMesh.addChild(this._virtualDragMesh);
-                    // Determine how much the controller moved to/away towards the dragged object and use this to move the object further when its further away
-                    this._virtualDragMesh.position.z -=
-                        this._virtualDragMesh.position.z < 1
-                            ? localOriginDragDifference * this.zDragFactor
-                            : localOriginDragDifference * zDragFactor * this._virtualDragMesh.position.z;
-                    if (this._virtualDragMesh.position.z < 0) {
-                        this._virtualDragMesh.position.z = 0;
-                    }
-
-                    // Update the controller position
-                    this._virtualOriginMesh.position.copyFrom(pointerInfo.pickInfo.ray.origin);
-                    this._virtualOriginMesh.lookAt(pointerInfo.pickInfo.ray.origin.add(pointerInfo.pickInfo.ray.direction));
-                    this._virtualOriginMesh.removeChild(this._virtualDragMesh);
-
-                    // Move the virtualObjectsPosition into the picked mesh's space if needed
-                    this._targetPosition.copyFrom(this._virtualDragMesh.absolutePosition);
-
-                    if (pickedMesh.parent && !this.ancestorToDrag) {
-                        Vector3.TransformCoordinatesToRef(this._targetPosition, Matrix.Invert(pickedMesh.parent.getWorldMatrix()), this._targetPosition);
-                    }
-
-                    if (!this._moving) {
-                        this._startingOrientation.copyFrom(this._virtualDragMesh.rotationQuaternion!);
-                    }
-                    this._moving = true;
-                }
-            }
-        });
-
-        var tmpQuaternion = new Quaternion();
-        // On every frame move towards target scaling to avoid jitter caused by vr controllers
-        this._sceneRenderObserver = ownerNode.getScene().onBeforeRenderObservable.add(() => {
-            if (this.dragging && this._moving && pickedMesh) {
-                PivotTools._RemoveAndStorePivotPoint(pickedMesh);
-                // Slowly move mesh to avoid jitter
-                if (this.ancestorToDrag) {
-                    const delta = this._targetPosition.subtract(pickedMesh.absolutePosition).scale(this.dragDeltaRatio);
-
-                    if (this.ancestorToDrag.parent) {
-                        Vector3.TransformNormalToRef(delta, Matrix.Invert(this.ancestorToDrag.parent.getWorldMatrix()), delta);
-                    }
-                    this.ancestorToDrag.position.addInPlace(delta);
-                } else {
-                    pickedMesh.position.addInPlace(this._targetPosition.subtract(pickedMesh.position).scale(this.dragDeltaRatio));
-                }
-
-                if (this.rotateDraggedObject) {
-                    // Get change in rotation
-                    tmpQuaternion.copyFrom(this._startingOrientation);
-                    tmpQuaternion.x = -tmpQuaternion.x;
-                    tmpQuaternion.y = -tmpQuaternion.y;
-                    tmpQuaternion.z = -tmpQuaternion.z;
-                    this._virtualDragMesh.rotationQuaternion!.multiplyToRef(tmpQuaternion, tmpQuaternion);
-                    // Convert change in rotation to only y axis rotation
-                    Quaternion.RotationYawPitchRollToRef(tmpQuaternion.toEulerAngles("xyz").y, 0, 0, tmpQuaternion);
-                    tmpQuaternion.multiplyToRef(this._startingOrientation, tmpQuaternion);
-                    // Slowly move mesh to avoid jitter
-                    var oldParent = this.ancestorToDrag ? this.ancestorToDrag.parent : pickedMesh.parent;
-
-                    // Only rotate the mesh if it's parent has uniform scaling
-                    if (!oldParent || ((oldParent as Mesh).scaling && !(oldParent as Mesh).scaling.isNonUniformWithinEpsilon(0.001))) {
-                        if (this.ancestorToDrag) {
-                            this.ancestorToDrag.setParent(null);
-                            Quaternion.SlerpToRef(this.ancestorToDrag.rotationQuaternion!, tmpQuaternion, this.dragDeltaRatio, this.ancestorToDrag.rotationQuaternion!);
-                            this.ancestorToDrag.setParent(oldParent);
-                        } else {
-                            pickedMesh.setParent(null);
-                            Quaternion.SlerpToRef(pickedMesh.rotationQuaternion!, tmpQuaternion, this.dragDeltaRatio, pickedMesh.rotationQuaternion!);
-                            pickedMesh.setParent(oldParent);
-                        }
-                    }
-                }
-                PivotTools._RestorePivotPoint(pickedMesh);
-
-                this.onDragObservable.notifyObservers();
-            }
-        });
-    }
-    /**
-     *  Detaches the behavior from the mesh
-     */
-    public detach(): void {
-        if (this._scene) {
-            if (this.detachCameraControls && this._attachedToElement && this._pointerCamera && !this._pointerCamera.leftCamera) {
-                this._pointerCamera.attachControl(true);
-                this._attachedToElement = false;
-            }
-            this._scene.onPointerObservable.remove(this._pointerObserver);
-        }
-        if (this._ownerNode) {
-            this._ownerNode.getScene().onBeforeRenderObservable.remove(this._sceneRenderObserver);
-        }
-        if (this._virtualOriginMesh) {
-            this._virtualOriginMesh.dispose();
-        }
-        if (this._virtualDragMesh) {
-            this._virtualDragMesh.dispose();
-        }
-        this.onDragEndObservable.clear();
-        this.onDragObservable.clear();
-        this.onDragStartObservable.clear();
-    }
-}
+import { Behavior } from "../../Behaviors/behavior";
+import { Mesh } from "../../Meshes/mesh";
+import { AbstractMesh } from "../../Meshes/abstractMesh";
+import { Scene } from "../../scene";
+import { Nullable } from "../../types";
+import { PointerInfo, PointerEventTypes } from "../../Events/pointerEvents";
+import { Vector3, Quaternion, Matrix } from "../../Maths/math.vector";
+import { Observer, Observable } from "../../Misc/observable";
+import { Camera } from "../../Cameras/camera";
+import { PivotTools } from "../../Misc/pivotTools";
+import { TransformNode } from "../../Meshes/transformNode";
+/**
+ * A behavior that when attached to a mesh will allow the mesh to be dragged around based on directions and origin of the pointer's ray
+ */
+export class SixDofDragBehavior implements Behavior<Mesh> {
+    private static _virtualScene: Scene;
+    private _ownerNode: Mesh;
+    private _sceneRenderObserver: Nullable<Observer<Scene>> = null;
+    private _scene: Scene;
+    private _targetPosition = new Vector3(0, 0, 0);
+    private _virtualOriginMesh: AbstractMesh;
+    private _virtualDragMesh: AbstractMesh;
+    private _pointerObserver: Nullable<Observer<PointerInfo>>;
+    private _moving = false;
+    private _startingOrientation = new Quaternion();
+    private _attachedToElement: boolean = false;
+
+    /**
+     * How much faster the object should move when the controller is moving towards it. This is useful to bring objects that are far away from the user to them faster. Set this to 0 to avoid any speed increase. (Default: 3)
+     */
+    public zDragFactor = 3;
+    /**
+     * If the object should rotate to face the drag origin
+     */
+    public rotateDraggedObject = true;
+    /**
+     * Sets an ancestor node to drag instead of the attached node.
+     * All dragging induced by this behavior will happen on the ancestor node, while the relative position/orientation/scaling
+     * between the ancestor node and child node will be kept the same.
+     * This is useful if the attached node is acting as an anchor to move its hierarchy, and you don't want the ancestor node to be the one to receive the pointer inputs.
+     * NB : This property must be set to an actual ancestor of the attached node, or else the dragging behavior will have an undefined result.
+     */
+    public ancestorToDrag: Nullable<TransformNode> = null;
+
+    /**
+     * If the behavior is currently in a dragging state
+     */
+    public dragging = false;
+    /**
+     * The distance towards the target drag position to move each frame. This can be useful to avoid jitter. Set this to 1 for no delay. (Default: 0.2)
+     */
+    public dragDeltaRatio = 0.2;
+    /**
+     * Get or set the currentDraggingPointerId
+     * @deprecated Please use currentDraggingPointerId instead
+     */
+    public get currentDraggingPointerID(): number {
+        return this.currentDraggingPointerId;
+    }
+    public set currentDraggingPointerID(currentDraggingPointerID: number) {
+        this.currentDraggingPointerId = currentDraggingPointerID;
+    }
+    /**
+     * The id of the pointer that is currently interacting with the behavior (-1 when no pointer is active)
+     */
+    public currentDraggingPointerId = -1;
+    /**
+     * If camera controls should be detached during the drag
+     */
+    public detachCameraControls = true;
+    /**
+     * Should the object rotate towards the camera when we start dragging it
+     */
+    public faceCameraOnDragStart = false;
+    /**
+     * Fires each time a drag starts
+     */
+    public onDragStartObservable = new Observable<{}>();
+    /**
+     * Fires each time a drag happens
+     */
+    public onDragObservable = new Observable<void>();
+    /**
+     *  Fires each time a drag ends (eg. mouse release after drag)
+     */
+    public onDragEndObservable = new Observable<{}>();
+
+    /**
+     * Instantiates a behavior that when attached to a mesh will allow the mesh to be dragged around based on directions and origin of the pointer's ray
+     */
+    constructor() {}
+
+    /**
+     *  The name of the behavior
+     */
+    public get name(): string {
+        return "SixDofDrag";
+    }
+
+    /**
+     *  Returns true if the attached mesh is currently moving with this behavior
+     */
+    public get isMoving(): boolean {
+        return this._moving;
+    }
+
+    /**
+     *  Initializes the behavior
+     */
+    public init() {}
+
+    /**
+     * In the case of multiple active cameras, the cameraToUseForPointers should be used if set instead of active camera
+     */
+    private get _pointerCamera() {
+        if (this._scene.cameraToUseForPointers) {
+            return this._scene.cameraToUseForPointers;
+        } else {
+            return this._scene.activeCamera;
+        }
+    }
+
+    /**
+     * Attaches the scale behavior the passed in mesh
+     * @param ownerNode The mesh that will be scaled around once attached
+     */
+    public attach(ownerNode: Mesh): void {
+        this._ownerNode = ownerNode;
+        this._scene = this._ownerNode.getScene();
+        if (!SixDofDragBehavior._virtualScene) {
+            SixDofDragBehavior._virtualScene = new Scene(this._scene.getEngine(), { virtual: true });
+            SixDofDragBehavior._virtualScene.detachControl();
+        }
+
+        var pickedMesh: Nullable<AbstractMesh> = null;
+        var lastSixDofOriginPosition = new Vector3(0, 0, 0);
+
+        // Setup virtual meshes to be used for dragging without dirtying the existing scene
+        this._virtualOriginMesh = new AbstractMesh("", SixDofDragBehavior._virtualScene);
+        this._virtualOriginMesh.rotationQuaternion = new Quaternion();
+        this._virtualDragMesh = new AbstractMesh("", SixDofDragBehavior._virtualScene);
+        this._virtualDragMesh.rotationQuaternion = new Quaternion();
+
+        var pickPredicate = (m: AbstractMesh) => {
+            return this._ownerNode == m || m.isDescendantOf(this._ownerNode);
+        };
+        this._pointerObserver = this._scene.onPointerObservable.add((pointerInfo, eventState) => {
+            if (pointerInfo.type == PointerEventTypes.POINTERDOWN) {
+                if (
+                    !this.dragging &&
+                    pointerInfo.pickInfo &&
+                    pointerInfo.pickInfo.hit &&
+                    pointerInfo.pickInfo.pickedMesh &&
+                    pointerInfo.pickInfo.ray &&
+                    pickPredicate(pointerInfo.pickInfo.pickedMesh)
+                ) {
+                    if (this._pointerCamera && this._pointerCamera.cameraRigMode == Camera.RIG_MODE_NONE) {
+                        pointerInfo.pickInfo.ray.origin.copyFrom(this._pointerCamera!.globalPosition);
+                    }
+
+                    pickedMesh = this._ownerNode;
+                    PivotTools._RemoveAndStorePivotPoint(pickedMesh);
+                    lastSixDofOriginPosition.copyFrom(pointerInfo.pickInfo.ray.origin);
+
+                    // Set position and orientation of the controller
+                    this._virtualOriginMesh.position.copyFrom(pointerInfo.pickInfo.ray.origin);
+                    this._virtualOriginMesh.lookAt(pointerInfo.pickInfo.ray.origin.add(pointerInfo.pickInfo.ray.direction));
+
+                    // Attach the virtual drag mesh to the virtual origin mesh so it can be dragged
+                    this._virtualOriginMesh.removeChild(this._virtualDragMesh);
+                    pickedMesh.computeWorldMatrix();
+                    this._virtualDragMesh.position.copyFrom(pickedMesh.absolutePosition);
+                    const referenceMesh = this.ancestorToDrag ? this.ancestorToDrag : pickedMesh;
+                    const oldParent = referenceMesh.parent;
+
+                    if (!referenceMesh.rotationQuaternion) {
+                        referenceMesh.rotationQuaternion = Quaternion.RotationYawPitchRoll(referenceMesh.rotation.y, referenceMesh.rotation.x, referenceMesh.rotation.z);
+                    }
+                    referenceMesh.setParent(null);
+                    if (this.faceCameraOnDragStart) {
+                        const quat = Quaternion.FromLookDirectionLH(pointerInfo.pickInfo.ray.direction.scale(-1), new Vector3(0, 1, 0));
+                        quat.normalize();
+                        this._virtualDragMesh.rotationQuaternion!.copyFrom(quat);
+                    } else {
+                        this._virtualDragMesh.rotationQuaternion!.copyFrom(referenceMesh.rotationQuaternion);
+                    }
+                    referenceMesh.setParent(oldParent);
+
+                    this._virtualOriginMesh.addChild(this._virtualDragMesh);
+
+                    // Update state
+                    this._targetPosition.copyFrom(this._virtualDragMesh.absolutePosition);
+                    this.dragging = true;
+                    this.currentDraggingPointerId = (<PointerEvent>pointerInfo.event).pointerId;
+
+                    // Detach camera controls
+                    if (this.detachCameraControls && this._pointerCamera && !this._pointerCamera.leftCamera) {
+                        if (this._pointerCamera.inputs && this._pointerCamera.inputs.attachedToElement) {
+                            this._pointerCamera.detachControl();
+                            this._attachedToElement = true;
+                        } else {
+                            this._attachedToElement = false;
+                        }
+                    }
+                    PivotTools._RestorePivotPoint(pickedMesh);
+                    this.onDragStartObservable.notifyObservers({});
+                }
+            } else if (pointerInfo.type == PointerEventTypes.POINTERUP || pointerInfo.type == PointerEventTypes.POINTERDOUBLETAP) {
+                if (this.currentDraggingPointerId == (<PointerEvent>pointerInfo.event).pointerId) {
+                    this.dragging = false;
+                    this._moving = false;
+                    this.currentDraggingPointerId = -1;
+                    pickedMesh = null;
+                    this._virtualOriginMesh.removeChild(this._virtualDragMesh);
+
+                    // Reattach camera controls
+                    if (this.detachCameraControls && this._attachedToElement && this._pointerCamera && !this._pointerCamera.leftCamera) {
+                        this._pointerCamera.attachControl(true);
+                        this._attachedToElement = false;
+                    }
+                    this.onDragEndObservable.notifyObservers({});
+                }
+            } else if (pointerInfo.type == PointerEventTypes.POINTERMOVE) {
+                if (this.currentDraggingPointerId == (<PointerEvent>pointerInfo.event).pointerId && this.dragging && pointerInfo.pickInfo && pointerInfo.pickInfo.ray && pickedMesh) {
+                    var zDragFactor = this.zDragFactor;
+                    if (this._pointerCamera && this._pointerCamera.cameraRigMode == Camera.RIG_MODE_NONE) {
+                        pointerInfo.pickInfo.ray.origin.copyFrom(this._pointerCamera!.globalPosition);
+                        zDragFactor = 0;
+                    }
+
+                    // Calculate controller drag distance in controller space
+                    var originDragDifference = pointerInfo.pickInfo.ray.origin.subtract(lastSixDofOriginPosition);
+                    lastSixDofOriginPosition.copyFrom(pointerInfo.pickInfo.ray.origin);
+                    var localOriginDragDifference = -Vector3.Dot(originDragDifference, pointerInfo.pickInfo.ray.direction);
+
+                    this._virtualOriginMesh.addChild(this._virtualDragMesh);
+                    // Determine how much the controller moved to/away towards the dragged object and use this to move the object further when its further away
+                    this._virtualDragMesh.position.z -=
+                        this._virtualDragMesh.position.z < 1
+                            ? localOriginDragDifference * this.zDragFactor
+                            : localOriginDragDifference * zDragFactor * this._virtualDragMesh.position.z;
+                    if (this._virtualDragMesh.position.z < 0) {
+                        this._virtualDragMesh.position.z = 0;
+                    }
+
+                    // Update the controller position
+                    this._virtualOriginMesh.position.copyFrom(pointerInfo.pickInfo.ray.origin);
+                    this._virtualOriginMesh.lookAt(pointerInfo.pickInfo.ray.origin.add(pointerInfo.pickInfo.ray.direction));
+                    this._virtualOriginMesh.removeChild(this._virtualDragMesh);
+
+                    // Move the virtualObjectsPosition into the picked mesh's space if needed
+                    this._targetPosition.copyFrom(this._virtualDragMesh.absolutePosition);
+
+                    if (pickedMesh.parent && !this.ancestorToDrag) {
+                        Vector3.TransformCoordinatesToRef(this._targetPosition, Matrix.Invert(pickedMesh.parent.getWorldMatrix()), this._targetPosition);
+                    }
+
+                    if (!this._moving) {
+                        this._startingOrientation.copyFrom(this._virtualDragMesh.rotationQuaternion!);
+                    }
+                    this._moving = true;
+                }
+            }
+        });
+
+        var tmpQuaternion = new Quaternion();
+        // On every frame move towards target scaling to avoid jitter caused by vr controllers
+        this._sceneRenderObserver = ownerNode.getScene().onBeforeRenderObservable.add(() => {
+            if (this.dragging && this._moving && pickedMesh) {
+                PivotTools._RemoveAndStorePivotPoint(pickedMesh);
+                // Slowly move mesh to avoid jitter
+                if (this.ancestorToDrag) {
+                    const delta = this._targetPosition.subtract(pickedMesh.absolutePosition).scale(this.dragDeltaRatio);
+
+                    if (this.ancestorToDrag.parent) {
+                        Vector3.TransformNormalToRef(delta, Matrix.Invert(this.ancestorToDrag.parent.getWorldMatrix()), delta);
+                    }
+                    this.ancestorToDrag.position.addInPlace(delta);
+                } else {
+                    pickedMesh.position.addInPlace(this._targetPosition.subtract(pickedMesh.position).scale(this.dragDeltaRatio));
+                }
+
+                if (this.rotateDraggedObject) {
+                    // Get change in rotation
+                    tmpQuaternion.copyFrom(this._startingOrientation);
+                    tmpQuaternion.x = -tmpQuaternion.x;
+                    tmpQuaternion.y = -tmpQuaternion.y;
+                    tmpQuaternion.z = -tmpQuaternion.z;
+                    this._virtualDragMesh.rotationQuaternion!.multiplyToRef(tmpQuaternion, tmpQuaternion);
+                    // Convert change in rotation to only y axis rotation
+                    Quaternion.RotationYawPitchRollToRef(tmpQuaternion.toEulerAngles("xyz").y, 0, 0, tmpQuaternion);
+                    tmpQuaternion.multiplyToRef(this._startingOrientation, tmpQuaternion);
+                    // Slowly move mesh to avoid jitter
+                    var oldParent = this.ancestorToDrag ? this.ancestorToDrag.parent : pickedMesh.parent;
+
+                    // Only rotate the mesh if it's parent has uniform scaling
+                    if (!oldParent || ((oldParent as Mesh).scaling && !(oldParent as Mesh).scaling.isNonUniformWithinEpsilon(0.001))) {
+                        if (this.ancestorToDrag) {
+                            this.ancestorToDrag.setParent(null);
+                            Quaternion.SlerpToRef(this.ancestorToDrag.rotationQuaternion!, tmpQuaternion, this.dragDeltaRatio, this.ancestorToDrag.rotationQuaternion!);
+                            this.ancestorToDrag.setParent(oldParent);
+                        } else {
+                            pickedMesh.setParent(null);
+                            Quaternion.SlerpToRef(pickedMesh.rotationQuaternion!, tmpQuaternion, this.dragDeltaRatio, pickedMesh.rotationQuaternion!);
+                            pickedMesh.setParent(oldParent);
+                        }
+                    }
+                }
+                PivotTools._RestorePivotPoint(pickedMesh);
+
+                this.onDragObservable.notifyObservers();
+            }
+        });
+    }
+    /**
+     *  Detaches the behavior from the mesh
+     */
+    public detach(): void {
+        if (this._scene) {
+            if (this.detachCameraControls && this._attachedToElement && this._pointerCamera && !this._pointerCamera.leftCamera) {
+                this._pointerCamera.attachControl(true);
+                this._attachedToElement = false;
+            }
+            this._scene.onPointerObservable.remove(this._pointerObserver);
+        }
+        if (this._ownerNode) {
+            this._ownerNode.getScene().onBeforeRenderObservable.remove(this._sceneRenderObserver);
+        }
+        if (this._virtualOriginMesh) {
+            this._virtualOriginMesh.dispose();
+        }
+        if (this._virtualDragMesh) {
+            this._virtualDragMesh.dispose();
+        }
+        this.onDragEndObservable.clear();
+        this.onDragObservable.clear();
+        this.onDragStartObservable.clear();
+    }
+}