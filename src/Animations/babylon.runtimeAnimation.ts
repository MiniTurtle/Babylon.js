﻿module BABYLON {

    export class RuntimeAnimation {
        private _currentFrame: number = 0;
        private _animation: Animation;
        private _target: any;
        private _host: Animatable;

        private _originalValue: any;
        private _originalBlendValue: any;
        private _offsetsCache: {[key: string]: any} = {};
        private _highLimitsCache: {[key: string]: any} = {};
        private _stopped = false;
        private _blendingFactor = 0;
        private _scene: Scene;

        private _currentValue: any;
<<<<<<< HEAD
        /**
         * @ignore
         */
=======
        /** @ignore */
>>>>>>> 8a86c7ff
        public _workValue: any;
        private _activeTarget: any;
        private _targetPath: string = "";
        private _weight = 1.0;

        /**
         * Gets the current frame
         */
        public get currentFrame(): number {
            return this._currentFrame;
        }

        /**
         * Gets the weight of the runtime animation
         */
        public get weight(): number {
            return this._weight;
        }           

        /**
         * Gets the original value of the runtime animation
         */
        public get originalValue(): any {
            return this._originalValue;
        }        

        /**
         * Gets the current value of the runtime animation
         */
        public get currentValue(): any {
            return this._currentValue;
        }

        /**
         * Gets the path where to store the animated value in the target
         */
        public get targetPath(): string {
            return this._targetPath;
        }

        /**
         * Gets the actual target of the runtime animation
         */
        public get target(): any {
            return this._activeTarget;
        }

        /**
         * Create a new RuntimeAnimation object
         * @param target defines the target of the animation
         * @param animation defines the source {BABYLON.Animation} object
         * @param scene defines the hosting scene
         * @param host defines the initiating Animatable
         */
        public constructor(target: any, animation: Animation, scene: Scene, host: Animatable) {
            this._animation = animation;
            this._target = target;
            this._scene = scene;
            this._host = host;

            animation._runtimeAnimations.push(this);
        }

        public get animation(): Animation {
            return this._animation;
        }

        public reset(): void {
            this._offsetsCache = {};
            this._highLimitsCache = {};
            this._currentFrame = 0;
            this._blendingFactor = 0;
            this._originalValue = null;
        }

        public isStopped(): boolean {
            return this._stopped;
        }        

        public dispose(): void {
            let index = this._animation.runtimeAnimations.indexOf(this);

            if (index > -1) {
                this._animation.runtimeAnimations.splice(index, 1);
            }
        }

        private _getKeyValue(value: any): any {
            if (typeof value === "function") {
                return value();
            }

            return value;
        }      
        
        private _interpolate(currentFrame: number, repeatCount: number, loopMode?: number, offsetValue?: any, highLimitValue?: any) {
            if (loopMode === Animation.ANIMATIONLOOPMODE_CONSTANT && repeatCount > 0) {
                return highLimitValue.clone ? highLimitValue.clone() : highLimitValue;
            }

            this._currentFrame = currentFrame;

            let keys = this._animation.getKeys();

            // Try to get a hash to find the right key
            var startKeyIndex = Math.max(0, Math.min(keys.length - 1, Math.floor(keys.length * (currentFrame - keys[0].frame) / (keys[keys.length - 1].frame - keys[0].frame)) - 1));

            if (keys[startKeyIndex].frame >= currentFrame) {
                while (startKeyIndex - 1 >= 0 && keys[startKeyIndex].frame >= currentFrame) {
                    startKeyIndex--;
                }
            }

            for (var key = startKeyIndex; key < keys.length; key++) {
                var endKey = keys[key + 1];

                if (endKey.frame >= currentFrame) {

                    var startKey = keys[key];
                    var startValue = this._getKeyValue(startKey.value);
                    if (startKey.interpolation === AnimationKeyInterpolation.STEP) {
                        return startValue;
                    }

                    var endValue = this._getKeyValue(endKey.value);

                    var useTangent = startKey.outTangent !== undefined && endKey.inTangent !== undefined;
                    var frameDelta = endKey.frame - startKey.frame;

                    // gradient : percent of currentFrame between the frame inf and the frame sup
                    var gradient = (currentFrame - startKey.frame) / frameDelta;

                    // check for easingFunction and correction of gradient
                    let easingFunction = this._animation.getEasingFunction();
                    if (easingFunction != null) {
                        gradient = easingFunction.ease(gradient);
                    }

                    switch (this._animation.dataType) {
                        // Float
                        case Animation.ANIMATIONTYPE_FLOAT:
                            var floatValue = useTangent ? this._animation.floatInterpolateFunctionWithTangents(startValue, startKey.outTangent * frameDelta, endValue, endKey.inTangent * frameDelta, gradient) : this._animation.floatInterpolateFunction(startValue, endValue, gradient);
                            switch (loopMode) {
                                case Animation.ANIMATIONLOOPMODE_CYCLE:
                                case Animation.ANIMATIONLOOPMODE_CONSTANT:
                                    return floatValue;
                                case Animation.ANIMATIONLOOPMODE_RELATIVE:
                                    return offsetValue * repeatCount + floatValue;
                            }
                            break;
                        // Quaternion
                        case Animation.ANIMATIONTYPE_QUATERNION:
                            var quatValue = useTangent ? this._animation.quaternionInterpolateFunctionWithTangents(startValue, startKey.outTangent.scale(frameDelta), endValue, endKey.inTangent.scale(frameDelta), gradient) : this._animation.quaternionInterpolateFunction(startValue, endValue, gradient);
                            switch (loopMode) {
                                case Animation.ANIMATIONLOOPMODE_CYCLE:
                                case Animation.ANIMATIONLOOPMODE_CONSTANT:
                                    return quatValue;
                                case Animation.ANIMATIONLOOPMODE_RELATIVE:
                                    return quatValue.addInPlace(offsetValue.scale(repeatCount));
                            }

                            return quatValue;
                        // Vector3
                        case Animation.ANIMATIONTYPE_VECTOR3:
                            var vec3Value = useTangent ? this._animation.vector3InterpolateFunctionWithTangents(startValue, startKey.outTangent.scale(frameDelta), endValue, endKey.inTangent.scale(frameDelta), gradient) : this._animation.vector3InterpolateFunction(startValue, endValue, gradient);
                            switch (loopMode) {
                                case Animation.ANIMATIONLOOPMODE_CYCLE:
                                case Animation.ANIMATIONLOOPMODE_CONSTANT:
                                    return vec3Value;
                                case Animation.ANIMATIONLOOPMODE_RELATIVE:
                                    return vec3Value.add(offsetValue.scale(repeatCount));
                            }
                        // Vector2
                        case Animation.ANIMATIONTYPE_VECTOR2:
                            var vec2Value = useTangent ? this._animation.vector2InterpolateFunctionWithTangents(startValue, startKey.outTangent.scale(frameDelta), endValue, endKey.inTangent.scale(frameDelta), gradient) : this._animation.vector2InterpolateFunction(startValue, endValue, gradient);
                            switch (loopMode) {
                                case Animation.ANIMATIONLOOPMODE_CYCLE:
                                case Animation.ANIMATIONLOOPMODE_CONSTANT:
                                    return vec2Value;
                                case Animation.ANIMATIONLOOPMODE_RELATIVE:
                                    return vec2Value.add(offsetValue.scale(repeatCount));
                            }
                        // Size
                        case Animation.ANIMATIONTYPE_SIZE:
                            switch (loopMode) {
                                case Animation.ANIMATIONLOOPMODE_CYCLE:
                                case Animation.ANIMATIONLOOPMODE_CONSTANT:
                                    return this._animation.sizeInterpolateFunction(startValue, endValue, gradient);
                                case Animation.ANIMATIONLOOPMODE_RELATIVE:
                                    return this._animation.sizeInterpolateFunction(startValue, endValue, gradient).add(offsetValue.scale(repeatCount));
                            }
                        // Color3
                        case Animation.ANIMATIONTYPE_COLOR3:
                            switch (loopMode) {
                                case Animation.ANIMATIONLOOPMODE_CYCLE:
                                case Animation.ANIMATIONLOOPMODE_CONSTANT:
                                    return this._animation.color3InterpolateFunction(startValue, endValue, gradient);
                                case Animation.ANIMATIONLOOPMODE_RELATIVE:
                                    return this._animation.color3InterpolateFunction(startValue, endValue, gradient).add(offsetValue.scale(repeatCount));
                            }
                        // Matrix
                        case Animation.ANIMATIONTYPE_MATRIX:
                            switch (loopMode) {
                                case Animation.ANIMATIONLOOPMODE_CYCLE:
                                case Animation.ANIMATIONLOOPMODE_CONSTANT:
                                    if (Animation.AllowMatricesInterpolation) {
                                        this._workValue = this._animation.matrixInterpolateFunction(startValue, endValue, gradient, this._workValue);
                                        return this._workValue;
                                    }
                                case Animation.ANIMATIONLOOPMODE_RELATIVE:
                                    return startValue;
                            }
                        default:
                            break;
                    }
                    break;
                }
            }
            return this._getKeyValue(keys[keys.length - 1].value);
        }

        /**
         * Affect the interpolated value to the target
         * @param currentValue defines the value computed by the animation
         * @param weight defines the weight to apply to this value
         */
        public setValue(currentValue: any, weight = 1.0): void {
            if (this._target instanceof Array) {
                for (const target of this._target) {
                    this._setValue(target, currentValue, weight);
                }
            }
            else {
                this._setValue(this._target, currentValue, weight);
            }
        }

        private _setValue(target: any, currentValue: any, weight = 1.0): void {
            // Set value
            var path: any;
            var destination: any;

            let targetPropertyPath = this._animation.targetPropertyPath

            if (targetPropertyPath.length > 1) {
                var property = target[targetPropertyPath[0]];

                for (var index = 1; index < targetPropertyPath.length - 1; index++) {
                    property = property[targetPropertyPath[index]];
                }

                path =  targetPropertyPath[targetPropertyPath.length - 1];
                destination = property;
            } else {
                path = targetPropertyPath[0];
                destination = target;
            }

            this._targetPath = path;
            this._activeTarget = destination;
            this._weight = weight;

            // Blending
            let enableBlending = target && target.animationPropertiesOverride ? target.animationPropertiesOverride.enableBlending : this._animation.enableBlending;
            let blendingSpeed = target && target.animationPropertiesOverride ? target.animationPropertiesOverride.blendingSpeed : this._animation.blendingSpeed;
            
            if (enableBlending && this._blendingFactor <= 1.0) {
                if (!this._originalBlendValue) {
                    let originalValue = destination[path];

                    if (originalValue.clone) {
                        this._originalBlendValue = originalValue.clone();
                    } else {
                        this._originalBlendValue = originalValue;
                    }
                }
            }

            if (weight !== -1.0) {
                if (!this._originalValue) {
                    let originalValue: any;

                    if (destination.getRestPose) { // For bones
                        originalValue = destination.getRestPose();
                    } else {
                        originalValue = destination[path];
                    }

                    if (originalValue.clone) {
                        this._originalValue = originalValue.clone();
                    } else {
                        this._originalValue = originalValue;
                    }
                }
            }

            if (enableBlending && this._blendingFactor <= 1.0) {
                if (this._originalBlendValue.prototype) { // Complex value
                    
                    if (this._originalBlendValue.prototype.Lerp) { // Lerp supported
                        this._currentValue = this._originalBlendValue.construtor.prototype.Lerp(currentValue, this._originalBlendValue, this._blendingFactor);
                    } else { // Blending not supported
                        this._currentValue = currentValue;
                    }

                } else if (this._originalBlendValue.m) { // Matrix
                    if (Animation.AllowMatrixDecomposeForInterpolation) {
                        if (this._currentValue) {
                            Matrix.DecomposeLerpToRef(this._originalBlendValue, currentValue, this._blendingFactor, this._currentValue);
                        } else {
                            this._currentValue = Matrix.DecomposeLerp(this._originalBlendValue, currentValue, this._blendingFactor);
                        }
                    } else {
                        if (this._currentValue) {
                            Matrix.LerpToRef(this._originalBlendValue, currentValue, this._blendingFactor, this._currentValue);
                        } else {
                            this._currentValue = Matrix.Lerp(this._originalBlendValue, currentValue, this._blendingFactor);
                        }
                    }
                } else { // Direct value
                    this._currentValue = this._originalBlendValue * (1.0 - this._blendingFactor) + this._blendingFactor * currentValue;
                }
                this._blendingFactor += blendingSpeed;
            } else {
                this._currentValue = currentValue;
            }

            if (weight !== -1.0) {
                this._scene._registerTargetForLateAnimationBinding(this);
            } else {
                destination[path] = this._currentValue;
            }

            if (target.markAsDirty) {
                target.markAsDirty(this._animation.targetProperty);
            }
        }

        private _getCorrectLoopMode(): number | undefined {
            if ( this._target && this._target.animationPropertiesOverride) {
                return this._target.animationPropertiesOverride.loopMode;
            }

            return this._animation.loopMode;
        }

        /**
         * Move the current animation to a given frame
         * @param frame defines the frame to move to
         */
        public goToFrame(frame: number): void {
            let keys = this._animation.getKeys();

            if (frame < keys[0].frame) {
                frame = keys[0].frame;
            } else if (frame > keys[keys.length - 1].frame) {
                frame = keys[keys.length - 1].frame;
            }

            var currentValue = this._interpolate(frame, 0, this._getCorrectLoopMode());

            this.setValue(currentValue, -1);
        }

        public _prepareForSpeedRatioChange(newSpeedRatio: number): void {
            let newRatio = this._previousDelay * (this._animation.framePerSecond * newSpeedRatio) / 1000.0;

            this._ratioOffset = this._previousRatio - newRatio;
        }

        private _ratioOffset = 0;
        private _previousDelay: number = 0;
        private _previousRatio: number = 0;

        /**
         * Execute the current animation
         * @param delay defines the delay to add to the current frame
         * @param from defines the lower bound of the animation range
         * @param to defines the upper bound of the animation range
         * @param loop defines if the current animation must loop
         * @param speedRatio defines the current speed ratio
         * @param weight defines the weight of the animation (default is -1 so no weight)
         * @returns a boolean indicating if the animation has ended
         */
        public animate(delay: number, from: number, to: number, loop: boolean, speedRatio: number, weight = -1.0): boolean {
            let targetPropertyPath = this._animation.targetPropertyPath
            if (!targetPropertyPath || targetPropertyPath.length < 1) {
                this._stopped = true;
                return false;
            }
            var returnValue = true;
            let keys = this._animation.getKeys();

            // Adding a start key at frame 0 if missing
            if (keys[0].frame !== 0) {
                var newKey = { frame: 0, value: keys[0].value };
                keys.splice(0, 0, newKey);
            }

            // Check limits
            if (from < keys[0].frame || from > keys[keys.length - 1].frame) {
                from = keys[0].frame;
            }
            if (to < keys[0].frame || to > keys[keys.length - 1].frame) {
                to = keys[keys.length - 1].frame;
            }

            //to and from cannot be the same key
            if(from === to) {
                if (from > keys[0].frame) {
                    from--;
                } else if (to < keys[keys.length - 1].frame) {
                    to++;
                }
            }
            
            // Compute ratio
            var range = to - from;
            var offsetValue;
            // ratio represents the frame delta between from and to
            var ratio = (delay * (this._animation.framePerSecond * speedRatio) / 1000.0) + this._ratioOffset;
            var highLimitValue = 0;

            this._previousDelay = delay;
            this._previousRatio = ratio;

            if (((to > from && ratio > range) || (from > to && ratio < range)) && !loop) { // If we are out of range and not looping get back to caller
                returnValue = false;
                highLimitValue = this._getKeyValue(keys[keys.length - 1].value);
            } else {
                // Get max value if required

                if (this._getCorrectLoopMode() !== Animation.ANIMATIONLOOPMODE_CYCLE) {

                    var keyOffset = to.toString() + from.toString();
                    if (!this._offsetsCache[keyOffset]) {
                        var fromValue = this._interpolate(from, 0, Animation.ANIMATIONLOOPMODE_CYCLE);
                        var toValue = this._interpolate(to, 0, Animation.ANIMATIONLOOPMODE_CYCLE);
                        switch (this._animation.dataType) {
                            // Float
                            case Animation.ANIMATIONTYPE_FLOAT:
                                this._offsetsCache[keyOffset] = toValue - fromValue;
                                break;
                            // Quaternion
                            case Animation.ANIMATIONTYPE_QUATERNION:
                                this._offsetsCache[keyOffset] = toValue.subtract(fromValue);
                                break;
                            // Vector3
                            case Animation.ANIMATIONTYPE_VECTOR3:
                                this._offsetsCache[keyOffset] = toValue.subtract(fromValue);
                            // Vector2
                            case Animation.ANIMATIONTYPE_VECTOR2:
                                this._offsetsCache[keyOffset] = toValue.subtract(fromValue);
                            // Size
                            case Animation.ANIMATIONTYPE_SIZE:
                                this._offsetsCache[keyOffset] = toValue.subtract(fromValue);
                            // Color3
                            case Animation.ANIMATIONTYPE_COLOR3:
                                this._offsetsCache[keyOffset] = toValue.subtract(fromValue);
                            default:
                                break;
                        }

                        this._highLimitsCache[keyOffset] = toValue;
                    }

                    highLimitValue = this._highLimitsCache[keyOffset];
                    offsetValue = this._offsetsCache[keyOffset];
                }
            }

            if (offsetValue === undefined) {
                switch (this._animation.dataType) {
                    // Float
                    case Animation.ANIMATIONTYPE_FLOAT:
                        offsetValue = 0;
                        break;
                    // Quaternion
                    case Animation.ANIMATIONTYPE_QUATERNION:
                        offsetValue = new Quaternion(0, 0, 0, 0);
                        break;
                    // Vector3
                    case Animation.ANIMATIONTYPE_VECTOR3:
                        offsetValue = Vector3.Zero();
                        break;
                    // Vector2
                    case Animation.ANIMATIONTYPE_VECTOR2:
                        offsetValue = Vector2.Zero();
                        break;
                    // Size
                    case Animation.ANIMATIONTYPE_SIZE:
                        offsetValue = Size.Zero();
                        break;
                    // Color3
                    case Animation.ANIMATIONTYPE_COLOR3:
                        offsetValue = Color3.Black();
                }
            }

            // Compute value
            var repeatCount = (ratio / range) >> 0;
            var currentFrame = returnValue ? from + ratio % range : to;

            // Need to normalize?
            if (this._host && this._host.syncRoot) {
                let syncRoot = this._host.syncRoot;
                let hostNormalizedFrame = (syncRoot.masterFrame - syncRoot.fromFrame) / (syncRoot.toFrame - syncRoot.fromFrame);
                currentFrame = from + (to - from) * hostNormalizedFrame;
            }

            var currentValue = this._interpolate(currentFrame, repeatCount, this._getCorrectLoopMode(), offsetValue, highLimitValue);

            // Set value
            this.setValue(currentValue, weight);

            // Check events
            let events = this._animation.getEvents();
            for (var index = 0; index < events.length; index++) {
                // Make sure current frame has passed event frame and that event frame is within the current range
                // Also, handle both forward and reverse animations
                if (
                    (range > 0 && currentFrame >= events[index].frame && events[index].frame >= from) ||
                    (range < 0 && currentFrame <= events[index].frame && events[index].frame <= from)
                ){
                    var event = events[index];
                    if (!event.isDone) {
                        // If event should be done only once, remove it.
                        if (event.onlyOnce) {
                            events.splice(index, 1);
                            index--;
                        }
                        event.isDone = true;
                        event.action();
                    } // Don't do anything if the event has already be done.
                } else if (events[index].isDone && !events[index].onlyOnce) {
                    // reset event, the animation is looping
                    events[index].isDone = false;
                }
            }
            if (!returnValue) {
                this._stopped = true;
            }

            return returnValue;
        }
    }
} 


<|MERGE_RESOLUTION|>--- conflicted
+++ resolved
@@ -1,573 +1,567 @@
-﻿module BABYLON {
-
-    export class RuntimeAnimation {
-        private _currentFrame: number = 0;
-        private _animation: Animation;
-        private _target: any;
-        private _host: Animatable;
-
-        private _originalValue: any;
-        private _originalBlendValue: any;
-        private _offsetsCache: {[key: string]: any} = {};
-        private _highLimitsCache: {[key: string]: any} = {};
-        private _stopped = false;
-        private _blendingFactor = 0;
-        private _scene: Scene;
-
-        private _currentValue: any;
-<<<<<<< HEAD
-        /**
-         * @ignore
-         */
-=======
-        /** @ignore */
->>>>>>> 8a86c7ff
-        public _workValue: any;
-        private _activeTarget: any;
-        private _targetPath: string = "";
-        private _weight = 1.0;
-
-        /**
-         * Gets the current frame
-         */
-        public get currentFrame(): number {
-            return this._currentFrame;
-        }
-
-        /**
-         * Gets the weight of the runtime animation
-         */
-        public get weight(): number {
-            return this._weight;
-        }           
-
-        /**
-         * Gets the original value of the runtime animation
-         */
-        public get originalValue(): any {
-            return this._originalValue;
-        }        
-
-        /**
-         * Gets the current value of the runtime animation
-         */
-        public get currentValue(): any {
-            return this._currentValue;
-        }
-
-        /**
-         * Gets the path where to store the animated value in the target
-         */
-        public get targetPath(): string {
-            return this._targetPath;
-        }
-
-        /**
-         * Gets the actual target of the runtime animation
-         */
-        public get target(): any {
-            return this._activeTarget;
-        }
-
-        /**
-         * Create a new RuntimeAnimation object
-         * @param target defines the target of the animation
-         * @param animation defines the source {BABYLON.Animation} object
-         * @param scene defines the hosting scene
-         * @param host defines the initiating Animatable
-         */
-        public constructor(target: any, animation: Animation, scene: Scene, host: Animatable) {
-            this._animation = animation;
-            this._target = target;
-            this._scene = scene;
-            this._host = host;
-
-            animation._runtimeAnimations.push(this);
-        }
-
-        public get animation(): Animation {
-            return this._animation;
-        }
-
-        public reset(): void {
-            this._offsetsCache = {};
-            this._highLimitsCache = {};
-            this._currentFrame = 0;
-            this._blendingFactor = 0;
-            this._originalValue = null;
-        }
-
-        public isStopped(): boolean {
-            return this._stopped;
-        }        
-
-        public dispose(): void {
-            let index = this._animation.runtimeAnimations.indexOf(this);
-
-            if (index > -1) {
-                this._animation.runtimeAnimations.splice(index, 1);
-            }
-        }
-
-        private _getKeyValue(value: any): any {
-            if (typeof value === "function") {
-                return value();
-            }
-
-            return value;
-        }      
-        
-        private _interpolate(currentFrame: number, repeatCount: number, loopMode?: number, offsetValue?: any, highLimitValue?: any) {
-            if (loopMode === Animation.ANIMATIONLOOPMODE_CONSTANT && repeatCount > 0) {
-                return highLimitValue.clone ? highLimitValue.clone() : highLimitValue;
-            }
-
-            this._currentFrame = currentFrame;
-
-            let keys = this._animation.getKeys();
-
-            // Try to get a hash to find the right key
-            var startKeyIndex = Math.max(0, Math.min(keys.length - 1, Math.floor(keys.length * (currentFrame - keys[0].frame) / (keys[keys.length - 1].frame - keys[0].frame)) - 1));
-
-            if (keys[startKeyIndex].frame >= currentFrame) {
-                while (startKeyIndex - 1 >= 0 && keys[startKeyIndex].frame >= currentFrame) {
-                    startKeyIndex--;
-                }
-            }
-
-            for (var key = startKeyIndex; key < keys.length; key++) {
-                var endKey = keys[key + 1];
-
-                if (endKey.frame >= currentFrame) {
-
-                    var startKey = keys[key];
-                    var startValue = this._getKeyValue(startKey.value);
-                    if (startKey.interpolation === AnimationKeyInterpolation.STEP) {
-                        return startValue;
-                    }
-
-                    var endValue = this._getKeyValue(endKey.value);
-
-                    var useTangent = startKey.outTangent !== undefined && endKey.inTangent !== undefined;
-                    var frameDelta = endKey.frame - startKey.frame;
-
-                    // gradient : percent of currentFrame between the frame inf and the frame sup
-                    var gradient = (currentFrame - startKey.frame) / frameDelta;
-
-                    // check for easingFunction and correction of gradient
-                    let easingFunction = this._animation.getEasingFunction();
-                    if (easingFunction != null) {
-                        gradient = easingFunction.ease(gradient);
-                    }
-
-                    switch (this._animation.dataType) {
-                        // Float
-                        case Animation.ANIMATIONTYPE_FLOAT:
-                            var floatValue = useTangent ? this._animation.floatInterpolateFunctionWithTangents(startValue, startKey.outTangent * frameDelta, endValue, endKey.inTangent * frameDelta, gradient) : this._animation.floatInterpolateFunction(startValue, endValue, gradient);
-                            switch (loopMode) {
-                                case Animation.ANIMATIONLOOPMODE_CYCLE:
-                                case Animation.ANIMATIONLOOPMODE_CONSTANT:
-                                    return floatValue;
-                                case Animation.ANIMATIONLOOPMODE_RELATIVE:
-                                    return offsetValue * repeatCount + floatValue;
-                            }
-                            break;
-                        // Quaternion
-                        case Animation.ANIMATIONTYPE_QUATERNION:
-                            var quatValue = useTangent ? this._animation.quaternionInterpolateFunctionWithTangents(startValue, startKey.outTangent.scale(frameDelta), endValue, endKey.inTangent.scale(frameDelta), gradient) : this._animation.quaternionInterpolateFunction(startValue, endValue, gradient);
-                            switch (loopMode) {
-                                case Animation.ANIMATIONLOOPMODE_CYCLE:
-                                case Animation.ANIMATIONLOOPMODE_CONSTANT:
-                                    return quatValue;
-                                case Animation.ANIMATIONLOOPMODE_RELATIVE:
-                                    return quatValue.addInPlace(offsetValue.scale(repeatCount));
-                            }
-
-                            return quatValue;
-                        // Vector3
-                        case Animation.ANIMATIONTYPE_VECTOR3:
-                            var vec3Value = useTangent ? this._animation.vector3InterpolateFunctionWithTangents(startValue, startKey.outTangent.scale(frameDelta), endValue, endKey.inTangent.scale(frameDelta), gradient) : this._animation.vector3InterpolateFunction(startValue, endValue, gradient);
-                            switch (loopMode) {
-                                case Animation.ANIMATIONLOOPMODE_CYCLE:
-                                case Animation.ANIMATIONLOOPMODE_CONSTANT:
-                                    return vec3Value;
-                                case Animation.ANIMATIONLOOPMODE_RELATIVE:
-                                    return vec3Value.add(offsetValue.scale(repeatCount));
-                            }
-                        // Vector2
-                        case Animation.ANIMATIONTYPE_VECTOR2:
-                            var vec2Value = useTangent ? this._animation.vector2InterpolateFunctionWithTangents(startValue, startKey.outTangent.scale(frameDelta), endValue, endKey.inTangent.scale(frameDelta), gradient) : this._animation.vector2InterpolateFunction(startValue, endValue, gradient);
-                            switch (loopMode) {
-                                case Animation.ANIMATIONLOOPMODE_CYCLE:
-                                case Animation.ANIMATIONLOOPMODE_CONSTANT:
-                                    return vec2Value;
-                                case Animation.ANIMATIONLOOPMODE_RELATIVE:
-                                    return vec2Value.add(offsetValue.scale(repeatCount));
-                            }
-                        // Size
-                        case Animation.ANIMATIONTYPE_SIZE:
-                            switch (loopMode) {
-                                case Animation.ANIMATIONLOOPMODE_CYCLE:
-                                case Animation.ANIMATIONLOOPMODE_CONSTANT:
-                                    return this._animation.sizeInterpolateFunction(startValue, endValue, gradient);
-                                case Animation.ANIMATIONLOOPMODE_RELATIVE:
-                                    return this._animation.sizeInterpolateFunction(startValue, endValue, gradient).add(offsetValue.scale(repeatCount));
-                            }
-                        // Color3
-                        case Animation.ANIMATIONTYPE_COLOR3:
-                            switch (loopMode) {
-                                case Animation.ANIMATIONLOOPMODE_CYCLE:
-                                case Animation.ANIMATIONLOOPMODE_CONSTANT:
-                                    return this._animation.color3InterpolateFunction(startValue, endValue, gradient);
-                                case Animation.ANIMATIONLOOPMODE_RELATIVE:
-                                    return this._animation.color3InterpolateFunction(startValue, endValue, gradient).add(offsetValue.scale(repeatCount));
-                            }
-                        // Matrix
-                        case Animation.ANIMATIONTYPE_MATRIX:
-                            switch (loopMode) {
-                                case Animation.ANIMATIONLOOPMODE_CYCLE:
-                                case Animation.ANIMATIONLOOPMODE_CONSTANT:
-                                    if (Animation.AllowMatricesInterpolation) {
-                                        this._workValue = this._animation.matrixInterpolateFunction(startValue, endValue, gradient, this._workValue);
-                                        return this._workValue;
-                                    }
-                                case Animation.ANIMATIONLOOPMODE_RELATIVE:
-                                    return startValue;
-                            }
-                        default:
-                            break;
-                    }
-                    break;
-                }
-            }
-            return this._getKeyValue(keys[keys.length - 1].value);
-        }
-
-        /**
-         * Affect the interpolated value to the target
-         * @param currentValue defines the value computed by the animation
-         * @param weight defines the weight to apply to this value
-         */
-        public setValue(currentValue: any, weight = 1.0): void {
-            if (this._target instanceof Array) {
-                for (const target of this._target) {
-                    this._setValue(target, currentValue, weight);
-                }
-            }
-            else {
-                this._setValue(this._target, currentValue, weight);
-            }
-        }
-
-        private _setValue(target: any, currentValue: any, weight = 1.0): void {
-            // Set value
-            var path: any;
-            var destination: any;
-
-            let targetPropertyPath = this._animation.targetPropertyPath
-
-            if (targetPropertyPath.length > 1) {
-                var property = target[targetPropertyPath[0]];
-
-                for (var index = 1; index < targetPropertyPath.length - 1; index++) {
-                    property = property[targetPropertyPath[index]];
-                }
-
-                path =  targetPropertyPath[targetPropertyPath.length - 1];
-                destination = property;
-            } else {
-                path = targetPropertyPath[0];
-                destination = target;
-            }
-
-            this._targetPath = path;
-            this._activeTarget = destination;
-            this._weight = weight;
-
-            // Blending
-            let enableBlending = target && target.animationPropertiesOverride ? target.animationPropertiesOverride.enableBlending : this._animation.enableBlending;
-            let blendingSpeed = target && target.animationPropertiesOverride ? target.animationPropertiesOverride.blendingSpeed : this._animation.blendingSpeed;
-            
-            if (enableBlending && this._blendingFactor <= 1.0) {
-                if (!this._originalBlendValue) {
-                    let originalValue = destination[path];
-
-                    if (originalValue.clone) {
-                        this._originalBlendValue = originalValue.clone();
-                    } else {
-                        this._originalBlendValue = originalValue;
-                    }
-                }
-            }
-
-            if (weight !== -1.0) {
-                if (!this._originalValue) {
-                    let originalValue: any;
-
-                    if (destination.getRestPose) { // For bones
-                        originalValue = destination.getRestPose();
-                    } else {
-                        originalValue = destination[path];
-                    }
-
-                    if (originalValue.clone) {
-                        this._originalValue = originalValue.clone();
-                    } else {
-                        this._originalValue = originalValue;
-                    }
-                }
-            }
-
-            if (enableBlending && this._blendingFactor <= 1.0) {
-                if (this._originalBlendValue.prototype) { // Complex value
-                    
-                    if (this._originalBlendValue.prototype.Lerp) { // Lerp supported
-                        this._currentValue = this._originalBlendValue.construtor.prototype.Lerp(currentValue, this._originalBlendValue, this._blendingFactor);
-                    } else { // Blending not supported
-                        this._currentValue = currentValue;
-                    }
-
-                } else if (this._originalBlendValue.m) { // Matrix
-                    if (Animation.AllowMatrixDecomposeForInterpolation) {
-                        if (this._currentValue) {
-                            Matrix.DecomposeLerpToRef(this._originalBlendValue, currentValue, this._blendingFactor, this._currentValue);
-                        } else {
-                            this._currentValue = Matrix.DecomposeLerp(this._originalBlendValue, currentValue, this._blendingFactor);
-                        }
-                    } else {
-                        if (this._currentValue) {
-                            Matrix.LerpToRef(this._originalBlendValue, currentValue, this._blendingFactor, this._currentValue);
-                        } else {
-                            this._currentValue = Matrix.Lerp(this._originalBlendValue, currentValue, this._blendingFactor);
-                        }
-                    }
-                } else { // Direct value
-                    this._currentValue = this._originalBlendValue * (1.0 - this._blendingFactor) + this._blendingFactor * currentValue;
-                }
-                this._blendingFactor += blendingSpeed;
-            } else {
-                this._currentValue = currentValue;
-            }
-
-            if (weight !== -1.0) {
-                this._scene._registerTargetForLateAnimationBinding(this);
-            } else {
-                destination[path] = this._currentValue;
-            }
-
-            if (target.markAsDirty) {
-                target.markAsDirty(this._animation.targetProperty);
-            }
-        }
-
-        private _getCorrectLoopMode(): number | undefined {
-            if ( this._target && this._target.animationPropertiesOverride) {
-                return this._target.animationPropertiesOverride.loopMode;
-            }
-
-            return this._animation.loopMode;
-        }
-
-        /**
-         * Move the current animation to a given frame
-         * @param frame defines the frame to move to
-         */
-        public goToFrame(frame: number): void {
-            let keys = this._animation.getKeys();
-
-            if (frame < keys[0].frame) {
-                frame = keys[0].frame;
-            } else if (frame > keys[keys.length - 1].frame) {
-                frame = keys[keys.length - 1].frame;
-            }
-
-            var currentValue = this._interpolate(frame, 0, this._getCorrectLoopMode());
-
-            this.setValue(currentValue, -1);
-        }
-
-        public _prepareForSpeedRatioChange(newSpeedRatio: number): void {
-            let newRatio = this._previousDelay * (this._animation.framePerSecond * newSpeedRatio) / 1000.0;
-
-            this._ratioOffset = this._previousRatio - newRatio;
-        }
-
-        private _ratioOffset = 0;
-        private _previousDelay: number = 0;
-        private _previousRatio: number = 0;
-
-        /**
-         * Execute the current animation
-         * @param delay defines the delay to add to the current frame
-         * @param from defines the lower bound of the animation range
-         * @param to defines the upper bound of the animation range
-         * @param loop defines if the current animation must loop
-         * @param speedRatio defines the current speed ratio
-         * @param weight defines the weight of the animation (default is -1 so no weight)
-         * @returns a boolean indicating if the animation has ended
-         */
-        public animate(delay: number, from: number, to: number, loop: boolean, speedRatio: number, weight = -1.0): boolean {
-            let targetPropertyPath = this._animation.targetPropertyPath
-            if (!targetPropertyPath || targetPropertyPath.length < 1) {
-                this._stopped = true;
-                return false;
-            }
-            var returnValue = true;
-            let keys = this._animation.getKeys();
-
-            // Adding a start key at frame 0 if missing
-            if (keys[0].frame !== 0) {
-                var newKey = { frame: 0, value: keys[0].value };
-                keys.splice(0, 0, newKey);
-            }
-
-            // Check limits
-            if (from < keys[0].frame || from > keys[keys.length - 1].frame) {
-                from = keys[0].frame;
-            }
-            if (to < keys[0].frame || to > keys[keys.length - 1].frame) {
-                to = keys[keys.length - 1].frame;
-            }
-
-            //to and from cannot be the same key
-            if(from === to) {
-                if (from > keys[0].frame) {
-                    from--;
-                } else if (to < keys[keys.length - 1].frame) {
-                    to++;
-                }
-            }
-            
-            // Compute ratio
-            var range = to - from;
-            var offsetValue;
-            // ratio represents the frame delta between from and to
-            var ratio = (delay * (this._animation.framePerSecond * speedRatio) / 1000.0) + this._ratioOffset;
-            var highLimitValue = 0;
-
-            this._previousDelay = delay;
-            this._previousRatio = ratio;
-
-            if (((to > from && ratio > range) || (from > to && ratio < range)) && !loop) { // If we are out of range and not looping get back to caller
-                returnValue = false;
-                highLimitValue = this._getKeyValue(keys[keys.length - 1].value);
-            } else {
-                // Get max value if required
-
-                if (this._getCorrectLoopMode() !== Animation.ANIMATIONLOOPMODE_CYCLE) {
-
-                    var keyOffset = to.toString() + from.toString();
-                    if (!this._offsetsCache[keyOffset]) {
-                        var fromValue = this._interpolate(from, 0, Animation.ANIMATIONLOOPMODE_CYCLE);
-                        var toValue = this._interpolate(to, 0, Animation.ANIMATIONLOOPMODE_CYCLE);
-                        switch (this._animation.dataType) {
-                            // Float
-                            case Animation.ANIMATIONTYPE_FLOAT:
-                                this._offsetsCache[keyOffset] = toValue - fromValue;
-                                break;
-                            // Quaternion
-                            case Animation.ANIMATIONTYPE_QUATERNION:
-                                this._offsetsCache[keyOffset] = toValue.subtract(fromValue);
-                                break;
-                            // Vector3
-                            case Animation.ANIMATIONTYPE_VECTOR3:
-                                this._offsetsCache[keyOffset] = toValue.subtract(fromValue);
-                            // Vector2
-                            case Animation.ANIMATIONTYPE_VECTOR2:
-                                this._offsetsCache[keyOffset] = toValue.subtract(fromValue);
-                            // Size
-                            case Animation.ANIMATIONTYPE_SIZE:
-                                this._offsetsCache[keyOffset] = toValue.subtract(fromValue);
-                            // Color3
-                            case Animation.ANIMATIONTYPE_COLOR3:
-                                this._offsetsCache[keyOffset] = toValue.subtract(fromValue);
-                            default:
-                                break;
-                        }
-
-                        this._highLimitsCache[keyOffset] = toValue;
-                    }
-
-                    highLimitValue = this._highLimitsCache[keyOffset];
-                    offsetValue = this._offsetsCache[keyOffset];
-                }
-            }
-
-            if (offsetValue === undefined) {
-                switch (this._animation.dataType) {
-                    // Float
-                    case Animation.ANIMATIONTYPE_FLOAT:
-                        offsetValue = 0;
-                        break;
-                    // Quaternion
-                    case Animation.ANIMATIONTYPE_QUATERNION:
-                        offsetValue = new Quaternion(0, 0, 0, 0);
-                        break;
-                    // Vector3
-                    case Animation.ANIMATIONTYPE_VECTOR3:
-                        offsetValue = Vector3.Zero();
-                        break;
-                    // Vector2
-                    case Animation.ANIMATIONTYPE_VECTOR2:
-                        offsetValue = Vector2.Zero();
-                        break;
-                    // Size
-                    case Animation.ANIMATIONTYPE_SIZE:
-                        offsetValue = Size.Zero();
-                        break;
-                    // Color3
-                    case Animation.ANIMATIONTYPE_COLOR3:
-                        offsetValue = Color3.Black();
-                }
-            }
-
-            // Compute value
-            var repeatCount = (ratio / range) >> 0;
-            var currentFrame = returnValue ? from + ratio % range : to;
-
-            // Need to normalize?
-            if (this._host && this._host.syncRoot) {
-                let syncRoot = this._host.syncRoot;
-                let hostNormalizedFrame = (syncRoot.masterFrame - syncRoot.fromFrame) / (syncRoot.toFrame - syncRoot.fromFrame);
-                currentFrame = from + (to - from) * hostNormalizedFrame;
-            }
-
-            var currentValue = this._interpolate(currentFrame, repeatCount, this._getCorrectLoopMode(), offsetValue, highLimitValue);
-
-            // Set value
-            this.setValue(currentValue, weight);
-
-            // Check events
-            let events = this._animation.getEvents();
-            for (var index = 0; index < events.length; index++) {
-                // Make sure current frame has passed event frame and that event frame is within the current range
-                // Also, handle both forward and reverse animations
-                if (
-                    (range > 0 && currentFrame >= events[index].frame && events[index].frame >= from) ||
-                    (range < 0 && currentFrame <= events[index].frame && events[index].frame <= from)
-                ){
-                    var event = events[index];
-                    if (!event.isDone) {
-                        // If event should be done only once, remove it.
-                        if (event.onlyOnce) {
-                            events.splice(index, 1);
-                            index--;
-                        }
-                        event.isDone = true;
-                        event.action();
-                    } // Don't do anything if the event has already be done.
-                } else if (events[index].isDone && !events[index].onlyOnce) {
-                    // reset event, the animation is looping
-                    events[index].isDone = false;
-                }
-            }
-            if (!returnValue) {
-                this._stopped = true;
-            }
-
-            return returnValue;
-        }
-    }
-} 
-
-
+﻿module BABYLON {
+
+    export class RuntimeAnimation {
+        private _currentFrame: number = 0;
+        private _animation: Animation;
+        private _target: any;
+        private _host: Animatable;
+
+        private _originalValue: any;
+        private _originalBlendValue: any;
+        private _offsetsCache: {[key: string]: any} = {};
+        private _highLimitsCache: {[key: string]: any} = {};
+        private _stopped = false;
+        private _blendingFactor = 0;
+        private _scene: Scene;
+
+        private _currentValue: any;
+        /** @ignore */
+        public _workValue: any;
+        private _activeTarget: any;
+        private _targetPath: string = "";
+        private _weight = 1.0;
+
+        /**
+         * Gets the current frame
+         */
+        public get currentFrame(): number {
+            return this._currentFrame;
+        }
+
+        /**
+         * Gets the weight of the runtime animation
+         */
+        public get weight(): number {
+            return this._weight;
+        }           
+
+        /**
+         * Gets the original value of the runtime animation
+         */
+        public get originalValue(): any {
+            return this._originalValue;
+        }        
+
+        /**
+         * Gets the current value of the runtime animation
+         */
+        public get currentValue(): any {
+            return this._currentValue;
+        }
+
+        /**
+         * Gets the path where to store the animated value in the target
+         */
+        public get targetPath(): string {
+            return this._targetPath;
+        }
+
+        /**
+         * Gets the actual target of the runtime animation
+         */
+        public get target(): any {
+            return this._activeTarget;
+        }
+
+        /**
+         * Create a new RuntimeAnimation object
+         * @param target defines the target of the animation
+         * @param animation defines the source {BABYLON.Animation} object
+         * @param scene defines the hosting scene
+         * @param host defines the initiating Animatable
+         */
+        public constructor(target: any, animation: Animation, scene: Scene, host: Animatable) {
+            this._animation = animation;
+            this._target = target;
+            this._scene = scene;
+            this._host = host;
+
+            animation._runtimeAnimations.push(this);
+        }
+
+        public get animation(): Animation {
+            return this._animation;
+        }
+
+        public reset(): void {
+            this._offsetsCache = {};
+            this._highLimitsCache = {};
+            this._currentFrame = 0;
+            this._blendingFactor = 0;
+            this._originalValue = null;
+        }
+
+        public isStopped(): boolean {
+            return this._stopped;
+        }        
+
+        public dispose(): void {
+            let index = this._animation.runtimeAnimations.indexOf(this);
+
+            if (index > -1) {
+                this._animation.runtimeAnimations.splice(index, 1);
+            }
+        }
+
+        private _getKeyValue(value: any): any {
+            if (typeof value === "function") {
+                return value();
+            }
+
+            return value;
+        }      
+        
+        private _interpolate(currentFrame: number, repeatCount: number, loopMode?: number, offsetValue?: any, highLimitValue?: any) {
+            if (loopMode === Animation.ANIMATIONLOOPMODE_CONSTANT && repeatCount > 0) {
+                return highLimitValue.clone ? highLimitValue.clone() : highLimitValue;
+            }
+
+            this._currentFrame = currentFrame;
+
+            let keys = this._animation.getKeys();
+
+            // Try to get a hash to find the right key
+            var startKeyIndex = Math.max(0, Math.min(keys.length - 1, Math.floor(keys.length * (currentFrame - keys[0].frame) / (keys[keys.length - 1].frame - keys[0].frame)) - 1));
+
+            if (keys[startKeyIndex].frame >= currentFrame) {
+                while (startKeyIndex - 1 >= 0 && keys[startKeyIndex].frame >= currentFrame) {
+                    startKeyIndex--;
+                }
+            }
+
+            for (var key = startKeyIndex; key < keys.length; key++) {
+                var endKey = keys[key + 1];
+
+                if (endKey.frame >= currentFrame) {
+
+                    var startKey = keys[key];
+                    var startValue = this._getKeyValue(startKey.value);
+                    if (startKey.interpolation === AnimationKeyInterpolation.STEP) {
+                        return startValue;
+                    }
+
+                    var endValue = this._getKeyValue(endKey.value);
+
+                    var useTangent = startKey.outTangent !== undefined && endKey.inTangent !== undefined;
+                    var frameDelta = endKey.frame - startKey.frame;
+
+                    // gradient : percent of currentFrame between the frame inf and the frame sup
+                    var gradient = (currentFrame - startKey.frame) / frameDelta;
+
+                    // check for easingFunction and correction of gradient
+                    let easingFunction = this._animation.getEasingFunction();
+                    if (easingFunction != null) {
+                        gradient = easingFunction.ease(gradient);
+                    }
+
+                    switch (this._animation.dataType) {
+                        // Float
+                        case Animation.ANIMATIONTYPE_FLOAT:
+                            var floatValue = useTangent ? this._animation.floatInterpolateFunctionWithTangents(startValue, startKey.outTangent * frameDelta, endValue, endKey.inTangent * frameDelta, gradient) : this._animation.floatInterpolateFunction(startValue, endValue, gradient);
+                            switch (loopMode) {
+                                case Animation.ANIMATIONLOOPMODE_CYCLE:
+                                case Animation.ANIMATIONLOOPMODE_CONSTANT:
+                                    return floatValue;
+                                case Animation.ANIMATIONLOOPMODE_RELATIVE:
+                                    return offsetValue * repeatCount + floatValue;
+                            }
+                            break;
+                        // Quaternion
+                        case Animation.ANIMATIONTYPE_QUATERNION:
+                            var quatValue = useTangent ? this._animation.quaternionInterpolateFunctionWithTangents(startValue, startKey.outTangent.scale(frameDelta), endValue, endKey.inTangent.scale(frameDelta), gradient) : this._animation.quaternionInterpolateFunction(startValue, endValue, gradient);
+                            switch (loopMode) {
+                                case Animation.ANIMATIONLOOPMODE_CYCLE:
+                                case Animation.ANIMATIONLOOPMODE_CONSTANT:
+                                    return quatValue;
+                                case Animation.ANIMATIONLOOPMODE_RELATIVE:
+                                    return quatValue.addInPlace(offsetValue.scale(repeatCount));
+                            }
+
+                            return quatValue;
+                        // Vector3
+                        case Animation.ANIMATIONTYPE_VECTOR3:
+                            var vec3Value = useTangent ? this._animation.vector3InterpolateFunctionWithTangents(startValue, startKey.outTangent.scale(frameDelta), endValue, endKey.inTangent.scale(frameDelta), gradient) : this._animation.vector3InterpolateFunction(startValue, endValue, gradient);
+                            switch (loopMode) {
+                                case Animation.ANIMATIONLOOPMODE_CYCLE:
+                                case Animation.ANIMATIONLOOPMODE_CONSTANT:
+                                    return vec3Value;
+                                case Animation.ANIMATIONLOOPMODE_RELATIVE:
+                                    return vec3Value.add(offsetValue.scale(repeatCount));
+                            }
+                        // Vector2
+                        case Animation.ANIMATIONTYPE_VECTOR2:
+                            var vec2Value = useTangent ? this._animation.vector2InterpolateFunctionWithTangents(startValue, startKey.outTangent.scale(frameDelta), endValue, endKey.inTangent.scale(frameDelta), gradient) : this._animation.vector2InterpolateFunction(startValue, endValue, gradient);
+                            switch (loopMode) {
+                                case Animation.ANIMATIONLOOPMODE_CYCLE:
+                                case Animation.ANIMATIONLOOPMODE_CONSTANT:
+                                    return vec2Value;
+                                case Animation.ANIMATIONLOOPMODE_RELATIVE:
+                                    return vec2Value.add(offsetValue.scale(repeatCount));
+                            }
+                        // Size
+                        case Animation.ANIMATIONTYPE_SIZE:
+                            switch (loopMode) {
+                                case Animation.ANIMATIONLOOPMODE_CYCLE:
+                                case Animation.ANIMATIONLOOPMODE_CONSTANT:
+                                    return this._animation.sizeInterpolateFunction(startValue, endValue, gradient);
+                                case Animation.ANIMATIONLOOPMODE_RELATIVE:
+                                    return this._animation.sizeInterpolateFunction(startValue, endValue, gradient).add(offsetValue.scale(repeatCount));
+                            }
+                        // Color3
+                        case Animation.ANIMATIONTYPE_COLOR3:
+                            switch (loopMode) {
+                                case Animation.ANIMATIONLOOPMODE_CYCLE:
+                                case Animation.ANIMATIONLOOPMODE_CONSTANT:
+                                    return this._animation.color3InterpolateFunction(startValue, endValue, gradient);
+                                case Animation.ANIMATIONLOOPMODE_RELATIVE:
+                                    return this._animation.color3InterpolateFunction(startValue, endValue, gradient).add(offsetValue.scale(repeatCount));
+                            }
+                        // Matrix
+                        case Animation.ANIMATIONTYPE_MATRIX:
+                            switch (loopMode) {
+                                case Animation.ANIMATIONLOOPMODE_CYCLE:
+                                case Animation.ANIMATIONLOOPMODE_CONSTANT:
+                                    if (Animation.AllowMatricesInterpolation) {
+                                        this._workValue = this._animation.matrixInterpolateFunction(startValue, endValue, gradient, this._workValue);
+                                        return this._workValue;
+                                    }
+                                case Animation.ANIMATIONLOOPMODE_RELATIVE:
+                                    return startValue;
+                            }
+                        default:
+                            break;
+                    }
+                    break;
+                }
+            }
+            return this._getKeyValue(keys[keys.length - 1].value);
+        }
+
+        /**
+         * Affect the interpolated value to the target
+         * @param currentValue defines the value computed by the animation
+         * @param weight defines the weight to apply to this value
+         */
+        public setValue(currentValue: any, weight = 1.0): void {
+            if (this._target instanceof Array) {
+                for (const target of this._target) {
+                    this._setValue(target, currentValue, weight);
+                }
+            }
+            else {
+                this._setValue(this._target, currentValue, weight);
+            }
+        }
+
+        private _setValue(target: any, currentValue: any, weight = 1.0): void {
+            // Set value
+            var path: any;
+            var destination: any;
+
+            let targetPropertyPath = this._animation.targetPropertyPath
+
+            if (targetPropertyPath.length > 1) {
+                var property = target[targetPropertyPath[0]];
+
+                for (var index = 1; index < targetPropertyPath.length - 1; index++) {
+                    property = property[targetPropertyPath[index]];
+                }
+
+                path =  targetPropertyPath[targetPropertyPath.length - 1];
+                destination = property;
+            } else {
+                path = targetPropertyPath[0];
+                destination = target;
+            }
+
+            this._targetPath = path;
+            this._activeTarget = destination;
+            this._weight = weight;
+
+            // Blending
+            let enableBlending = target && target.animationPropertiesOverride ? target.animationPropertiesOverride.enableBlending : this._animation.enableBlending;
+            let blendingSpeed = target && target.animationPropertiesOverride ? target.animationPropertiesOverride.blendingSpeed : this._animation.blendingSpeed;
+            
+            if (enableBlending && this._blendingFactor <= 1.0) {
+                if (!this._originalBlendValue) {
+                    let originalValue = destination[path];
+
+                    if (originalValue.clone) {
+                        this._originalBlendValue = originalValue.clone();
+                    } else {
+                        this._originalBlendValue = originalValue;
+                    }
+                }
+            }
+
+            if (weight !== -1.0) {
+                if (!this._originalValue) {
+                    let originalValue: any;
+
+                    if (destination.getRestPose) { // For bones
+                        originalValue = destination.getRestPose();
+                    } else {
+                        originalValue = destination[path];
+                    }
+
+                    if (originalValue.clone) {
+                        this._originalValue = originalValue.clone();
+                    } else {
+                        this._originalValue = originalValue;
+                    }
+                }
+            }
+
+            if (enableBlending && this._blendingFactor <= 1.0) {
+                if (this._originalBlendValue.prototype) { // Complex value
+                    
+                    if (this._originalBlendValue.prototype.Lerp) { // Lerp supported
+                        this._currentValue = this._originalBlendValue.construtor.prototype.Lerp(currentValue, this._originalBlendValue, this._blendingFactor);
+                    } else { // Blending not supported
+                        this._currentValue = currentValue;
+                    }
+
+                } else if (this._originalBlendValue.m) { // Matrix
+                    if (Animation.AllowMatrixDecomposeForInterpolation) {
+                        if (this._currentValue) {
+                            Matrix.DecomposeLerpToRef(this._originalBlendValue, currentValue, this._blendingFactor, this._currentValue);
+                        } else {
+                            this._currentValue = Matrix.DecomposeLerp(this._originalBlendValue, currentValue, this._blendingFactor);
+                        }
+                    } else {
+                        if (this._currentValue) {
+                            Matrix.LerpToRef(this._originalBlendValue, currentValue, this._blendingFactor, this._currentValue);
+                        } else {
+                            this._currentValue = Matrix.Lerp(this._originalBlendValue, currentValue, this._blendingFactor);
+                        }
+                    }
+                } else { // Direct value
+                    this._currentValue = this._originalBlendValue * (1.0 - this._blendingFactor) + this._blendingFactor * currentValue;
+                }
+                this._blendingFactor += blendingSpeed;
+            } else {
+                this._currentValue = currentValue;
+            }
+
+            if (weight !== -1.0) {
+                this._scene._registerTargetForLateAnimationBinding(this);
+            } else {
+                destination[path] = this._currentValue;
+            }
+
+            if (target.markAsDirty) {
+                target.markAsDirty(this._animation.targetProperty);
+            }
+        }
+
+        private _getCorrectLoopMode(): number | undefined {
+            if ( this._target && this._target.animationPropertiesOverride) {
+                return this._target.animationPropertiesOverride.loopMode;
+            }
+
+            return this._animation.loopMode;
+        }
+
+        /**
+         * Move the current animation to a given frame
+         * @param frame defines the frame to move to
+         */
+        public goToFrame(frame: number): void {
+            let keys = this._animation.getKeys();
+
+            if (frame < keys[0].frame) {
+                frame = keys[0].frame;
+            } else if (frame > keys[keys.length - 1].frame) {
+                frame = keys[keys.length - 1].frame;
+            }
+
+            var currentValue = this._interpolate(frame, 0, this._getCorrectLoopMode());
+
+            this.setValue(currentValue, -1);
+        }
+
+        public _prepareForSpeedRatioChange(newSpeedRatio: number): void {
+            let newRatio = this._previousDelay * (this._animation.framePerSecond * newSpeedRatio) / 1000.0;
+
+            this._ratioOffset = this._previousRatio - newRatio;
+        }
+
+        private _ratioOffset = 0;
+        private _previousDelay: number = 0;
+        private _previousRatio: number = 0;
+
+        /**
+         * Execute the current animation
+         * @param delay defines the delay to add to the current frame
+         * @param from defines the lower bound of the animation range
+         * @param to defines the upper bound of the animation range
+         * @param loop defines if the current animation must loop
+         * @param speedRatio defines the current speed ratio
+         * @param weight defines the weight of the animation (default is -1 so no weight)
+         * @returns a boolean indicating if the animation has ended
+         */
+        public animate(delay: number, from: number, to: number, loop: boolean, speedRatio: number, weight = -1.0): boolean {
+            let targetPropertyPath = this._animation.targetPropertyPath
+            if (!targetPropertyPath || targetPropertyPath.length < 1) {
+                this._stopped = true;
+                return false;
+            }
+            var returnValue = true;
+            let keys = this._animation.getKeys();
+
+            // Adding a start key at frame 0 if missing
+            if (keys[0].frame !== 0) {
+                var newKey = { frame: 0, value: keys[0].value };
+                keys.splice(0, 0, newKey);
+            }
+
+            // Check limits
+            if (from < keys[0].frame || from > keys[keys.length - 1].frame) {
+                from = keys[0].frame;
+            }
+            if (to < keys[0].frame || to > keys[keys.length - 1].frame) {
+                to = keys[keys.length - 1].frame;
+            }
+
+            //to and from cannot be the same key
+            if(from === to) {
+                if (from > keys[0].frame) {
+                    from--;
+                } else if (to < keys[keys.length - 1].frame) {
+                    to++;
+                }
+            }
+            
+            // Compute ratio
+            var range = to - from;
+            var offsetValue;
+            // ratio represents the frame delta between from and to
+            var ratio = (delay * (this._animation.framePerSecond * speedRatio) / 1000.0) + this._ratioOffset;
+            var highLimitValue = 0;
+
+            this._previousDelay = delay;
+            this._previousRatio = ratio;
+
+            if (((to > from && ratio > range) || (from > to && ratio < range)) && !loop) { // If we are out of range and not looping get back to caller
+                returnValue = false;
+                highLimitValue = this._getKeyValue(keys[keys.length - 1].value);
+            } else {
+                // Get max value if required
+
+                if (this._getCorrectLoopMode() !== Animation.ANIMATIONLOOPMODE_CYCLE) {
+
+                    var keyOffset = to.toString() + from.toString();
+                    if (!this._offsetsCache[keyOffset]) {
+                        var fromValue = this._interpolate(from, 0, Animation.ANIMATIONLOOPMODE_CYCLE);
+                        var toValue = this._interpolate(to, 0, Animation.ANIMATIONLOOPMODE_CYCLE);
+                        switch (this._animation.dataType) {
+                            // Float
+                            case Animation.ANIMATIONTYPE_FLOAT:
+                                this._offsetsCache[keyOffset] = toValue - fromValue;
+                                break;
+                            // Quaternion
+                            case Animation.ANIMATIONTYPE_QUATERNION:
+                                this._offsetsCache[keyOffset] = toValue.subtract(fromValue);
+                                break;
+                            // Vector3
+                            case Animation.ANIMATIONTYPE_VECTOR3:
+                                this._offsetsCache[keyOffset] = toValue.subtract(fromValue);
+                            // Vector2
+                            case Animation.ANIMATIONTYPE_VECTOR2:
+                                this._offsetsCache[keyOffset] = toValue.subtract(fromValue);
+                            // Size
+                            case Animation.ANIMATIONTYPE_SIZE:
+                                this._offsetsCache[keyOffset] = toValue.subtract(fromValue);
+                            // Color3
+                            case Animation.ANIMATIONTYPE_COLOR3:
+                                this._offsetsCache[keyOffset] = toValue.subtract(fromValue);
+                            default:
+                                break;
+                        }
+
+                        this._highLimitsCache[keyOffset] = toValue;
+                    }
+
+                    highLimitValue = this._highLimitsCache[keyOffset];
+                    offsetValue = this._offsetsCache[keyOffset];
+                }
+            }
+
+            if (offsetValue === undefined) {
+                switch (this._animation.dataType) {
+                    // Float
+                    case Animation.ANIMATIONTYPE_FLOAT:
+                        offsetValue = 0;
+                        break;
+                    // Quaternion
+                    case Animation.ANIMATIONTYPE_QUATERNION:
+                        offsetValue = new Quaternion(0, 0, 0, 0);
+                        break;
+                    // Vector3
+                    case Animation.ANIMATIONTYPE_VECTOR3:
+                        offsetValue = Vector3.Zero();
+                        break;
+                    // Vector2
+                    case Animation.ANIMATIONTYPE_VECTOR2:
+                        offsetValue = Vector2.Zero();
+                        break;
+                    // Size
+                    case Animation.ANIMATIONTYPE_SIZE:
+                        offsetValue = Size.Zero();
+                        break;
+                    // Color3
+                    case Animation.ANIMATIONTYPE_COLOR3:
+                        offsetValue = Color3.Black();
+                }
+            }
+
+            // Compute value
+            var repeatCount = (ratio / range) >> 0;
+            var currentFrame = returnValue ? from + ratio % range : to;
+
+            // Need to normalize?
+            if (this._host && this._host.syncRoot) {
+                let syncRoot = this._host.syncRoot;
+                let hostNormalizedFrame = (syncRoot.masterFrame - syncRoot.fromFrame) / (syncRoot.toFrame - syncRoot.fromFrame);
+                currentFrame = from + (to - from) * hostNormalizedFrame;
+            }
+
+            var currentValue = this._interpolate(currentFrame, repeatCount, this._getCorrectLoopMode(), offsetValue, highLimitValue);
+
+            // Set value
+            this.setValue(currentValue, weight);
+
+            // Check events
+            let events = this._animation.getEvents();
+            for (var index = 0; index < events.length; index++) {
+                // Make sure current frame has passed event frame and that event frame is within the current range
+                // Also, handle both forward and reverse animations
+                if (
+                    (range > 0 && currentFrame >= events[index].frame && events[index].frame >= from) ||
+                    (range < 0 && currentFrame <= events[index].frame && events[index].frame <= from)
+                ){
+                    var event = events[index];
+                    if (!event.isDone) {
+                        // If event should be done only once, remove it.
+                        if (event.onlyOnce) {
+                            events.splice(index, 1);
+                            index--;
+                        }
+                        event.isDone = true;
+                        event.action();
+                    } // Don't do anything if the event has already be done.
+                } else if (events[index].isDone && !events[index].onlyOnce) {
+                    // reset event, the animation is looping
+                    events[index].isDone = false;
+                }
+            }
+            if (!returnValue) {
+                this._stopped = true;
+            }
+
+            return returnValue;
+        }
+    }
+} 
+
+